--- conflicted
+++ resolved
@@ -9,105 +9,6 @@
 
 const EMPTY_JS_FILE = './development/empty.js';
 
-<<<<<<< HEAD
-const copyTargets = [
-  {
-    src: `./app/_locales/`,
-    dest: `_locales`,
-  },
-  {
-    src: `./app/images/`,
-    dest: `images`,
-  },
-  {
-    src: `./node_modules/@metamask/contract-metadata/images/`,
-    dest: `images/contract`,
-  },
-  {
-    src: `./app/fonts/`,
-    dest: `fonts`,
-  },
-  {
-    src: `./app/vendor/`,
-    dest: `vendor`,
-  },
-  {
-    src: `./node_modules/@fortawesome/fontawesome-free/webfonts/`,
-    dest: `fonts/fontawesome`,
-  },
-  {
-    src: `./ui/css/output/`,
-    pattern: `*.css`,
-    dest: ``,
-  },
-  {
-    src: `./app/loading.html`,
-    dest: `loading.html`,
-  },
-  {
-    src: `./node_modules/globalthis/dist/browser.js`,
-    dest: `globalthis.js`,
-  },
-  {
-    src: `./node_modules/ses/dist/lockdown.cjs`,
-    dest: `lockdown-install.js`,
-  },
-  {
-    src: `./app/scripts/lockdown-run.js`,
-    dest: `lockdown-run.js`,
-  },
-  {
-    // eslint-disable-next-line node/no-extraneous-require
-    src: require.resolve('@lavamoat/lavapack/src/runtime-cjs.js'),
-    dest: `runtime-cjs.js`,
-  },
-  {
-    src: `./app/phishing.html`,
-    dest: `phishing.html`,
-  },
-];
-
-const languageTags = new Set();
-for (const locale of locales) {
-  const { code } = locale;
-  const tag = code.split('_')[0];
-  languageTags.add(tag);
-}
-
-for (const tag of languageTags) {
-  copyTargets.push({
-    src: `./node_modules/@formatjs/intl-relativetimeformat/dist/locale-data/${tag}.json`,
-    dest: `intl/${tag}/relative-time-format-data.json`,
-  });
-}
-
-const copyTargetsDev = [
-  ...copyTargets,
-  {
-    src: './development',
-    pattern: '/chromereload.js',
-    dest: ``,
-  },
-  // empty files to suppress missing file errors
-  {
-    src: './development/empty.js',
-    dest: `bg-libs.js`,
-  },
-  {
-    src: './development/empty.js',
-    dest: `ui-libs.js`,
-  },
-];
-
-const copyTargetsProd = [
-  ...copyTargets,
-  // empty files to suppress missing file errors
-  {
-    src: './development/empty.js',
-    dest: `chromereload.js`,
-  },
-];
-=======
 module.exports = function createStaticAssetTasks({
   livereload,
   browserPlatforms,
@@ -116,7 +17,6 @@
   const [copyTargetsProd, copyTargetsDev] = getCopyTargets(
     shouldIncludeLockdown,
   );
->>>>>>> dc85f375
 
   const prod = createTask(
     'static:prod',
