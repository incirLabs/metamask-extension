#!/usr/bin/env node
// //////////////////////////////////////////////////////////////////////////////
//
// Locale verification script
//
// usage:
//
//     node app/scripts/verify-locale-strings.js [<locale>] [--fix] [--quiet]
//
// This script will validate that locales have no unused messages. It will check
// the English locale against string literals found under `ui/`, and it will check
// other locales by comparing them to the English locale. It will also validate
// that non-English locales have all descriptions present in the English locale.
//
// A report will be printed to the console detailing any unused messages.
//
// The if the optional '--fix' argument is given, locales will be automatically
// updated to remove any unused messages.
//
// The optional '--quiet' argument reduces the verbosity of the output, printing
// just a single summary of results for each locale verified
//
// //////////////////////////////////////////////////////////////////////////////

const fs = require('fs');
const { promisify } = require('util');
const log = require('loglevel');
const glob = require('fast-glob');
const matchAll = require('string.prototype.matchall').getPolyfill();
const localeIndex = require('../app/_locales/index.json');
const {
  compareLocalesForMissingDescriptions,
  compareLocalesForMissingItems,
  getLocale,
  getLocalePath,
} = require('./lib/locales');

const readFile = promisify(fs.readFile);
const writeFile = promisify(fs.writeFile);

log.setDefaultLevel('info');

let fix = false;
let specifiedLocale;
for (const arg of process.argv.slice(2)) {
  if (arg === '--fix') {
    fix = true;
  } else if (arg === '--quiet') {
    log.setLevel('error');
  } else {
    specifiedLocale = arg;
  }
}

main().catch((error) => {
  log.error(error);
  process.exit(1);
});

async function main() {
  if (specifiedLocale) {
    log.info(`Verifying selected locale "${specifiedLocale}":\n`);
    const localeEntry = localeIndex.find(
      (localeMeta) => localeMeta.code === specifiedLocale,
    );
    if (!localeEntry) {
      throw new Error(`No localize entry found for ${specifiedLocale}`);
    }

    const failed =
      specifiedLocale === 'en'
        ? await verifyEnglishLocale()
        : await verifyLocale(specifiedLocale);
    if (failed) {
      process.exit(1);
    } else {
      console.log('No invalid entries!');
    }
  } else {
    log.info('Verifying all locales:\n');
    let failed = await verifyEnglishLocale(fix);
    const localeCodes = localeIndex
      .filter((localeMeta) => localeMeta.code !== 'en')
      .map((localeMeta) => localeMeta.code);

    for (const code of localeCodes) {
      const localeFailed = await verifyLocale(code, fix);
      failed = failed || localeFailed;
    }

    if (failed) {
      process.exit(1);
    } else {
      console.log('No invalid entries!');
    }
  }
}

// eslint-disable-next-line consistent-return
async function writeLocale(code, locale) {
  try {
    const localeFilePath = getLocalePath(code);
    return writeFile(
      localeFilePath,
      `${JSON.stringify(locale, null, 2)}\n`,
      'utf8',
    );
  } catch (e) {
    if (e.code === 'ENOENT') {
      log.error('Locale file not found');
    } else {
      log.error(`Error writing your locale ("${code}") file: `, e);
    }
    process.exit(1);
  }
}

async function verifyLocale(code) {
  const englishLocale = await getLocale('en');
  const targetLocale = await getLocale(code);

  const extraItems = compareLocalesForMissingItems({
    base: targetLocale,
    subject: englishLocale,
  });

  if (extraItems.length) {
    console.log(`**${code}**: ${extraItems.length} unused messages`);
    log.info('Extra items that should not be localized:');
    extraItems.forEach(function (key) {
      log.info(`  - [ ] ${key}`);
    });
  }

  const missingDescriptions = compareLocalesForMissingDescriptions({
    englishLocale,
    targetLocale,
  });

  if (missingDescriptions.length) {
    console.log(
      `**${code}**: ${missingDescriptions.length} missing descriptions`,
    );
    log.info('Messages with missing descriptions:');
    missingDescriptions.forEach(function (key) {
      log.info(`  - [ ] ${key}`);
    });
  }

  if (extraItems.length > 0 || missingDescriptions.length > 0) {
    if (fix) {
      const newLocale = { ...targetLocale };
      for (const item of extraItems) {
        delete newLocale[item];
      }
      for (const message of Object.keys(englishLocale)) {
        if (englishLocale[message].description && targetLocale[message]) {
          targetLocale[message].description =
            englishLocale[message].description;
        }
      }
      await writeLocale(code, newLocale);
    }
    return true;
  }

  return false;
}

async function verifyEnglishLocale() {
  const englishLocale = await getLocale('en');
  // As time allows we'll switch to only performing the strict search.
  // In the meantime we'll use glob to specify which paths can be strict searched
  // and gradually phase out the key based search
  const globsToStrictSearch = [
    'ui/components/app/metamask-translation/*.js',
    'ui/components/app/metamask-translation/*.ts',
    'ui/pages/confirmation/templates/*.js',
    'ui/pages/confirmation/templates/*.ts',
  ];
  const testGlob = '**/*.test.js';
  const javascriptFiles = await glob(
    [
      'ui/**/*.js',
<<<<<<< HEAD
      'shared/**/*.js',
      'shared/**/*.ts',
      'app/scripts/constants/**/*.js',
=======
      'ui/**/*.ts',
      'shared/**/*.js',
      'shared/**/*.ts',
      'app/scripts/constants/**/*.js',
      'app/scripts/constants/**/*.ts',
>>>>>>> 7e97ff2b
    ],
    {
      ignore: [...globsToStrictSearch, testGlob],
    },
  );
  const javascriptFilesToStrictSearch = await glob(globsToStrictSearch, {
    ignore: [testGlob],
  });

  const strictSearchRegex =
    /\bt\(\s*'(\w+)'\s*\)|\btranslationKey:\s*'(\w+)'/gu;
  // match "t(`...`)" because constructing message keys from template strings
  // prevents this script from finding the messages, and then inappropriately
  // deletes them
  const templateStringRegex = /\bt\(`.*`\)/gu;
  const templateUsage = [];

  // match the keys from the locale file
  const keyRegex = /'(\w+)'|"(\w+)"/gu;
  const usedMessages = new Set();
  for await (const fileContents of getFileContents(javascriptFiles)) {
    for (const match of matchAll.call(fileContents, keyRegex)) {
      usedMessages.add(match[1] || match[2]);
    }
    const templateMatches = fileContents.match(templateStringRegex);
    if (templateMatches) {
      templateMatches.forEach((match) => templateUsage.push(match));
    }
  }

  for await (const fileContents of getFileContents(
    javascriptFilesToStrictSearch,
  )) {
    for (const match of matchAll.call(fileContents, strictSearchRegex)) {
      usedMessages.add(match[1] || match[2] || match[3] || match[4]);
    }

    const templateMatches = fileContents.match(templateStringRegex);
    if (templateMatches) {
      templateMatches.forEach((match) => templateUsage.push(match));
    }
  }

  // never consider these messages as unused
  const messageExceptions = [
    'appName',
    'appNameBeta',
    'appNameFlask',
    'appDescription',
  ];

  const englishMessages = Object.keys(englishLocale);
  const unusedMessages = englishMessages.filter(
    (message) =>
      !messageExceptions.includes(message) && !usedMessages.has(message),
  );

  if (unusedMessages.length) {
    console.log(`**en**: ${unusedMessages.length} unused messages`);
    log.info(`Messages not present in UI:`);
    unusedMessages.forEach(function (key) {
      log.info(`  - [ ] ${key}`);
    });
  }

  if (templateUsage.length) {
    log.info(`Forbidden use of template strings in 't' function:`);
    templateUsage.forEach(function (occurrence) {
      log.info(` - ${occurrence}`);
    });
  }

  if (!unusedMessages.length && !templateUsage.length) {
    return false; // failed === false
  }

  if (unusedMessages.length > 0 && fix) {
    const newLocale = { ...englishLocale };
    for (const key of unusedMessages) {
      delete newLocale[key];
    }
    await writeLocale('en', newLocale);
  }

  return true; // failed === true
}

async function* getFileContents(filenames) {
  for (const filename of filenames) {
    yield readFile(filename, 'utf8');
  }
}<|MERGE_RESOLUTION|>--- conflicted
+++ resolved
@@ -182,17 +182,11 @@
   const javascriptFiles = await glob(
     [
       'ui/**/*.js',
-<<<<<<< HEAD
-      'shared/**/*.js',
-      'shared/**/*.ts',
-      'app/scripts/constants/**/*.js',
-=======
       'ui/**/*.ts',
       'shared/**/*.js',
       'shared/**/*.ts',
       'app/scripts/constants/**/*.js',
       'app/scripts/constants/**/*.ts',
->>>>>>> 7e97ff2b
     ],
     {
       ignore: [...globsToStrictSearch, testGlob],
