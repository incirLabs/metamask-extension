--- conflicted
+++ resolved
@@ -3237,8 +3237,6 @@
         "setTimeout": true
       },
       "packages": {
-<<<<<<< HEAD
-=======
         "@ethereumjs/common": true,
         "@ethereumjs/tx": true,
         "@metamask/contract-metadata": true,
@@ -3362,15 +3360,12 @@
     },
     "@metamask/rpc-methods>@metamask/key-tree": {
       "packages": {
->>>>>>> afb3475d
         "@metamask/rpc-methods>@metamask/key-tree>@noble/ed25519": true,
         "@metamask/rpc-methods>@metamask/key-tree>@noble/hashes": true,
         "@metamask/rpc-methods>@metamask/key-tree>@noble/secp256k1": true,
         "@metamask/rpc-methods>@metamask/key-tree>@scure/base": true,
         "@metamask/rpc-methods>@metamask/key-tree>@scure/bip39": true,
         "browserify>buffer": true
-<<<<<<< HEAD
-=======
       }
     },
     "@metamask/rpc-methods>@metamask/key-tree>@noble/ed25519": {
@@ -3411,74 +3406,158 @@
     "@metamask/rpc-methods>@metamask/utils": {
       "packages": {
         "@storybook/api>fast-deep-equal": true
->>>>>>> afb3475d
-      }
-    },
-    "@metamask/rpc-methods>@metamask/key-tree>@noble/ed25519": {
-      "globals": {
-<<<<<<< HEAD
-        "crypto": true
-=======
+      }
+    },
+    "@metamask/smart-transactions-controller": {
+      "globals": {
         "URLSearchParams": true,
         "clearInterval": true,
         "console.error": true,
         "console.log": true,
         "fetch": true,
         "setInterval": true
->>>>>>> afb3475d
-      },
-      "packages": {
-        "browserify>browser-resolve": true
-      }
-    },
-    "@metamask/rpc-methods>@metamask/key-tree>@noble/hashes": {
-      "globals": {
-        "TextEncoder": true,
-        "crypto": true,
-        "setTimeout": true
-      }
-    },
-    "@metamask/rpc-methods>@metamask/key-tree>@noble/secp256k1": {
-      "globals": {
-        "crypto": true
-      },
-      "packages": {
-        "browserify>browser-resolve": true
-      }
-    },
-    "@metamask/rpc-methods>@metamask/key-tree>@scure/base": {
-      "globals": {
-        "TextDecoder": true,
-        "TextEncoder": true
-      }
-    },
-    "@metamask/rpc-methods>@metamask/key-tree>@scure/bip39": {
-      "packages": {
-        "@metamask/rpc-methods>@metamask/key-tree>@noble/hashes": true,
-        "@metamask/rpc-methods>@metamask/key-tree>@scure/base": true
-      }
-    },
-    "@metamask/rpc-methods>@metamask/utils": {
-      "packages": {
-        "@storybook/api>fast-deep-equal": true
-      }
-    },
-    "@metamask/smart-transactions-controller": {
-      "globals": {
-        "URLSearchParams": true,
-        "clearInterval": true,
-        "console.error": true,
-        "console.log": true,
-        "fetch": true,
-        "setInterval": true
-      },
-      "packages": {
-        "@metamask/controllers": true,
+      },
+      "packages": {
         "@metamask/controllers>isomorphic-fetch": true,
+        "@metamask/smart-transactions-controller>@metamask/controllers": true,
         "@metamask/smart-transactions-controller>bignumber.js": true,
         "@metamask/smart-transactions-controller>fast-json-patch": true,
         "ethers": true,
         "lodash": true
+      }
+    },
+    "@metamask/smart-transactions-controller>@metamask/controllers": {
+      "globals": {
+        "Headers": true,
+        "URL": true,
+        "clearInterval": true,
+        "clearTimeout": true,
+        "console.error": true,
+        "console.log": true,
+        "fetch": true,
+        "setInterval": true,
+        "setTimeout": true
+      },
+      "packages": {
+        "@ethereumjs/common": true,
+        "@ethereumjs/tx": true,
+        "@metamask/contract-metadata": true,
+        "@metamask/controllers>abort-controller": true,
+        "@metamask/controllers>async-mutex": true,
+        "@metamask/controllers>eth-phishing-detect": true,
+        "@metamask/controllers>isomorphic-fetch": true,
+        "@metamask/controllers>multiformats": true,
+        "@metamask/controllers>web3-provider-engine": true,
+        "@metamask/metamask-eth-abis": true,
+        "@metamask/smart-transactions-controller>@metamask/controllers>eth-method-registry": true,
+        "@metamask/smart-transactions-controller>@metamask/controllers>ethereumjs-wallet": true,
+        "@metamask/smart-transactions-controller>@metamask/controllers>nanoid": true,
+        "@storybook/api>fast-deep-equal": true,
+        "browserify>buffer": true,
+        "browserify>events": true,
+        "deep-freeze-strict": true,
+        "eth-ens-namehash": true,
+        "eth-json-rpc-infura": true,
+        "eth-keyring-controller": true,
+        "eth-query": true,
+        "eth-rpc-errors": true,
+        "eth-sig-util": true,
+        "ethereumjs-util": true,
+        "ethers": true,
+        "ethjs>ethjs-unit": true,
+        "immer": true,
+        "json-rpc-engine": true,
+        "jsonschema": true,
+        "punycode": true,
+        "single-call-balance-checker-abi": true,
+        "uuid": true,
+        "web3": true
+      }
+    },
+    "@metamask/smart-transactions-controller>@metamask/controllers>eth-method-registry": {
+      "packages": {
+        "@metamask/smart-transactions-controller>@metamask/controllers>eth-method-registry>ethjs": true
+      }
+    },
+    "@metamask/smart-transactions-controller>@metamask/controllers>eth-method-registry>ethjs": {
+      "globals": {
+        "clearInterval": true,
+        "setInterval": true
+      },
+      "packages": {
+        "@metamask/smart-transactions-controller>@metamask/controllers>eth-method-registry>ethjs>bn.js": true,
+        "@metamask/smart-transactions-controller>@metamask/controllers>eth-method-registry>ethjs>ethjs-abi": true,
+        "@metamask/smart-transactions-controller>@metamask/controllers>eth-method-registry>ethjs>ethjs-contract": true,
+        "@metamask/smart-transactions-controller>@metamask/controllers>eth-method-registry>ethjs>ethjs-query": true,
+        "@metamask/smart-transactions-controller>@metamask/controllers>eth-method-registry>ethjs>js-sha3": true,
+        "browserify>buffer": true,
+        "ethjs>ethjs-filter": true,
+        "ethjs>ethjs-provider-http": true,
+        "ethjs>ethjs-unit": true,
+        "ethjs>ethjs-util": true,
+        "ethjs>number-to-bn": true
+      }
+    },
+    "@metamask/smart-transactions-controller>@metamask/controllers>eth-method-registry>ethjs>ethjs-abi": {
+      "packages": {
+        "@metamask/smart-transactions-controller>@metamask/controllers>eth-method-registry>ethjs>bn.js": true,
+        "@metamask/smart-transactions-controller>@metamask/controllers>eth-method-registry>ethjs>js-sha3": true,
+        "browserify>buffer": true,
+        "ethjs>number-to-bn": true
+      }
+    },
+    "@metamask/smart-transactions-controller>@metamask/controllers>eth-method-registry>ethjs>ethjs-contract": {
+      "packages": {
+        "@metamask/smart-transactions-controller>@metamask/controllers>eth-method-registry>ethjs>ethjs-contract>ethjs-abi": true,
+        "@metamask/smart-transactions-controller>@metamask/controllers>eth-method-registry>ethjs>js-sha3": true,
+        "ethjs-query>babel-runtime": true,
+        "ethjs>ethjs-filter": true,
+        "ethjs>ethjs-util": true,
+        "promise-to-callback": true
+      }
+    },
+    "@metamask/smart-transactions-controller>@metamask/controllers>eth-method-registry>ethjs>ethjs-contract>ethjs-abi": {
+      "packages": {
+        "@metamask/smart-transactions-controller>@metamask/controllers>eth-method-registry>ethjs>bn.js": true,
+        "@metamask/smart-transactions-controller>@metamask/controllers>eth-method-registry>ethjs>js-sha3": true,
+        "browserify>buffer": true,
+        "ethjs>number-to-bn": true
+      }
+    },
+    "@metamask/smart-transactions-controller>@metamask/controllers>eth-method-registry>ethjs>ethjs-query": {
+      "globals": {
+        "console": true
+      },
+      "packages": {
+        "ethjs-query>babel-runtime": true,
+        "ethjs-query>ethjs-format": true,
+        "ethjs-query>ethjs-rpc": true,
+        "promise-to-callback": true
+      }
+    },
+    "@metamask/smart-transactions-controller>@metamask/controllers>eth-method-registry>ethjs>js-sha3": {
+      "packages": {
+        "browserify>process": true
+      }
+    },
+    "@metamask/smart-transactions-controller>@metamask/controllers>ethereumjs-wallet": {
+      "packages": {
+        "@metamask/smart-transactions-controller>@metamask/controllers>ethereumjs-wallet>uuid": true,
+        "@truffle/codec>utf8": true,
+        "browserify>buffer": true,
+        "browserify>crypto-browserify": true,
+        "ethereumjs-util": true,
+        "ethereumjs-util>ethereum-cryptography": true,
+        "ethereumjs-wallet>aes-js": true,
+        "ethereumjs-wallet>bs58check": true,
+        "ethereumjs-wallet>randombytes": true,
+        "ethers>@ethersproject/json-wallets>scrypt-js": true
+      }
+    },
+    "@metamask/smart-transactions-controller>@metamask/controllers>ethereumjs-wallet>uuid": {
+      "globals": {
+        "crypto": true,
+        "msCrypto": true
       }
     },
     "@metamask/smart-transactions-controller>@metamask/controllers>nanoid": {
@@ -3519,11 +3598,8 @@
         "@metamask/post-message-stream": true,
         "@metamask/providers>@metamask/object-multiplex": true,
         "@metamask/rpc-methods>@metamask/utils": true,
-<<<<<<< HEAD
-=======
         "@metamask/snap-controllers>@metamask/browser-passworder": true,
         "@metamask/snap-controllers>@metamask/controllers": true,
->>>>>>> afb3475d
         "@metamask/snap-controllers>@metamask/execution-environments": true,
         "@metamask/snap-controllers>@metamask/obs-store": true,
         "@metamask/snap-controllers>ajv": true,
