{
  "resources": {
    "3box>ipfs>superstruct>clone-deep>shallow-clone>mixin-object": {
      "packages": {
        "3box>ipfs>superstruct>clone-deep>shallow-clone>mixin-object>for-in": true,
        "webpack>micromatch>extglob>extend-shallow>is-extendable": true
      }
    },
    "@babel/code-frame": {
      "globals": {
        "console.warn": true,
        "process.emitWarning": true
      },
      "packages": {
        "lavamoat>@babel/highlight": true
      }
    },
    "@babel/core": {
      "builtin": {
        "fs": true,
        "module": true,
        "path": true,
        "url": true,
        "v8": true
      },
      "globals": {
        "console.log": true,
        "process.cwd": true,
        "process.env.BABEL_ENV": true,
        "process.env.BABEL_SHOW_CONFIG_FOR": true,
        "process.env.NODE_ENV": true,
        "process.versions.node": true
      },
      "packages": {
        "$root$": true,
        "@babel/code-frame": true,
        "@babel/core>@babel/generator": true,
        "@babel/core>@babel/helper-compilation-targets": true,
        "@babel/core>@babel/helper-module-transforms": true,
        "@babel/core>@babel/helpers": true,
        "@babel/core>@babel/template": true,
        "@babel/core>@babel/types": true,
        "@babel/core>gensync": true,
        "@babel/core>semver": true,
        "@babel/core>source-map": true,
        "@babel/plugin-proposal-class-properties": true,
        "@babel/plugin-proposal-nullish-coalescing-operator": true,
        "@babel/plugin-proposal-object-rest-spread": true,
        "@babel/plugin-proposal-optional-chaining": true,
        "@babel/plugin-transform-runtime": true,
        "@babel/preset-env": true,
        "@babel/preset-react": true,
        "@babel/preset-typescript": true,
        "depcheck>@babel/parser": true,
        "depcheck>@babel/traverse": true,
        "depcheck>json5": true,
        "eslint>debug": true,
        "nyc>convert-source-map": true
      }
    },
    "@babel/core>@babel/generator": {
      "globals": {
        "console.error": true
      },
      "packages": {
        "@babel/core>@babel/generator>jsesc": true,
        "@babel/core>@babel/generator>source-map": true,
        "@babel/core>@babel/types": true
      }
    },
    "@babel/core>@babel/generator>jsesc": {
      "globals": {
        "Buffer.isBuffer": true
      }
    },
    "@babel/core>@babel/helper-compilation-targets": {
      "globals": {
        "console.warn": true,
        "process.versions.node": true
      },
      "packages": {
        "@babel/core>@babel/helper-compilation-targets>semver": true,
        "@babel/preset-env>@babel/compat-data": true,
        "@babel/preset-env>@babel/helper-validator-option": true,
        "stylelint>autoprefixer>browserslist": true
      }
    },
    "@babel/core>@babel/helper-compilation-targets>semver": {
      "globals": {
        "console": true,
        "process": true
      }
    },
    "@babel/core>@babel/helper-module-transforms": {
      "builtin": {
        "assert": true,
        "path.basename": true,
        "path.extname": true
      },
      "packages": {
        "@babel/core>@babel/helper-module-transforms>@babel/helper-replace-supers": true,
        "@babel/core>@babel/helper-module-transforms>@babel/helper-simple-access": true,
        "@babel/core>@babel/template": true,
        "@babel/core>@babel/types": true,
        "@babel/plugin-transform-runtime>@babel/helper-module-imports": true,
        "depcheck>@babel/traverse": true,
        "depcheck>@babel/traverse>@babel/helper-split-export-declaration": true,
        "lavamoat>@babel/highlight>@babel/helper-validator-identifier": true
      }
    },
    "@babel/core>@babel/helper-module-transforms>@babel/helper-replace-supers": {
      "packages": {
        "@babel/core>@babel/types": true,
        "@babel/plugin-proposal-class-properties>@babel/helper-create-class-features-plugin>@babel/helper-member-expression-to-functions": true,
        "@babel/preset-env>@babel/plugin-transform-classes>@babel/helper-optimise-call-expression": true,
        "depcheck>@babel/traverse": true,
        "depcheck>@babel/traverse>@babel/helper-environment-visitor": true
      }
    },
    "@babel/core>@babel/helper-module-transforms>@babel/helper-simple-access": {
      "packages": {
        "@babel/core>@babel/types": true
      }
    },
    "@babel/core>@babel/helpers": {
      "packages": {
        "@babel/core>@babel/template": true,
        "@babel/core>@babel/types": true,
        "depcheck>@babel/traverse": true
      }
    },
    "@babel/core>@babel/template": {
      "packages": {
        "@babel/code-frame": true,
        "@babel/core>@babel/types": true,
        "depcheck>@babel/parser": true
      }
    },
    "@babel/core>@babel/types": {
      "globals": {
        "console.trace": true,
        "process.env.BABEL_TYPES_8_BREAKING": true
      },
      "packages": {
        "@babel/core>@babel/types>to-fast-properties": true,
        "lavamoat>@babel/highlight>@babel/helper-validator-identifier": true
      }
    },
    "@babel/core>semver": {
      "globals": {
        "console": true,
        "process": true
      }
    },
    "@babel/eslint-parser": {
      "packages": {
        "@babel/core": true,
        "@babel/eslint-parser>eslint-visitor-keys": true,
        "@babel/eslint-parser>semver": true,
        "eslint>eslint-scope": true
      }
    },
    "@babel/eslint-parser>semver": {
      "globals": {
        "console": true,
        "process": true
      }
    },
    "@babel/eslint-plugin": {
      "packages": {
        "@babel/eslint-plugin>eslint-rule-composer": true,
        "eslint": true
      }
    },
    "@babel/plugin-proposal-class-properties": {
      "packages": {
        "@babel/plugin-proposal-class-properties>@babel/helper-create-class-features-plugin": true,
        "@babel/preset-env>@babel/helper-plugin-utils": true
      }
    },
    "@babel/plugin-proposal-class-properties>@babel/helper-create-class-features-plugin": {
      "globals": {
        "console.warn": true
      },
      "packages": {
        "@babel/core": true,
        "@babel/core>@babel/helper-module-transforms>@babel/helper-replace-supers": true,
        "@babel/plugin-proposal-class-properties>@babel/helper-create-class-features-plugin>@babel/helper-member-expression-to-functions": true,
        "@babel/preset-env>@babel/plugin-transform-classes>@babel/helper-annotate-as-pure": true,
        "@babel/preset-env>@babel/plugin-transform-classes>@babel/helper-optimise-call-expression": true,
        "depcheck>@babel/traverse>@babel/helper-environment-visitor": true,
        "depcheck>@babel/traverse>@babel/helper-function-name": true,
        "depcheck>@babel/traverse>@babel/helper-split-export-declaration": true
      }
    },
    "@babel/plugin-proposal-class-properties>@babel/helper-create-class-features-plugin>@babel/helper-member-expression-to-functions": {
      "packages": {
        "@babel/core>@babel/types": true
      }
    },
    "@babel/plugin-proposal-nullish-coalescing-operator": {
      "packages": {
        "@babel/core": true,
        "@babel/preset-env>@babel/helper-plugin-utils": true,
        "@babel/preset-env>@babel/plugin-syntax-nullish-coalescing-operator": true
      }
    },
    "@babel/plugin-proposal-object-rest-spread": {
      "packages": {
        "@babel/core": true,
        "@babel/core>@babel/helper-compilation-targets": true,
        "@babel/preset-env>@babel/compat-data": true,
        "@babel/preset-env>@babel/helper-plugin-utils": true,
        "@babel/preset-env>@babel/plugin-syntax-object-rest-spread": true,
        "@babel/preset-env>@babel/plugin-transform-parameters": true
      }
    },
    "@babel/plugin-proposal-optional-chaining": {
      "packages": {
        "@babel/core": true,
        "@babel/plugin-proposal-optional-chaining>@babel/helper-skip-transparent-expression-wrappers": true,
        "@babel/preset-env>@babel/helper-plugin-utils": true,
        "@babel/preset-env>@babel/plugin-syntax-optional-chaining": true
      }
    },
    "@babel/plugin-proposal-optional-chaining>@babel/helper-skip-transparent-expression-wrappers": {
      "packages": {
        "@babel/core>@babel/types": true
      }
    },
    "@babel/plugin-transform-runtime": {
      "builtin": {
        "path": true
      },
      "packages": {
        "@babel/core": true,
        "@babel/plugin-transform-runtime>@babel/helper-module-imports": true,
        "@babel/plugin-transform-runtime>semver": true,
        "@babel/preset-env>@babel/helper-plugin-utils": true,
        "brfs>resolve": true
      }
    },
    "@babel/plugin-transform-runtime>@babel/helper-module-imports": {
      "builtin": {
        "assert": true
      },
      "packages": {
        "@babel/core>@babel/types": true
      }
    },
    "@babel/plugin-transform-runtime>semver": {
      "globals": {
        "console": true,
        "process": true
      }
    },
    "@babel/preset-env": {
      "globals": {
        "console.log": true,
        "console.warn": true,
        "process.cwd": true,
        "process.env.BABEL_ENV": true
      },
      "packages": {
        "@babel/core>@babel/helper-compilation-targets": true,
        "@babel/core>@babel/types": true,
        "@babel/plugin-proposal-class-properties": true,
        "@babel/plugin-proposal-nullish-coalescing-operator": true,
        "@babel/plugin-proposal-object-rest-spread": true,
        "@babel/plugin-proposal-optional-chaining": true,
        "@babel/preset-env>@babel/compat-data": true,
        "@babel/preset-env>@babel/helper-plugin-utils": true,
        "@babel/preset-env>@babel/helper-validator-option": true,
        "@babel/preset-env>@babel/plugin-bugfix-v8-spread-parameters-in-optional-chaining": true,
        "@babel/preset-env>@babel/plugin-proposal-async-generator-functions": true,
        "@babel/preset-env>@babel/plugin-proposal-class-static-block": true,
        "@babel/preset-env>@babel/plugin-proposal-dynamic-import": true,
        "@babel/preset-env>@babel/plugin-proposal-export-namespace-from": true,
        "@babel/preset-env>@babel/plugin-proposal-json-strings": true,
        "@babel/preset-env>@babel/plugin-proposal-logical-assignment-operators": true,
        "@babel/preset-env>@babel/plugin-proposal-numeric-separator": true,
        "@babel/preset-env>@babel/plugin-proposal-optional-catch-binding": true,
        "@babel/preset-env>@babel/plugin-proposal-private-methods": true,
        "@babel/preset-env>@babel/plugin-proposal-private-property-in-object": true,
        "@babel/preset-env>@babel/plugin-proposal-unicode-property-regex": true,
        "@babel/preset-env>@babel/plugin-syntax-async-generators": true,
        "@babel/preset-env>@babel/plugin-syntax-class-properties": true,
        "@babel/preset-env>@babel/plugin-syntax-class-static-block": true,
        "@babel/preset-env>@babel/plugin-syntax-dynamic-import": true,
        "@babel/preset-env>@babel/plugin-syntax-export-namespace-from": true,
        "@babel/preset-env>@babel/plugin-syntax-json-strings": true,
        "@babel/preset-env>@babel/plugin-syntax-logical-assignment-operators": true,
        "@babel/preset-env>@babel/plugin-syntax-nullish-coalescing-operator": true,
        "@babel/preset-env>@babel/plugin-syntax-numeric-separator": true,
        "@babel/preset-env>@babel/plugin-syntax-object-rest-spread": true,
        "@babel/preset-env>@babel/plugin-syntax-optional-catch-binding": true,
        "@babel/preset-env>@babel/plugin-syntax-optional-chaining": true,
        "@babel/preset-env>@babel/plugin-syntax-private-property-in-object": true,
        "@babel/preset-env>@babel/plugin-syntax-top-level-await": true,
        "@babel/preset-env>@babel/plugin-transform-arrow-functions": true,
        "@babel/preset-env>@babel/plugin-transform-async-to-generator": true,
        "@babel/preset-env>@babel/plugin-transform-block-scoped-functions": true,
        "@babel/preset-env>@babel/plugin-transform-block-scoping": true,
        "@babel/preset-env>@babel/plugin-transform-classes": true,
        "@babel/preset-env>@babel/plugin-transform-computed-properties": true,
        "@babel/preset-env>@babel/plugin-transform-destructuring": true,
        "@babel/preset-env>@babel/plugin-transform-dotall-regex": true,
        "@babel/preset-env>@babel/plugin-transform-duplicate-keys": true,
        "@babel/preset-env>@babel/plugin-transform-exponentiation-operator": true,
        "@babel/preset-env>@babel/plugin-transform-for-of": true,
        "@babel/preset-env>@babel/plugin-transform-function-name": true,
        "@babel/preset-env>@babel/plugin-transform-literals": true,
        "@babel/preset-env>@babel/plugin-transform-member-expression-literals": true,
        "@babel/preset-env>@babel/plugin-transform-modules-amd": true,
        "@babel/preset-env>@babel/plugin-transform-modules-commonjs": true,
        "@babel/preset-env>@babel/plugin-transform-modules-systemjs": true,
        "@babel/preset-env>@babel/plugin-transform-modules-umd": true,
        "@babel/preset-env>@babel/plugin-transform-named-capturing-groups-regex": true,
        "@babel/preset-env>@babel/plugin-transform-new-target": true,
        "@babel/preset-env>@babel/plugin-transform-object-super": true,
        "@babel/preset-env>@babel/plugin-transform-parameters": true,
        "@babel/preset-env>@babel/plugin-transform-property-literals": true,
        "@babel/preset-env>@babel/plugin-transform-regenerator": true,
        "@babel/preset-env>@babel/plugin-transform-reserved-words": true,
        "@babel/preset-env>@babel/plugin-transform-shorthand-properties": true,
        "@babel/preset-env>@babel/plugin-transform-spread": true,
        "@babel/preset-env>@babel/plugin-transform-sticky-regex": true,
        "@babel/preset-env>@babel/plugin-transform-template-literals": true,
        "@babel/preset-env>@babel/plugin-transform-typeof-symbol": true,
        "@babel/preset-env>@babel/plugin-transform-unicode-escapes": true,
        "@babel/preset-env>@babel/plugin-transform-unicode-regex": true,
        "@babel/preset-env>@babel/preset-modules": true,
        "@babel/preset-env>babel-plugin-polyfill-corejs2": true,
        "@babel/preset-env>babel-plugin-polyfill-corejs3": true,
        "@babel/preset-env>babel-plugin-polyfill-regenerator": true,
        "@babel/preset-env>core-js-compat": true,
        "@babel/preset-env>semver": true
      }
    },
    "@babel/preset-env>@babel/plugin-bugfix-v8-spread-parameters-in-optional-chaining": {
      "packages": {
        "@babel/core": true,
        "@babel/plugin-proposal-optional-chaining": true,
        "@babel/plugin-proposal-optional-chaining>@babel/helper-skip-transparent-expression-wrappers": true,
        "@babel/preset-env>@babel/helper-plugin-utils": true
      }
    },
    "@babel/preset-env>@babel/plugin-proposal-async-generator-functions": {
      "packages": {
        "@babel/core": true,
        "@babel/preset-env>@babel/helper-plugin-utils": true,
        "@babel/preset-env>@babel/plugin-syntax-async-generators": true,
        "@babel/preset-env>@babel/plugin-transform-async-to-generator>@babel/helper-remap-async-to-generator": true
      }
    },
    "@babel/preset-env>@babel/plugin-proposal-class-static-block": {
      "packages": {
        "@babel/plugin-proposal-class-properties>@babel/helper-create-class-features-plugin": true,
        "@babel/preset-env>@babel/helper-plugin-utils": true,
        "@babel/preset-env>@babel/plugin-syntax-class-static-block": true
      }
    },
    "@babel/preset-env>@babel/plugin-proposal-dynamic-import": {
      "packages": {
        "@babel/preset-env>@babel/helper-plugin-utils": true,
        "@babel/preset-env>@babel/plugin-syntax-dynamic-import": true
      }
    },
    "@babel/preset-env>@babel/plugin-proposal-export-namespace-from": {
      "packages": {
        "@babel/core": true,
        "@babel/preset-env>@babel/helper-plugin-utils": true,
        "@babel/preset-env>@babel/plugin-syntax-export-namespace-from": true
      }
    },
    "@babel/preset-env>@babel/plugin-proposal-json-strings": {
      "packages": {
        "@babel/preset-env>@babel/helper-plugin-utils": true,
        "@babel/preset-env>@babel/plugin-syntax-json-strings": true
      }
    },
    "@babel/preset-env>@babel/plugin-proposal-logical-assignment-operators": {
      "packages": {
        "@babel/core": true,
        "@babel/preset-env>@babel/helper-plugin-utils": true,
        "@babel/preset-env>@babel/plugin-syntax-logical-assignment-operators": true
      }
    },
    "@babel/preset-env>@babel/plugin-proposal-numeric-separator": {
      "packages": {
        "@babel/preset-env>@babel/helper-plugin-utils": true,
        "@babel/preset-env>@babel/plugin-syntax-numeric-separator": true
      }
    },
    "@babel/preset-env>@babel/plugin-proposal-optional-catch-binding": {
      "packages": {
        "@babel/preset-env>@babel/helper-plugin-utils": true,
        "@babel/preset-env>@babel/plugin-syntax-optional-catch-binding": true
      }
    },
    "@babel/preset-env>@babel/plugin-proposal-private-methods": {
      "packages": {
        "@babel/plugin-proposal-class-properties>@babel/helper-create-class-features-plugin": true,
        "@babel/preset-env>@babel/helper-plugin-utils": true
      }
    },
    "@babel/preset-env>@babel/plugin-proposal-private-property-in-object": {
      "packages": {
        "@babel/plugin-proposal-class-properties>@babel/helper-create-class-features-plugin": true,
        "@babel/preset-env>@babel/helper-plugin-utils": true,
        "@babel/preset-env>@babel/plugin-syntax-private-property-in-object": true,
        "@babel/preset-env>@babel/plugin-transform-classes>@babel/helper-annotate-as-pure": true
      }
    },
    "@babel/preset-env>@babel/plugin-proposal-unicode-property-regex": {
      "packages": {
        "@babel/preset-env>@babel/helper-plugin-utils": true,
        "@babel/preset-env>@babel/plugin-transform-dotall-regex>@babel/helper-create-regexp-features-plugin": true
      }
    },
    "@babel/preset-env>@babel/plugin-syntax-async-generators": {
      "packages": {
        "@babel/preset-env>@babel/helper-plugin-utils": true
      }
    },
    "@babel/preset-env>@babel/plugin-syntax-class-properties": {
      "packages": {
        "@babel/preset-env>@babel/helper-plugin-utils": true
      }
    },
    "@babel/preset-env>@babel/plugin-syntax-class-static-block": {
      "packages": {
        "@babel/preset-env>@babel/helper-plugin-utils": true
      }
    },
    "@babel/preset-env>@babel/plugin-syntax-dynamic-import": {
      "packages": {
        "@babel/preset-env>@babel/helper-plugin-utils": true
      }
    },
    "@babel/preset-env>@babel/plugin-syntax-export-namespace-from": {
      "packages": {
        "@babel/preset-env>@babel/helper-plugin-utils": true
      }
    },
    "@babel/preset-env>@babel/plugin-syntax-json-strings": {
      "packages": {
        "@babel/preset-env>@babel/helper-plugin-utils": true
      }
    },
    "@babel/preset-env>@babel/plugin-syntax-logical-assignment-operators": {
      "packages": {
        "@babel/preset-env>@babel/helper-plugin-utils": true
      }
    },
    "@babel/preset-env>@babel/plugin-syntax-nullish-coalescing-operator": {
      "packages": {
        "@babel/preset-env>@babel/helper-plugin-utils": true
      }
    },
    "@babel/preset-env>@babel/plugin-syntax-numeric-separator": {
      "packages": {
        "@babel/preset-env>@babel/helper-plugin-utils": true
      }
    },
    "@babel/preset-env>@babel/plugin-syntax-object-rest-spread": {
      "packages": {
        "@babel/preset-env>@babel/helper-plugin-utils": true
      }
    },
    "@babel/preset-env>@babel/plugin-syntax-optional-catch-binding": {
      "packages": {
        "@babel/preset-env>@babel/helper-plugin-utils": true
      }
    },
    "@babel/preset-env>@babel/plugin-syntax-optional-chaining": {
      "packages": {
        "@babel/preset-env>@babel/helper-plugin-utils": true
      }
    },
    "@babel/preset-env>@babel/plugin-syntax-private-property-in-object": {
      "packages": {
        "@babel/preset-env>@babel/helper-plugin-utils": true
      }
    },
    "@babel/preset-env>@babel/plugin-syntax-top-level-await": {
      "packages": {
        "@babel/preset-env>@babel/helper-plugin-utils": true
      }
    },
    "@babel/preset-env>@babel/plugin-transform-arrow-functions": {
      "packages": {
        "@babel/preset-env>@babel/helper-plugin-utils": true
      }
    },
    "@babel/preset-env>@babel/plugin-transform-async-to-generator": {
      "packages": {
        "@babel/core": true,
        "@babel/plugin-transform-runtime>@babel/helper-module-imports": true,
        "@babel/preset-env>@babel/helper-plugin-utils": true,
        "@babel/preset-env>@babel/plugin-transform-async-to-generator>@babel/helper-remap-async-to-generator": true
      }
    },
    "@babel/preset-env>@babel/plugin-transform-async-to-generator>@babel/helper-remap-async-to-generator": {
      "packages": {
        "@babel/core>@babel/types": true,
        "@babel/preset-env>@babel/plugin-transform-async-to-generator>@babel/helper-remap-async-to-generator>@babel/helper-wrap-function": true,
        "@babel/preset-env>@babel/plugin-transform-classes>@babel/helper-annotate-as-pure": true
      }
    },
    "@babel/preset-env>@babel/plugin-transform-async-to-generator>@babel/helper-remap-async-to-generator>@babel/helper-wrap-function": {
      "packages": {
        "@babel/core>@babel/template": true,
        "@babel/core>@babel/types": true,
        "depcheck>@babel/traverse>@babel/helper-function-name": true
      }
    },
    "@babel/preset-env>@babel/plugin-transform-block-scoped-functions": {
      "packages": {
        "@babel/core": true,
        "@babel/preset-env>@babel/helper-plugin-utils": true
      }
    },
    "@babel/preset-env>@babel/plugin-transform-block-scoping": {
      "packages": {
        "@babel/core": true,
        "@babel/preset-env>@babel/helper-plugin-utils": true
      }
    },
    "@babel/preset-env>@babel/plugin-transform-classes": {
      "packages": {
        "@babel/core": true,
        "@babel/core>@babel/helper-module-transforms>@babel/helper-replace-supers": true,
        "@babel/preset-env>@babel/helper-plugin-utils": true,
        "@babel/preset-env>@babel/plugin-transform-classes>@babel/helper-annotate-as-pure": true,
        "@babel/preset-env>@babel/plugin-transform-classes>@babel/helper-optimise-call-expression": true,
        "@babel/preset-env>@babel/plugin-transform-classes>globals": true,
        "depcheck>@babel/traverse>@babel/helper-function-name": true,
        "depcheck>@babel/traverse>@babel/helper-split-export-declaration": true
      }
    },
    "@babel/preset-env>@babel/plugin-transform-classes>@babel/helper-annotate-as-pure": {
      "packages": {
        "@babel/core>@babel/types": true
      }
    },
    "@babel/preset-env>@babel/plugin-transform-classes>@babel/helper-optimise-call-expression": {
      "packages": {
        "@babel/core>@babel/types": true
      }
    },
    "@babel/preset-env>@babel/plugin-transform-computed-properties": {
      "packages": {
        "@babel/core": true,
        "@babel/preset-env>@babel/helper-plugin-utils": true
      }
    },
    "@babel/preset-env>@babel/plugin-transform-destructuring": {
      "packages": {
        "@babel/core": true,
        "@babel/preset-env>@babel/helper-plugin-utils": true
      }
    },
    "@babel/preset-env>@babel/plugin-transform-dotall-regex": {
      "packages": {
        "@babel/preset-env>@babel/helper-plugin-utils": true,
        "@babel/preset-env>@babel/plugin-transform-dotall-regex>@babel/helper-create-regexp-features-plugin": true
      }
    },
    "@babel/preset-env>@babel/plugin-transform-dotall-regex>@babel/helper-create-regexp-features-plugin": {
      "packages": {
        "@babel/core": true,
        "@babel/preset-env>@babel/plugin-transform-classes>@babel/helper-annotate-as-pure": true,
        "@babel/preset-env>@babel/plugin-transform-dotall-regex>@babel/helper-create-regexp-features-plugin>regexpu-core": true
      }
    },
    "@babel/preset-env>@babel/plugin-transform-dotall-regex>@babel/helper-create-regexp-features-plugin>regexpu-core": {
      "packages": {
        "@babel/preset-env>@babel/plugin-transform-dotall-regex>@babel/helper-create-regexp-features-plugin>regexpu-core>regenerate": true,
        "@babel/preset-env>@babel/plugin-transform-dotall-regex>@babel/helper-create-regexp-features-plugin>regexpu-core>regjsgen": true,
        "@babel/preset-env>@babel/plugin-transform-dotall-regex>@babel/helper-create-regexp-features-plugin>regexpu-core>regjsparser": true,
        "@babel/preset-env>@babel/plugin-transform-dotall-regex>@babel/helper-create-regexp-features-plugin>regexpu-core>unicode-match-property-ecmascript": true,
        "@babel/preset-env>@babel/plugin-transform-dotall-regex>@babel/helper-create-regexp-features-plugin>regexpu-core>unicode-match-property-value-ecmascript": true
      }
    },
    "@babel/preset-env>@babel/plugin-transform-dotall-regex>@babel/helper-create-regexp-features-plugin>regexpu-core>regenerate": {
      "globals": {
        "define": true
      }
    },
    "@babel/preset-env>@babel/plugin-transform-dotall-regex>@babel/helper-create-regexp-features-plugin>regexpu-core>regjsgen": {
      "globals": {
        "define": true
      }
    },
    "@babel/preset-env>@babel/plugin-transform-dotall-regex>@babel/helper-create-regexp-features-plugin>regexpu-core>regjsparser": {
      "globals": {
        "regjsparser": "write"
      }
    },
    "@babel/preset-env>@babel/plugin-transform-dotall-regex>@babel/helper-create-regexp-features-plugin>regexpu-core>unicode-match-property-ecmascript": {
      "packages": {
        "@babel/preset-env>@babel/plugin-transform-dotall-regex>@babel/helper-create-regexp-features-plugin>regexpu-core>unicode-match-property-ecmascript>unicode-canonical-property-names-ecmascript": true,
        "@babel/preset-env>@babel/plugin-transform-dotall-regex>@babel/helper-create-regexp-features-plugin>regexpu-core>unicode-match-property-ecmascript>unicode-property-aliases-ecmascript": true
      }
    },
    "@babel/preset-env>@babel/plugin-transform-duplicate-keys": {
      "packages": {
        "@babel/core": true,
        "@babel/preset-env>@babel/helper-plugin-utils": true
      }
    },
    "@babel/preset-env>@babel/plugin-transform-exponentiation-operator": {
      "packages": {
        "@babel/core": true,
        "@babel/preset-env>@babel/helper-plugin-utils": true,
        "@babel/preset-env>@babel/plugin-transform-exponentiation-operator>@babel/helper-builder-binary-assignment-operator-visitor": true
      }
    },
    "@babel/preset-env>@babel/plugin-transform-exponentiation-operator>@babel/helper-builder-binary-assignment-operator-visitor": {
      "packages": {
        "@babel/core>@babel/types": true,
        "@babel/preset-env>@babel/plugin-transform-exponentiation-operator>@babel/helper-builder-binary-assignment-operator-visitor>@babel/helper-explode-assignable-expression": true
      }
    },
    "@babel/preset-env>@babel/plugin-transform-exponentiation-operator>@babel/helper-builder-binary-assignment-operator-visitor>@babel/helper-explode-assignable-expression": {
      "packages": {
        "@babel/core>@babel/types": true
      }
    },
    "@babel/preset-env>@babel/plugin-transform-for-of": {
      "packages": {
        "@babel/core": true,
        "@babel/preset-env>@babel/helper-plugin-utils": true
      }
    },
    "@babel/preset-env>@babel/plugin-transform-function-name": {
      "packages": {
        "@babel/preset-env>@babel/helper-plugin-utils": true,
        "depcheck>@babel/traverse>@babel/helper-function-name": true
      }
    },
    "@babel/preset-env>@babel/plugin-transform-literals": {
      "packages": {
        "@babel/preset-env>@babel/helper-plugin-utils": true
      }
    },
    "@babel/preset-env>@babel/plugin-transform-member-expression-literals": {
      "packages": {
        "@babel/core": true,
        "@babel/preset-env>@babel/helper-plugin-utils": true
      }
    },
    "@babel/preset-env>@babel/plugin-transform-modules-amd": {
      "packages": {
        "@babel/core": true,
        "@babel/core>@babel/helper-module-transforms": true,
        "@babel/preset-env>@babel/helper-plugin-utils": true,
        "@babel/preset-env>@babel/plugin-transform-modules-amd>babel-plugin-dynamic-import-node": true
      }
    },
    "@babel/preset-env>@babel/plugin-transform-modules-commonjs": {
      "packages": {
        "@babel/core": true,
        "@babel/core>@babel/helper-module-transforms": true,
        "@babel/core>@babel/helper-module-transforms>@babel/helper-simple-access": true,
        "@babel/preset-env>@babel/helper-plugin-utils": true,
        "@babel/preset-env>@babel/plugin-transform-modules-amd>babel-plugin-dynamic-import-node": true
      }
    },
    "@babel/preset-env>@babel/plugin-transform-modules-systemjs": {
      "globals": {
        "console.warn": true
      },
      "packages": {
        "@babel/core": true,
        "@babel/core>@babel/helper-module-transforms": true,
        "@babel/preset-env>@babel/helper-plugin-utils": true,
        "@babel/preset-env>@babel/plugin-transform-modules-amd>babel-plugin-dynamic-import-node": true,
        "depcheck>@babel/traverse>@babel/helper-hoist-variables": true,
        "lavamoat>@babel/highlight>@babel/helper-validator-identifier": true
      }
    },
    "@babel/preset-env>@babel/plugin-transform-modules-umd": {
      "builtin": {
        "path.basename": true,
        "path.extname": true
      },
      "packages": {
        "@babel/core": true,
        "@babel/core>@babel/helper-module-transforms": true,
        "@babel/preset-env>@babel/helper-plugin-utils": true
      }
    },
    "@babel/preset-env>@babel/plugin-transform-named-capturing-groups-regex": {
      "packages": {
        "@babel/preset-env>@babel/plugin-transform-dotall-regex>@babel/helper-create-regexp-features-plugin": true
      }
    },
    "@babel/preset-env>@babel/plugin-transform-new-target": {
      "packages": {
        "@babel/core": true,
        "@babel/preset-env>@babel/helper-plugin-utils": true
      }
    },
    "@babel/preset-env>@babel/plugin-transform-object-super": {
      "packages": {
        "@babel/core": true,
        "@babel/core>@babel/helper-module-transforms>@babel/helper-replace-supers": true,
        "@babel/preset-env>@babel/helper-plugin-utils": true
      }
    },
    "@babel/preset-env>@babel/plugin-transform-parameters": {
      "packages": {
        "@babel/core": true,
        "@babel/preset-env>@babel/helper-plugin-utils": true
      }
    },
    "@babel/preset-env>@babel/plugin-transform-property-literals": {
      "packages": {
        "@babel/core": true,
        "@babel/preset-env>@babel/helper-plugin-utils": true
      }
    },
    "@babel/preset-env>@babel/plugin-transform-regenerator": {
      "packages": {
        "@babel/preset-env>@babel/plugin-transform-regenerator>regenerator-transform": true
      }
    },
    "@babel/preset-env>@babel/plugin-transform-regenerator>regenerator-transform": {
      "builtin": {
        "assert": true,
        "util.inherits": true
      },
      "packages": {
        "@babel/runtime": true
      }
    },
    "@babel/preset-env>@babel/plugin-transform-reserved-words": {
      "packages": {
        "@babel/core": true,
        "@babel/preset-env>@babel/helper-plugin-utils": true
      }
    },
    "@babel/preset-env>@babel/plugin-transform-shorthand-properties": {
      "packages": {
        "@babel/core": true,
        "@babel/preset-env>@babel/helper-plugin-utils": true
      }
    },
    "@babel/preset-env>@babel/plugin-transform-spread": {
      "packages": {
        "@babel/core": true,
        "@babel/plugin-proposal-optional-chaining>@babel/helper-skip-transparent-expression-wrappers": true,
        "@babel/preset-env>@babel/helper-plugin-utils": true
      }
    },
    "@babel/preset-env>@babel/plugin-transform-sticky-regex": {
      "packages": {
        "@babel/core": true,
        "@babel/preset-env>@babel/helper-plugin-utils": true
      }
    },
    "@babel/preset-env>@babel/plugin-transform-template-literals": {
      "packages": {
        "@babel/core": true,
        "@babel/preset-env>@babel/helper-plugin-utils": true
      }
    },
    "@babel/preset-env>@babel/plugin-transform-typeof-symbol": {
      "packages": {
        "@babel/core": true,
        "@babel/preset-env>@babel/helper-plugin-utils": true
      }
    },
    "@babel/preset-env>@babel/plugin-transform-unicode-escapes": {
      "packages": {
        "@babel/core": true,
        "@babel/preset-env>@babel/helper-plugin-utils": true
      }
    },
    "@babel/preset-env>@babel/plugin-transform-unicode-regex": {
      "packages": {
        "@babel/preset-env>@babel/helper-plugin-utils": true,
        "@babel/preset-env>@babel/plugin-transform-dotall-regex>@babel/helper-create-regexp-features-plugin": true
      }
    },
    "@babel/preset-env>babel-plugin-polyfill-corejs2": {
      "packages": {
        "@babel/core": true,
        "@babel/preset-env>@babel/compat-data": true,
        "@babel/preset-env>babel-plugin-polyfill-corejs2>semver": true,
        "@babel/preset-env>babel-plugin-polyfill-corejs3>@babel/helper-define-polyfill-provider": true
      }
    },
    "@babel/preset-env>babel-plugin-polyfill-corejs2>semver": {
      "globals": {
        "console": true,
        "process": true
      }
    },
    "@babel/preset-env>babel-plugin-polyfill-corejs3": {
      "packages": {
        "@babel/core": true,
        "@babel/preset-env>babel-plugin-polyfill-corejs3>@babel/helper-define-polyfill-provider": true,
        "@babel/preset-env>core-js-compat": true
      }
    },
    "@babel/preset-env>babel-plugin-polyfill-corejs3>@babel/helper-define-polyfill-provider": {
      "builtin": {
        "path": true
      },
      "globals": {
        "console.log": true,
        "console.warn": true,
        "process.exitCode": "write",
        "process.versions.node": true
      },
      "packages": {
        "@babel/core": true,
        "@babel/core>@babel/helper-compilation-targets": true,
        "@babel/preset-env>@babel/helper-plugin-utils": true,
        "@babel/preset-env>babel-plugin-polyfill-corejs3>@babel/helper-define-polyfill-provider>lodash.debounce": true,
        "brfs>resolve": true
      }
    },
    "@babel/preset-env>babel-plugin-polyfill-corejs3>@babel/helper-define-polyfill-provider>lodash.debounce": {
      "globals": {
        "clearTimeout": true,
        "setTimeout": true
      }
    },
    "@babel/preset-env>babel-plugin-polyfill-regenerator": {
      "packages": {
        "@babel/preset-env>babel-plugin-polyfill-corejs3>@babel/helper-define-polyfill-provider": true
      }
    },
    "@babel/preset-env>core-js-compat": {
      "packages": {
        "@babel/preset-env>core-js-compat>semver": true
      }
    },
    "@babel/preset-env>core-js-compat>semver": {
      "globals": {
        "console.error": true,
        "process": true
      }
    },
    "@babel/preset-env>semver": {
      "globals": {
        "console": true,
        "process": true
      }
    },
    "@babel/preset-react": {
      "packages": {
        "@babel/preset-env>@babel/helper-plugin-utils": true,
        "@babel/preset-env>@babel/helper-validator-option": true,
        "@babel/preset-react>@babel/plugin-transform-react-display-name": true,
        "@babel/preset-react>@babel/plugin-transform-react-jsx": true,
        "@babel/preset-react>@babel/plugin-transform-react-jsx-development": true,
        "@babel/preset-react>@babel/plugin-transform-react-pure-annotations": true
      }
    },
    "@babel/preset-react>@babel/plugin-transform-react-display-name": {
      "builtin": {
        "path.basename": true,
        "path.dirname": true,
        "path.extname": true
      },
      "packages": {
        "@babel/core": true,
        "@babel/preset-env>@babel/helper-plugin-utils": true
      }
    },
    "@babel/preset-react>@babel/plugin-transform-react-jsx": {
      "packages": {
        "@babel/core": true,
        "@babel/plugin-transform-runtime>@babel/helper-module-imports": true,
        "@babel/preset-env>@babel/helper-plugin-utils": true,
        "@babel/preset-env>@babel/plugin-transform-classes>@babel/helper-annotate-as-pure": true,
        "@babel/preset-react>@babel/plugin-transform-react-jsx>@babel/plugin-syntax-jsx": true
      }
    },
    "@babel/preset-react>@babel/plugin-transform-react-jsx-development": {
      "packages": {
        "@babel/preset-react>@babel/plugin-transform-react-jsx": true
      }
    },
    "@babel/preset-react>@babel/plugin-transform-react-jsx>@babel/plugin-syntax-jsx": {
      "packages": {
        "@babel/preset-env>@babel/helper-plugin-utils": true
      }
    },
    "@babel/preset-react>@babel/plugin-transform-react-pure-annotations": {
      "packages": {
        "@babel/core": true,
        "@babel/preset-env>@babel/helper-plugin-utils": true,
        "@babel/preset-env>@babel/plugin-transform-classes>@babel/helper-annotate-as-pure": true
      }
    },
    "@babel/preset-typescript": {
      "packages": {
        "@babel/preset-env>@babel/helper-plugin-utils": true,
        "@babel/preset-env>@babel/helper-validator-option": true,
        "@babel/preset-typescript>@babel/plugin-transform-typescript": true
      }
    },
    "@babel/preset-typescript>@babel/plugin-transform-typescript": {
      "builtin": {
        "assert": true
      },
      "globals": {
        "console.warn": true
      },
      "packages": {
        "@babel/core": true,
        "@babel/plugin-proposal-class-properties>@babel/helper-create-class-features-plugin": true,
        "@babel/preset-env>@babel/helper-plugin-utils": true,
        "@babel/preset-typescript>@babel/plugin-transform-typescript>@babel/plugin-syntax-typescript": true
      }
    },
    "@babel/preset-typescript>@babel/plugin-transform-typescript>@babel/plugin-syntax-typescript": {
      "packages": {
        "@babel/preset-env>@babel/helper-plugin-utils": true
      }
    },
    "@lavamoat/lavapack": {
      "builtin": {
        "assert": true,
        "buffer.Buffer.from": true,
        "fs.readFileSync": true,
        "path.join": true,
        "path.relative": true
      },
      "globals": {
        "__dirname": true,
        "process.cwd": true,
        "setTimeout": true
      },
      "packages": {
        "@lavamoat/lavapack>combine-source-map": true,
        "@lavamoat/lavapack>readable-stream": true,
        "@lavamoat/lavapack>umd": true,
        "browserify>JSONStream": true,
        "lavamoat>json-stable-stringify": true,
        "lavamoat>lavamoat-core": true,
        "nyc>convert-source-map": true,
        "through2": true
      }
    },
    "@lavamoat/lavapack>combine-source-map": {
      "builtin": {
        "path.dirname": true,
        "path.join": true
      },
      "globals": {
        "process.platform": true
      },
      "packages": {
        "@lavamoat/lavapack>combine-source-map>convert-source-map": true,
        "@lavamoat/lavapack>combine-source-map>inline-source-map": true,
        "@lavamoat/lavapack>combine-source-map>lodash.memoize": true,
        "@lavamoat/lavapack>combine-source-map>source-map": true
      }
    },
    "@lavamoat/lavapack>combine-source-map>convert-source-map": {
      "builtin": {
        "fs.readFileSync": true,
        "path.join": true
      },
      "globals": {
        "Buffer.from": true
      }
    },
    "@lavamoat/lavapack>combine-source-map>inline-source-map": {
      "globals": {
        "Buffer.from": true
      },
      "packages": {
        "@lavamoat/lavapack>combine-source-map>inline-source-map>source-map": true
      }
    },
    "@lavamoat/lavapack>readable-stream": {
      "builtin": {
        "buffer.Buffer": true,
        "events.EventEmitter": true,
        "stream": true,
        "util": true
      },
      "globals": {
        "process.env.READABLE_STREAM": true,
        "process.nextTick": true,
        "process.stderr": true,
        "process.stdout": true
      },
      "packages": {
        "@storybook/api>util-deprecate": true,
        "browserify>string_decoder": true,
        "pumpify>inherits": true
      }
    },
    "@metamask/jazzicon>color>color-convert": {
      "packages": {
        "@metamask/jazzicon>color>color-convert>color-name": true
      }
    },
    "@sentry/browser>tslib": {
      "globals": {
        "define": true
      }
    },
    "@storybook/addon-essentials>@storybook/addon-docs>acorn-walk": {
      "globals": {
        "define": true
      }
    },
    "@storybook/addon-essentials>@storybook/addon-docs>remark-slug>unist-util-visit": {
      "packages": {
        "@storybook/addon-essentials>@storybook/addon-docs>remark-slug>unist-util-visit>unist-util-visit-parents": true
      }
    },
    "@storybook/addon-essentials>@storybook/addon-docs>remark-slug>unist-util-visit>unist-util-visit-parents": {
      "packages": {
        "stylelint>@stylelint/postcss-markdown>unist-util-find-all-after>unist-util-is": true
      }
    },
    "@storybook/api>telejson>is-symbol": {
      "packages": {
        "string.prototype.matchall>has-symbols": true
      }
    },
    "@storybook/api>util-deprecate": {
      "builtin": {
        "util.deprecate": true
      }
    },
    "@storybook/components>react-syntax-highlighter>refractor>parse-entities": {
      "packages": {
        "@storybook/components>react-syntax-highlighter>refractor>parse-entities>character-entities": true,
        "@storybook/components>react-syntax-highlighter>refractor>parse-entities>character-entities-legacy": true,
        "@storybook/components>react-syntax-highlighter>refractor>parse-entities>character-reference-invalid": true,
        "@storybook/components>react-syntax-highlighter>refractor>parse-entities>is-alphanumerical": true,
        "@storybook/components>react-syntax-highlighter>refractor>parse-entities>is-hexadecimal": true,
        "stylelint>@stylelint/postcss-markdown>remark>remark-parse>is-decimal": true
      }
    },
    "@storybook/components>react-syntax-highlighter>refractor>parse-entities>is-alphanumerical": {
      "packages": {
        "stylelint>@stylelint/postcss-markdown>remark>remark-parse>is-alphabetical": true,
        "stylelint>@stylelint/postcss-markdown>remark>remark-parse>is-decimal": true
      }
    },
    "@storybook/react>@storybook/core-common>glob-base": {
      "builtin": {
        "path.dirname": true
      },
      "packages": {
        "@storybook/react>@storybook/core-common>glob-base>glob-parent": true,
        "@storybook/react>@storybook/core-common>glob-base>is-glob": true
      }
    },
    "@storybook/react>@storybook/core-common>glob-base>glob-parent": {
      "builtin": {
        "path.dirname": true
      },
      "packages": {
        "@storybook/react>@storybook/core-common>glob-base>is-glob": true
      }
    },
    "@storybook/react>@storybook/core-common>glob-base>is-glob": {
      "packages": {
        "gulp-watch>anymatch>micromatch>is-extglob": true
      }
    },
<<<<<<< HEAD
    "ansi-gray": {
=======
    "@typescript-eslint/eslint-plugin": {
      "packages": {
        "@typescript-eslint/eslint-plugin>tsutils": true,
        "@typescript-eslint/parser>@typescript-eslint/scope-manager": true,
        "eslint": true,
        "eslint-plugin-jest>@typescript-eslint/experimental-utils": true,
        "eslint>debug": true,
        "eslint>regexpp": true,
        "globby>ignore": true,
        "semver": true,
        "typescript": true
      }
    },
    "@typescript-eslint/eslint-plugin>tsutils": {
>>>>>>> e34a5ee0
      "packages": {
        "@sentry/browser>tslib": true,
        "typescript": true
      }
    },
<<<<<<< HEAD
    "ansi-styles": {
=======
    "@typescript-eslint/parser": {
      "packages": {
        "@typescript-eslint/parser>@typescript-eslint/scope-manager": true,
        "@typescript-eslint/parser>@typescript-eslint/typescript-estree": true,
        "eslint>debug": true,
        "typescript": true
      }
    },
    "@typescript-eslint/parser>@typescript-eslint/scope-manager": {
>>>>>>> e34a5ee0
      "packages": {
        "@typescript-eslint/parser>@typescript-eslint/scope-manager>@typescript-eslint/visitor-keys": true,
        "@typescript-eslint/parser>@typescript-eslint/types": true
      }
    },
    "@typescript-eslint/parser>@typescript-eslint/scope-manager>@typescript-eslint/visitor-keys": {
      "packages": {
        "@typescript-eslint/parser>@typescript-eslint/scope-manager>@typescript-eslint/visitor-keys>eslint-visitor-keys": true
      }
    },
    "@typescript-eslint/parser>@typescript-eslint/typescript-estree": {
      "builtin": {
        "fs": true,
        "path": true
      },
      "globals": {
        "console.log": true,
        "console.warn": true,
        "new": true,
        "process": true,
        "target": true
      },
      "packages": {
<<<<<<< HEAD
        "buffer-equal": true
      }
    },
    "arr-diff": {
      "packages": {
        "arr-flatten": true
=======
        "@typescript-eslint/eslint-plugin>tsutils": true,
        "@typescript-eslint/parser>@typescript-eslint/scope-manager>@typescript-eslint/visitor-keys": true,
        "@typescript-eslint/parser>@typescript-eslint/types": true,
        "eslint>debug": true,
        "eslint>is-glob": true,
        "globby": true,
        "semver": true,
        "typescript": true
>>>>>>> e34a5ee0
      }
    },
    "babelify": {
      "builtin": {
        "path.extname": true,
        "path.resolve": true,
        "stream.PassThrough": true,
        "stream.Transform": true,
        "util": true
      },
      "globals": {
        "Buffer.concat": true
      },
      "packages": {
        "@babel/core": true
      }
    },
    "bify-module-groups": {
      "packages": {
        "bify-module-groups>through2": true,
        "pify": true,
        "pump": true
      }
    },
    "bify-module-groups>through2": {
      "builtin": {
        "util.inherits": true
      },
      "globals": {
        "process.nextTick": true
      },
      "packages": {
        "bify-module-groups>through2>readable-stream": true
      }
    },
    "bify-module-groups>through2>readable-stream": {
      "builtin": {
        "buffer.Buffer": true,
        "events.EventEmitter": true,
        "stream": true,
        "util": true
      },
      "globals": {
        "process.env.READABLE_STREAM": true,
        "process.nextTick": true,
        "process.stderr": true,
        "process.stdout": true
      },
      "packages": {
        "@storybook/api>util-deprecate": true,
        "browserify>string_decoder": true,
        "pumpify>inherits": true
      }
    },
    "brfs": {
      "builtin": {
        "fs.createReadStream": true,
        "fs.readdir": true,
        "path": true
      },
      "packages": {
        "brfs>quote-stream": true,
        "brfs>resolve": true,
        "brfs>static-module": true,
        "brfs>through2": true
      }
    },
    "brfs>quote-stream": {
      "globals": {
        "Buffer": true
      },
      "packages": {
        "brfs>quote-stream>buffer-equal": true,
        "brfs>quote-stream>through2": true
      }
    },
    "brfs>quote-stream>buffer-equal": {
      "builtin": {
        "buffer.Buffer.isBuffer": true
      }
    },
    "brfs>quote-stream>through2": {
      "builtin": {
        "util.inherits": true
      },
      "globals": {
        "process.nextTick": true
      },
      "packages": {
        "readable-stream": true,
        "watchify>xtend": true
      }
    },
    "brfs>resolve": {
      "builtin": {
        "fs.readFile": true,
        "fs.readFileSync": true,
        "fs.realpath": true,
        "fs.realpathSync": true,
        "fs.stat": true,
        "fs.statSync": true,
        "path.dirname": true,
        "path.join": true,
        "path.parse": true,
        "path.relative": true,
        "path.resolve": true
      },
      "globals": {
        "process.nextTick": true,
        "process.platform": true,
        "process.versions": true
      },
      "packages": {
        "brfs>resolve>path-parse": true,
        "depcheck>is-core-module": true
      }
    },
    "brfs>resolve>path-parse": {
      "globals": {
        "process.platform": true
      }
    },
    "brfs>static-module": {
      "packages": {
        "brfs>static-module>acorn-node": true,
        "brfs>static-module>magic-string": true,
        "brfs>static-module>merge-source-map": true,
        "brfs>static-module>scope-analyzer": true,
        "brfs>static-module>shallow-copy": true,
        "brfs>static-module>static-eval": true,
        "brfs>static-module>through2": true,
        "browserify>concat-stream": true,
        "browserify>duplexer2": true,
        "enzyme>has": true,
        "enzyme>object-inspect": true,
        "jsdom>escodegen": true,
        "nyc>convert-source-map": true,
        "readable-stream": true
      }
    },
    "brfs>static-module>acorn-node": {
      "packages": {
        "@storybook/addon-essentials>@storybook/addon-docs>acorn-walk": true,
        "eslint>espree>acorn": true,
        "watchify>xtend": true
      }
    },
    "brfs>static-module>magic-string": {
      "globals": {
        "Buffer": true,
        "btoa": true,
        "console.warn": true
      },
      "packages": {
        "brfs>static-module>magic-string>sourcemap-codec": true
      }
    },
    "brfs>static-module>magic-string>sourcemap-codec": {
      "globals": {
        "define": true
      }
    },
    "brfs>static-module>merge-source-map": {
      "packages": {
        "brfs>static-module>merge-source-map>source-map": true
      }
    },
    "brfs>static-module>scope-analyzer": {
      "builtin": {
        "assert.ok": true,
        "assert.strictEqual": true
      },
      "packages": {
        "brfs>static-module>scope-analyzer>array-from": true,
        "brfs>static-module>scope-analyzer>dash-ast": true,
        "brfs>static-module>scope-analyzer>es6-map": true,
        "brfs>static-module>scope-analyzer>es6-set": true,
        "brfs>static-module>scope-analyzer>estree-is-function": true,
        "brfs>static-module>scope-analyzer>get-assigned-identifiers": true,
        "resolve-url-loader>es6-iterator>es6-symbol": true
      }
    },
    "brfs>static-module>scope-analyzer>dash-ast": {
      "builtin": {
        "assert": true
      }
    },
    "brfs>static-module>scope-analyzer>es6-map": {
      "packages": {
        "gulp-sourcemaps>debug-fabulous>memoizee>event-emitter": true,
        "resolve-url-loader>es6-iterator": true,
        "resolve-url-loader>es6-iterator>d": true,
        "resolve-url-loader>es6-iterator>es5-ext": true,
        "resolve-url-loader>es6-iterator>es6-symbol": true
      }
    },
    "brfs>static-module>scope-analyzer>es6-set": {
      "packages": {
        "gulp-sourcemaps>debug-fabulous>memoizee>event-emitter": true,
        "resolve-url-loader>es6-iterator": true,
        "resolve-url-loader>es6-iterator>d": true,
        "resolve-url-loader>es6-iterator>es5-ext": true,
        "resolve-url-loader>es6-iterator>es6-symbol": true
      }
    },
    "brfs>static-module>scope-analyzer>get-assigned-identifiers": {
      "builtin": {
        "assert.equal": true
      }
    },
    "brfs>static-module>static-eval": {
      "packages": {
        "jsdom>escodegen": true
      }
    },
    "brfs>static-module>through2": {
      "builtin": {
        "util.inherits": true
      },
      "globals": {
        "process.nextTick": true
      },
      "packages": {
        "readable-stream": true,
        "watchify>xtend": true
      }
    },
    "brfs>through2": {
      "builtin": {
        "util.inherits": true
      },
      "globals": {
        "process.nextTick": true
      },
      "packages": {
        "readable-stream": true,
        "watchify>xtend": true
      }
    },
    "browserify": {
      "builtin": {
        "events.EventEmitter": true,
        "fs.realpath": true,
        "path.dirname": true,
        "path.join": true,
        "path.relative": true,
        "path.resolve": true,
        "path.sep": true
      },
      "globals": {
        "__dirname": true,
        "process.cwd": true,
        "process.nextTick": true,
        "process.platform": true
      },
      "packages": {
        "brfs>resolve": true,
        "browserify>browser-pack": true,
        "browserify>browser-resolve": true,
        "browserify>cached-path-relative": true,
        "browserify>concat-stream": true,
        "browserify>deps-sort": true,
        "browserify>insert-module-globals": true,
        "browserify>module-deps": true,
        "browserify>read-only-stream": true,
        "browserify>shasum": true,
        "browserify>syntax-error": true,
        "browserify>through2": true,
        "enzyme>has": true,
        "labeled-stream-splicer": true,
        "lavamoat>htmlescape": true,
        "pumpify>inherits": true,
        "watchify>defined": true,
        "watchify>xtend": true
      }
    },
    "browserify>JSONStream": {
      "globals": {
        "Buffer": true
      },
      "packages": {
        "browserify>JSONStream>jsonparse": true,
        "debounce-stream>through": true
      }
    },
    "browserify>JSONStream>jsonparse": {
      "globals": {
        "Buffer": true
      }
    },
    "browserify>browser-pack": {
      "builtin": {
        "fs.readFileSync": true,
        "path.join": true,
        "path.relative": true
      },
      "globals": {
        "__dirname": true,
        "process.cwd": true
      },
      "packages": {
        "@lavamoat/lavapack>combine-source-map": true,
        "@lavamoat/lavapack>umd": true,
        "browserify>JSONStream": true,
        "browserify>browser-pack>through2": true,
        "ethereumjs-wallet>safe-buffer": true,
        "watchify>defined": true
      }
    },
    "browserify>browser-pack>through2": {
      "builtin": {
        "util.inherits": true
      },
      "globals": {
        "process.nextTick": true
      },
      "packages": {
        "readable-stream": true,
        "watchify>xtend": true
      }
    },
    "browserify>browser-resolve": {
      "builtin": {
        "fs.readFile": true,
        "fs.readFileSync": true,
        "path": true
      },
      "globals": {
        "__dirname": true,
        "process.platform": true
      },
      "packages": {
        "browserify>browser-resolve>resolve": true
      }
    },
    "browserify>browser-resolve>resolve": {
      "builtin": {
        "fs.readFile": true,
        "fs.readFileSync": true,
        "fs.stat": true,
        "fs.statSync": true,
        "path": true
      },
      "globals": {
        "process.nextTick": true,
        "process.platform": true
      }
    },
    "browserify>cached-path-relative": {
      "builtin": {
        "path": true
      },
      "globals": {
        "process.cwd": true
      }
    },
    "browserify>concat-stream": {
      "globals": {
        "Buffer.concat": true,
        "Buffer.isBuffer": true
      },
      "packages": {
        "browserify>concat-stream>typedarray": true,
        "pumpify>inherits": true,
        "readable-stream": true,
        "terser>source-map-support>buffer-from": true
      }
    },
    "browserify>deps-sort": {
      "packages": {
        "browserify>deps-sort>through2": true,
        "watchify>browserify>shasum-object": true
      }
    },
    "browserify>deps-sort>through2": {
      "builtin": {
        "util.inherits": true
      },
      "globals": {
        "process.nextTick": true
      },
      "packages": {
        "readable-stream": true,
        "watchify>xtend": true
      }
    },
    "browserify>duplexer2": {
      "packages": {
        "readable-stream": true
      }
    },
    "browserify>insert-module-globals": {
      "builtin": {
        "path.dirname": true,
        "path.isAbsolute": true,
        "path.relative": true,
        "path.sep": true
      },
      "globals": {
        "Buffer.concat": true,
        "Buffer.isBuffer": true
      },
      "packages": {
        "@lavamoat/lavapack>combine-source-map": true,
        "brfs>static-module>acorn-node": true,
        "browserify>insert-module-globals>through2": true,
        "browserify>insert-module-globals>undeclared-identifiers": true,
        "gulp-watch>path-is-absolute": true,
        "watchify>xtend": true
      }
    },
    "browserify>insert-module-globals>through2": {
      "builtin": {
        "util.inherits": true
      },
      "globals": {
        "process.nextTick": true
      },
      "packages": {
        "readable-stream": true,
        "watchify>xtend": true
      }
    },
    "browserify>insert-module-globals>undeclared-identifiers": {
      "packages": {
        "brfs>static-module>acorn-node": true,
        "brfs>static-module>scope-analyzer>get-assigned-identifiers": true,
        "watchify>xtend": true
      }
    },
    "browserify>module-deps": {
      "builtin": {
        "fs.createReadStream": true,
        "fs.readFile": true,
        "path.delimiter": true,
        "path.dirname": true,
        "path.join": true,
        "path.resolve": true
      },
      "globals": {
        "process.cwd": true,
        "process.env.NODE_PATH": true,
        "process.nextTick": true,
        "process.platform": true,
        "setTimeout": true,
        "tr": true
      },
      "packages": {
        "brfs>resolve": true,
        "browserify>cached-path-relative": true,
        "browserify>concat-stream": true,
        "browserify>duplexer2": true,
        "browserify>module-deps>detective": true,
        "browserify>module-deps>stream-combiner2": true,
        "browserify>module-deps>through2": true,
        "browserify>parents": true,
        "lavamoat-browserify>browser-resolve": true,
        "loose-envify": true,
        "pumpify>inherits": true,
        "readable-stream": true,
        "watchify>defined": true,
        "watchify>xtend": true
      }
    },
    "browserify>module-deps>detective": {
      "packages": {
        "brfs>static-module>acorn-node": true,
        "watchify>defined": true
      }
    },
    "browserify>module-deps>stream-combiner2": {
      "packages": {
        "browserify>duplexer2": true,
        "readable-stream": true
      }
    },
    "browserify>module-deps>through2": {
      "builtin": {
        "util.inherits": true
      },
      "globals": {
        "process.nextTick": true
      },
      "packages": {
        "readable-stream": true,
        "watchify>xtend": true
      }
    },
    "browserify>parents": {
      "globals": {
        "process.cwd": true,
        "process.platform": true
      },
      "packages": {
        "browserify>parents>path-platform": true
      }
    },
    "browserify>parents>path-platform": {
      "builtin": {
        "path": true,
        "util.isObject": true,
        "util.isString": true
      },
      "globals": {
        "process.cwd": true,
        "process.env": true,
        "process.platform": true
      }
    },
    "browserify>read-only-stream": {
      "packages": {
        "readable-stream": true
      }
    },
    "browserify>shasum": {
      "builtin": {
        "buffer.Buffer.isBuffer": true,
        "crypto.createHash": true
      },
      "packages": {
        "browserify>shasum>json-stable-stringify": true
      }
    },
    "browserify>shasum>json-stable-stringify": {
      "packages": {
        "lavamoat>json-stable-stringify>jsonify": true
      }
    },
    "browserify>string_decoder": {
      "packages": {
        "ethereumjs-wallet>safe-buffer": true
      }
    },
    "browserify>syntax-error": {
      "packages": {
        "brfs>static-module>acorn-node": true
      }
    },
    "browserify>through2": {
      "builtin": {
        "util.inherits": true
      },
      "globals": {
        "process.nextTick": true
      },
      "packages": {
        "readable-stream": true,
        "watchify>xtend": true
      }
    },
    "chalk": {
      "packages": {
        "chalk>ansi-styles": true,
        "sinon>supports-color": true
      }
    },
    "chalk>ansi-styles": {
      "packages": {
        "chalk>ansi-styles>color-convert": true
      }
    },
    "chalk>ansi-styles>color-convert": {
      "packages": {
        "jest-canvas-mock>moo-color>color-name": true
      }
    },
    "cross-spawn": {
      "builtin": {
        "child_process.spawn": true,
        "child_process.spawnSync": true,
        "fs.closeSync": true,
        "fs.openSync": true,
        "fs.readSync": true,
        "path.delimiter": true,
        "path.normalize": true,
        "path.resolve": true
      },
      "globals": {
        "Buffer.alloc": true,
        "process.chdir": true,
        "process.cwd": true,
        "process.env": true,
        "process.platform": true
      },
      "packages": {
        "cross-spawn>path-key": true,
        "cross-spawn>shebang-command": true,
        "cross-spawn>which": true
      }
    },
    "cross-spawn>path-key": {
      "globals": {
        "process.env": true,
        "process.platform": true
      }
    },
    "cross-spawn>shebang-command": {
      "packages": {
        "cross-spawn>shebang-command>shebang-regex": true
      }
    },
    "cross-spawn>which": {
      "builtin": {
        "path.join": true
      },
      "globals": {
        "process.cwd": true,
        "process.env.OSTYPE": true,
        "process.env.PATH": true,
        "process.env.PATHEXT": true,
        "process.platform": true
      },
      "packages": {
        "mocha>which>isexe": true
      }
    },
    "debounce-stream>duplexer": {
      "builtin": {
        "stream": true
      }
    },
    "debounce-stream>through": {
      "builtin": {
        "stream": true
      },
      "globals": {
        "process.nextTick": true
      }
    },
    "del": {
      "builtin": {
        "path.resolve": true
      },
      "packages": {
        "del>globby": true,
        "del>is-path-cwd": true,
        "del>is-path-in-cwd": true,
        "del>p-map": true,
        "del>pify": true,
        "del>rimraf": true
      }
    },
    "del>globby": {
      "packages": {
        "del>globby>array-union": true,
        "del>globby>pify": true,
        "del>globby>pinkie-promise": true,
        "nyc>glob": true,
        "react>object-assign": true
      }
    },
    "del>globby>array-union": {
      "packages": {
        "del>globby>array-union>array-uniq": true
      }
    },
    "del>globby>pinkie-promise": {
      "packages": {
        "del>globby>pinkie-promise>pinkie": true
      }
    },
    "del>globby>pinkie-promise>pinkie": {
      "globals": {
        "process": true,
        "setImmediate": true,
        "setTimeout": true
      }
    },
    "del>is-path-cwd": {
      "builtin": {
        "path.resolve": true
      },
      "globals": {
        "process.cwd": true
      }
    },
    "del>is-path-in-cwd": {
      "globals": {
        "process.cwd": true
      },
      "packages": {
        "del>is-path-in-cwd>is-path-inside": true
      }
    },
    "del>is-path-in-cwd>is-path-inside": {
      "builtin": {
        "path.resolve": true
      },
      "packages": {
        "serve-handler>path-is-inside": true
      }
    },
    "del>rimraf": {
      "builtin": {
        "assert": true,
        "fs": true,
        "path.join": true
      },
      "globals": {
        "process.platform": true,
        "setTimeout": true
      },
      "packages": {
        "nyc>glob": true
      }
    },
    "depcheck>@babel/traverse": {
      "globals": {
        "console.log": true,
        "console.trace": true
      },
      "packages": {
        "@babel/code-frame": true,
        "@babel/core>@babel/generator": true,
        "@babel/core>@babel/types": true,
        "depcheck>@babel/parser": true,
        "depcheck>@babel/traverse>@babel/helper-environment-visitor": true,
        "depcheck>@babel/traverse>@babel/helper-function-name": true,
        "depcheck>@babel/traverse>@babel/helper-hoist-variables": true,
        "depcheck>@babel/traverse>@babel/helper-split-export-declaration": true,
        "depcheck>@babel/traverse>globals": true,
        "eslint>debug": true
      }
    },
    "depcheck>@babel/traverse>@babel/helper-environment-visitor": {
      "packages": {
        "@babel/core>@babel/types": true
      }
    },
    "depcheck>@babel/traverse>@babel/helper-function-name": {
      "packages": {
        "@babel/core>@babel/template": true,
        "@babel/core>@babel/types": true,
        "depcheck>@babel/traverse>@babel/helper-function-name>@babel/helper-get-function-arity": true
      }
    },
    "depcheck>@babel/traverse>@babel/helper-function-name>@babel/helper-get-function-arity": {
      "packages": {
        "@babel/core>@babel/types": true
      }
    },
    "depcheck>@babel/traverse>@babel/helper-hoist-variables": {
      "packages": {
        "@babel/core>@babel/types": true
      }
    },
    "depcheck>@babel/traverse>@babel/helper-split-export-declaration": {
      "packages": {
        "@babel/core>@babel/types": true
      }
    },
    "depcheck>cosmiconfig>parse-json>error-ex": {
      "builtin": {
        "util.inherits": true
      },
      "packages": {
        "depcheck>cosmiconfig>parse-json>error-ex>is-arrayish": true
      }
    },
    "depcheck>cosmiconfig>yaml": {
      "globals": {
        "Buffer": true,
        "YAML_SILENCE_DEPRECATION_WARNINGS": true,
        "YAML_SILENCE_WARNINGS": true,
        "atob": true,
        "btoa": true,
        "console.warn": true,
        "process": true
      }
    },
    "depcheck>is-core-module": {
      "globals": {
        "process.versions": true
      },
      "packages": {
        "enzyme>has": true
      }
    },
    "depcheck>json5": {
      "globals": {
        "console.warn": true
      }
    },
    "depcheck>readdirp": {
      "builtin": {
        "fs": true,
        "path.join": true,
        "path.relative": true,
        "path.resolve": true,
        "path.sep": true,
        "stream.Readable": true,
        "util.promisify": true
      },
      "globals": {
        "process.platform": true,
        "process.versions.node.split": true
      },
      "packages": {
        "fast-glob>picomatch": true
      }
    },
    "duplexify": {
      "globals": {
        "Buffer": true,
        "process.nextTick": true
      },
      "packages": {
        "duplexify>readable-stream": true,
        "duplexify>stream-shift": true,
        "end-of-stream": true,
        "pumpify>inherits": true
      }
    },
    "duplexify>readable-stream": {
      "builtin": {
        "buffer.Buffer": true,
        "events.EventEmitter": true,
        "stream": true,
        "util": true
      },
      "globals": {
        "process.env.READABLE_STREAM": true,
        "process.nextTick": true,
        "process.stderr": true,
        "process.stdout": true
      },
      "packages": {
        "@storybook/api>util-deprecate": true,
        "browserify>string_decoder": true,
        "pumpify>inherits": true
      }
    },
    "end-of-stream": {
      "globals": {
        "process.nextTick": true
      },
      "packages": {
        "pump>once": true
      }
    },
    "enzyme>array.prototype.flat": {
      "packages": {
        "globalthis>define-properties": true,
        "string.prototype.matchall>es-abstract": true
      }
    },
    "enzyme>has": {
      "packages": {
        "mocha>object.assign>function-bind": true
      }
    },
    "enzyme>is-callable": {
      "globals": {
        "document": true
      }
    },
    "enzyme>is-regex": {
      "packages": {
        "string.prototype.matchall>call-bind": true,
        "string.prototype.matchall>has-symbols": true
      }
    },
    "enzyme>object-inspect": {
      "builtin": {
        "util.inspect": true
      },
      "globals": {
        "HTMLElement": true
      }
    },
    "enzyme>object.assign": {
      "packages": {
        "globalthis>define-properties": true,
        "nock>deep-equal>object-keys": true,
        "string.prototype.matchall>call-bind": true,
        "string.prototype.matchall>has-symbols": true
      }
    },
    "enzyme>object.entries": {
      "packages": {
        "enzyme>has": true,
        "globalthis>define-properties": true,
        "string.prototype.matchall>call-bind": true,
        "string.prototype.matchall>es-abstract": true
      }
    },
    "eslint": {
      "builtin": {
        "assert": true,
        "fs.existsSync": true,
        "fs.lstatSync": true,
        "fs.readFileSync": true,
        "fs.readdirSync": true,
        "fs.statSync": true,
        "fs.unlinkSync": true,
        "fs.writeFile": true,
        "fs.writeFileSync": true,
        "path.extname": true,
        "path.isAbsolute": true,
        "path.join": true,
        "path.normalize": true,
        "path.relative": true,
        "path.resolve": true,
        "path.sep": true,
        "util.format": true,
        "util.inspect": true,
        "util.promisify": true
      },
      "globals": {
        "__dirname": true,
        "console.log": true,
        "describe": true,
        "it": true,
        "process": true
      },
      "packages": {
        "eslint>@eslint/eslintrc": true,
        "eslint>ajv": true,
        "eslint>debug": true,
        "eslint>doctrine": true,
        "eslint>eslint-scope": true,
        "eslint>eslint-utils": true,
        "eslint>eslint-visitor-keys": true,
        "eslint>espree": true,
        "eslint>esquery": true,
        "eslint>esutils": true,
        "eslint>file-entry-cache": true,
        "eslint>functional-red-black-tree": true,
        "eslint>glob-parent": true,
        "eslint>globals": true,
        "eslint>ignore": true,
        "eslint>imurmurhash": true,
        "eslint>is-glob": true,
        "eslint>json-stable-stringify-without-jsonify": true,
        "eslint>levn": true,
        "eslint>minimatch": true,
        "eslint>natural-compare": true,
        "eslint>regexpp": true,
        "lodash": true
      }
    },
    "eslint-config-prettier": {
      "globals": {
        "process.env.ESLINT_CONFIG_PRETTIER_NO_DEPRECATED": true
      }
    },
    "eslint-import-resolver-node": {
      "builtin": {
        "path.dirname": true,
        "path.resolve": true
      },
      "packages": {
        "brfs>resolve": true,
        "eslint-import-resolver-node>debug": true
      }
    },
    "eslint-import-resolver-node>debug": {
      "builtin": {
        "fs.SyncWriteStream": true,
        "net.Socket": true,
        "tty.WriteStream": true,
        "tty.isatty": true,
        "util": true
      },
      "globals": {
        "chrome": true,
        "console": true,
        "document": true,
        "localStorage": true,
        "navigator": true,
        "process": true
      },
      "packages": {
        "eslint-import-resolver-node>debug>ms": true
      }
    },
    "eslint-import-resolver-typescript": {
      "builtin": {
        "path": true
      },
      "globals": {
        "console.warn": true,
        "process.cwd": true
      },
      "packages": {
        "brfs>resolve": true,
        "eslint-plugin-import>tsconfig-paths": true,
        "eslint>debug": true,
        "eslint>is-glob": true,
        "nyc>glob": true
      }
    },
    "eslint-plugin-import": {
      "builtin": {
        "fs": true,
        "path": true,
        "vm": true
      },
      "globals": {
        "process.cwd": true,
        "process.env": true
      },
      "packages": {
        "brfs>resolve": true,
        "enzyme>array.prototype.flat": true,
        "enzyme>has": true,
        "enzyme>object.values": true,
        "eslint": true,
        "eslint-plugin-import>contains-path": true,
        "eslint-plugin-import>debug": true,
        "eslint-plugin-import>doctrine": true,
        "eslint-plugin-import>eslint-module-utils": true,
        "eslint-plugin-import>read-pkg-up": true,
        "eslint-plugin-import>tsconfig-paths": true,
        "eslint-plugin-react>array-includes": true,
        "eslint>minimatch": true,
        "typescript": true
      }
    },
    "eslint-plugin-import>contains-path": {
      "builtin": {
        "path.normalize": true
      }
    },
    "eslint-plugin-import>debug": {
      "builtin": {
        "fs.SyncWriteStream": true,
        "net.Socket": true,
        "tty.WriteStream": true,
        "tty.isatty": true,
        "util": true
      },
      "globals": {
        "chrome": true,
        "console": true,
        "document": true,
        "localStorage": true,
        "navigator": true,
        "process": true
      },
      "packages": {
        "eslint-plugin-import>debug>ms": true
      }
    },
    "eslint-plugin-import>doctrine": {
      "builtin": {
        "assert": true
      },
      "packages": {
        "eslint>esutils": true,
        "readable-stream>isarray": true
      }
    },
    "eslint-plugin-import>eslint-module-utils": {
      "builtin": {
        "crypto.createHash": true,
        "fs.existsSync": true,
        "fs.readdirSync": true,
        "module": true,
        "path.dirname": true,
        "path.extname": true,
        "path.join": true,
        "path.parse": true,
        "path.resolve": true
      },
      "globals": {
        "__dirname": true,
        "console.warn": true,
        "process.cwd": true,
        "process.hrtime": true
      },
      "packages": {
        "@babel/eslint-parser": true,
        "eslint-import-resolver-node": true,
        "eslint-plugin-import>eslint-module-utils>debug": true,
        "eslint-plugin-import>eslint-module-utils>pkg-dir": true
      }
    },
    "eslint-plugin-import>eslint-module-utils>debug": {
      "builtin": {
        "fs.SyncWriteStream": true,
        "net.Socket": true,
        "tty.WriteStream": true,
        "tty.isatty": true,
        "util": true
      },
      "globals": {
        "chrome": true,
        "console": true,
        "document": true,
        "localStorage": true,
        "navigator": true,
        "process": true
      },
      "packages": {
        "eslint-plugin-import>eslint-module-utils>debug>ms": true
      }
    },
    "eslint-plugin-import>eslint-module-utils>pkg-dir": {
      "builtin": {
        "path.dirname": true
      },
      "packages": {
        "eslint-plugin-import>eslint-module-utils>pkg-dir>find-up": true
      }
    },
    "eslint-plugin-import>eslint-module-utils>pkg-dir>find-up": {
      "builtin": {
        "path.dirname": true,
        "path.join": true,
        "path.parse": true,
        "path.resolve": true
      },
      "packages": {
        "eslint-plugin-import>eslint-module-utils>pkg-dir>find-up>locate-path": true
      }
    },
    "eslint-plugin-import>eslint-module-utils>pkg-dir>find-up>locate-path": {
      "builtin": {
        "path.resolve": true
      },
      "globals": {
        "process.cwd": true
      },
      "packages": {
        "eslint-plugin-import>eslint-module-utils>pkg-dir>find-up>locate-path>p-locate": true,
        "mocha>find-up>locate-path>path-exists": true
      }
    },
    "eslint-plugin-import>eslint-module-utils>pkg-dir>find-up>locate-path>p-locate": {
      "packages": {
        "eslint-plugin-import>eslint-module-utils>pkg-dir>find-up>locate-path>p-locate>p-limit": true
      }
    },
    "eslint-plugin-import>eslint-module-utils>pkg-dir>find-up>locate-path>p-locate>p-limit": {
      "packages": {
        "eslint-plugin-import>eslint-module-utils>pkg-dir>find-up>locate-path>p-locate>p-limit>p-try": true
      }
    },
    "eslint-plugin-import>read-pkg-up": {
      "packages": {
        "eslint-plugin-import>read-pkg-up>find-up": true,
        "eslint-plugin-import>read-pkg-up>read-pkg": true
      }
    },
    "eslint-plugin-import>read-pkg-up>find-up": {
      "builtin": {
        "path.dirname": true,
        "path.join": true,
        "path.parse": true,
        "path.resolve": true
      },
      "packages": {
        "eslint-plugin-import>read-pkg-up>find-up>locate-path": true
      }
    },
    "eslint-plugin-import>read-pkg-up>find-up>locate-path": {
      "builtin": {
        "path.resolve": true
      },
      "globals": {
        "process.cwd": true
      },
      "packages": {
        "eslint-plugin-import>read-pkg-up>find-up>locate-path>p-locate": true,
        "mocha>find-up>locate-path>path-exists": true
      }
    },
    "eslint-plugin-import>read-pkg-up>find-up>locate-path>p-locate": {
      "packages": {
        "eslint-plugin-import>read-pkg-up>find-up>locate-path>p-locate>p-limit": true
      }
    },
    "eslint-plugin-import>read-pkg-up>find-up>locate-path>p-locate>p-limit": {
      "packages": {
<<<<<<< HEAD
        "assign-symbols": true,
        "is-extendable": true
=======
        "eslint-plugin-import>read-pkg-up>find-up>locate-path>p-locate>p-limit>p-try": true
>>>>>>> e34a5ee0
      }
    },
    "eslint-plugin-import>read-pkg-up>read-pkg": {
      "builtin": {
        "path.join": true
      },
      "packages": {
        "eslint-plugin-import>read-pkg-up>read-pkg>load-json-file": true,
        "eslint-plugin-import>read-pkg-up>read-pkg>path-type": true,
        "stylelint>meow>normalize-package-data": true
      }
    },
    "eslint-plugin-import>read-pkg-up>read-pkg>load-json-file": {
      "builtin": {
        "path.relative": true
      },
      "packages": {
        "eslint-plugin-import>read-pkg-up>read-pkg>load-json-file>pify": true,
        "eslint-plugin-import>read-pkg-up>read-pkg>load-json-file>strip-bom": true,
        "fs-extra>graceful-fs": true,
        "geckodriver>got>parse-json": true
      }
    },
    "eslint-plugin-import>read-pkg-up>read-pkg>path-type": {
      "builtin": {
        "fs": true
      },
      "packages": {
        "eslint-plugin-import>read-pkg-up>read-pkg>path-type>pify": true
      }
    },
    "eslint-plugin-import>tsconfig-paths": {
      "builtin": {
        "fs.existsSync": true,
        "fs.lstatSync": true,
        "fs.readFile": true,
        "fs.readFileSync": true,
        "fs.stat": true,
        "fs.statSync": true,
        "module._resolveFilename": true,
        "module.builtinModules": true,
        "path.dirname": true,
        "path.isAbsolute": true,
        "path.join": true,
        "path.resolve": true,
        "path.sep": true
      },
      "globals": {
        "console.warn": true,
        "process.argv.slice": true,
        "process.cwd": true,
        "process.env": true
      },
      "packages": {
        "eslint-plugin-import>tsconfig-paths>json5": true,
        "eslint-plugin-import>tsconfig-paths>strip-bom": true,
        "minimist": true
      }
    },
    "eslint-plugin-import>tsconfig-paths>json5": {
      "globals": {
        "console.warn": true
      }
    },
    "eslint-plugin-jest": {
      "builtin": {
        "fs.readdirSync": true,
        "path.join": true,
        "path.parse": true
      },
      "globals": {
        "__dirname": true
      },
      "packages": {
        "@typescript-eslint/eslint-plugin": true,
        "eslint-plugin-jest>@typescript-eslint/experimental-utils": true
      }
    },
    "eslint-plugin-jest>@typescript-eslint/experimental-utils": {
      "builtin": {
        "path": true
      },
      "packages": {
        "@typescript-eslint/parser>@typescript-eslint/scope-manager": true,
        "@typescript-eslint/parser>@typescript-eslint/types": true,
        "eslint": true,
        "eslint-plugin-jest>@typescript-eslint/experimental-utils>eslint-utils": true,
        "eslint>eslint-scope": true
      }
    },
    "eslint-plugin-jest>@typescript-eslint/experimental-utils>eslint-utils": {
      "packages": {
        "eslint-plugin-jest>@typescript-eslint/experimental-utils>eslint-utils>eslint-visitor-keys": true
      }
    },
    "eslint-plugin-jsdoc": {
      "packages": {
        "eslint": true,
        "eslint-plugin-jsdoc>@es-joy/jsdoccomment": true,
        "eslint-plugin-jsdoc>comment-parser": true,
        "eslint-plugin-jsdoc>jsdoc-type-pratt-parser": true,
        "eslint-plugin-jsdoc>regextras": true,
        "eslint-plugin-jsdoc>spdx-expression-parse": true,
        "eslint>debug": true,
        "lodash": true,
        "semver": true
      }
    },
    "eslint-plugin-jsdoc>@es-joy/jsdoccomment": {
      "packages": {
        "eslint-plugin-jsdoc>comment-parser": true,
        "eslint-plugin-jsdoc>jsdoc-type-pratt-parser": true,
        "eslint>esquery": true
      }
    },
    "eslint-plugin-jsdoc>jsdoc-type-pratt-parser": {
      "globals": {
        "define": true
      }
    },
    "eslint-plugin-jsdoc>regextras": {
      "globals": {
        "define": true
      }
    },
    "eslint-plugin-jsdoc>spdx-expression-parse": {
      "packages": {
        "eslint-plugin-jsdoc>spdx-expression-parse>spdx-exceptions": true,
        "eslint-plugin-jsdoc>spdx-expression-parse>spdx-license-ids": true
      }
    },
    "eslint-plugin-node": {
      "builtin": {
        "fs.readFileSync": true,
        "fs.readdirSync": true,
        "fs.statSync": true,
        "path.basename": true,
        "path.dirname": true,
        "path.extname": true,
        "path.isAbsolute": true,
        "path.join": true,
        "path.relative": true,
        "path.resolve": true,
        "path.sep": true
      },
      "globals": {
        "process.cwd": true
      },
      "packages": {
        "brfs>resolve": true,
        "eslint-plugin-node>eslint-plugin-es": true,
        "eslint-plugin-node>semver": true,
        "eslint>eslint-utils": true,
        "eslint>minimatch": true,
        "globby>ignore": true
      }
    },
    "eslint-plugin-node>eslint-plugin-es": {
      "packages": {
        "eslint>eslint-utils": true,
        "eslint>regexpp": true
      }
    },
    "eslint-plugin-node>semver": {
      "globals": {
        "console": true,
        "process": true
      }
    },
    "eslint-plugin-prettier": {
      "packages": {
        "eslint-plugin-prettier>prettier-linter-helpers": true,
        "prettier": true
      }
    },
<<<<<<< HEAD
    "get-stream": {
      "builtin": {
        "buffer.constants.MAX_LENGTH": true,
        "stream.PassThrough": true
      },
      "globals": {
        "Buffer.concat": true
      },
      "packages": {
        "pump": true
=======
    "eslint-plugin-prettier>prettier-linter-helpers": {
      "packages": {
        "eslint-plugin-prettier>prettier-linter-helpers>fast-diff": true
>>>>>>> e34a5ee0
      }
    },
    "eslint-plugin-react": {
      "builtin": {
        "fs.statSync": true,
        "path.dirname": true,
        "path.extname": true
      },
      "globals": {
        "console.error": true,
        "console.log": true,
        "process.argv.join": true,
        "process.cwd": true
      },
      "packages": {
        "enzyme>has": true,
        "enzyme>object.entries": true,
        "enzyme>object.values": true,
        "eslint-plugin-react>array-includes": true,
        "eslint-plugin-react>array.prototype.flatmap": true,
        "eslint-plugin-react>doctrine": true,
        "eslint-plugin-react>jsx-ast-utils": true,
        "eslint-plugin-react>resolve": true,
        "eslint>minimatch": true,
        "lavamoat>object.fromentries": true,
        "prop-types": true,
        "string.prototype.matchall": true
      }
    },
    "eslint-plugin-react-hooks": {
      "globals": {
        "process.env.NODE_ENV": true
      }
    },
    "eslint-plugin-react>array-includes": {
      "packages": {
        "enzyme>is-string": true,
        "eslint-plugin-react>array-includes>get-intrinsic": true,
        "globalthis>define-properties": true,
        "string.prototype.matchall>call-bind": true,
        "string.prototype.matchall>es-abstract": true
      }
    },
    "eslint-plugin-react>array-includes>get-intrinsic": {
      "globals": {
        "AggregateError": true,
        "FinalizationRegistry": true,
        "WeakRef": true
      },
      "packages": {
        "enzyme>has": true,
        "mocha>object.assign>function-bind": true,
        "string.prototype.matchall>has-symbols": true
      }
    },
    "eslint-plugin-react>array.prototype.flatmap": {
      "packages": {
        "globalthis>define-properties": true,
        "string.prototype.matchall>call-bind": true,
        "string.prototype.matchall>es-abstract": true
      }
    },
    "eslint-plugin-react>doctrine": {
      "builtin": {
        "assert": true
      },
      "packages": {
        "eslint>esutils": true
      }
    },
    "eslint-plugin-react>jsx-ast-utils": {
      "globals": {
        "console.error": true
      },
      "packages": {
        "enzyme>object.assign": true
      }
    },
    "eslint-plugin-react>resolve": {
      "builtin": {
        "fs.readFile": true,
        "fs.readFileSync": true,
        "fs.realpath": true,
        "fs.realpathSync": true,
        "fs.stat": true,
        "fs.statSync": true,
        "path.dirname": true,
        "path.join": true,
        "path.parse": true,
        "path.relative": true,
        "path.resolve": true
      },
      "globals": {
        "process.nextTick": true,
        "process.platform": true
      },
      "packages": {
        "brfs>resolve>path-parse": true,
        "depcheck>is-core-module": true
      }
    },
    "eslint>@eslint/eslintrc": {
      "builtin": {
        "assert": true,
        "fs.existsSync": true,
        "fs.readFileSync": true,
        "module.createRequire": true,
        "module.createRequireFromPath": true,
        "os.homedir": true,
        "path.basename": true,
        "path.dirname": true,
        "path.extname": true,
        "path.isAbsolute": true,
        "path.join": true,
        "path.relative": true,
        "path.resolve": true,
        "path.sep": true,
        "util.inspect": true
      },
      "globals": {
        "__dirname": true,
        "process.cwd": true,
        "process.emitWarning": true,
        "process.platform": true
      },
      "packages": {
        "$root$": true,
        "@babel/eslint-parser": true,
        "@babel/eslint-plugin": true,
        "@metamask/eslint-config": true,
        "@metamask/eslint-config-nodejs": true,
        "@metamask/eslint-config-typescript": true,
        "@typescript-eslint/eslint-plugin": true,
        "eslint": true,
        "eslint-config-prettier": true,
        "eslint-plugin-import": true,
        "eslint-plugin-jsdoc": true,
        "eslint-plugin-node": true,
        "eslint-plugin-prettier": true,
        "eslint-plugin-react": true,
        "eslint-plugin-react-hooks": true,
        "eslint>@eslint/eslintrc>globals": true,
        "eslint>@eslint/eslintrc>ignore": true,
        "eslint>ajv": true,
        "eslint>debug": true,
        "eslint>espree": true,
        "eslint>minimatch": true,
        "eslint>strip-json-comments": true,
        "nyc>js-yaml": true
      }
    },
    "eslint>@eslint/eslintrc>ignore": {
      "globals": {
        "process": true
      }
    },
    "eslint>ajv": {
      "globals": {
        "console": true
      },
      "packages": {
        "@storybook/api>fast-deep-equal": true,
        "eslint>ajv>fast-json-stable-stringify": true,
        "eslint>ajv>json-schema-traverse": true,
        "eslint>ajv>uri-js": true
      }
    },
    "eslint>ajv>uri-js": {
      "globals": {
        "define": true
      }
    },
    "eslint>debug": {
      "builtin": {
        "tty.isatty": true,
        "util.deprecate": true,
        "util.format": true,
        "util.inspect": true
      },
      "globals": {
        "console": true,
        "document": true,
        "localStorage": true,
        "navigator": true,
        "process": true
      },
      "packages": {
        "eslint>debug>ms": true,
        "sinon>supports-color": true
      }
    },
    "eslint>doctrine": {
      "builtin": {
        "assert": true
      },
      "packages": {
        "eslint>esutils": true
      }
    },
    "eslint>eslint-scope": {
      "builtin": {
        "assert": true
      },
      "packages": {
        "eslint>eslint-scope>esrecurse": true,
        "eslint>eslint-scope>estraverse": true
      }
    },
    "eslint>eslint-scope>esrecurse": {
      "packages": {
        "eslint>esquery>estraverse": true
      }
    },
    "eslint>eslint-utils": {
      "packages": {
        "eslint>eslint-utils>eslint-visitor-keys": true
      }
    },
    "eslint>espree": {
      "packages": {
        "eslint>espree>acorn": true,
        "eslint>espree>acorn-jsx": true,
        "eslint>espree>eslint-visitor-keys": true
      }
    },
    "eslint>espree>acorn": {
      "globals": {
        "define": true
      }
    },
    "eslint>espree>acorn-jsx": {
      "packages": {
        "eslint>espree>acorn": true
      }
    },
    "eslint>esquery": {
      "globals": {
        "define": true
      }
    },
    "eslint>file-entry-cache": {
      "builtin": {
        "crypto.createHash": true,
        "fs.readFileSync": true,
        "fs.statSync": true,
        "path.basename": true,
        "path.dirname": true
      },
      "packages": {
        "eslint>file-entry-cache>flat-cache": true
      }
    },
    "eslint>file-entry-cache>flat-cache": {
      "builtin": {
        "fs.existsSync": true,
        "fs.mkdirSync": true,
        "fs.readFileSync": true,
        "fs.writeFileSync": true,
        "path.basename": true,
        "path.dirname": true,
        "path.resolve": true
      },
      "globals": {
        "__dirname": true
      },
      "packages": {
        "eslint>file-entry-cache>flat-cache>flatted": true,
        "nyc>rimraf": true
      }
    },
    "eslint>glob-parent": {
      "builtin": {
        "os.platform": true,
        "path.posix.dirname": true
      },
      "packages": {
        "eslint>is-glob": true
      }
    },
    "eslint>ignore": {
      "globals": {
        "process": true
      }
    },
    "eslint>import-fresh": {
      "builtin": {
        "path.dirname": true
      },
      "globals": {
        "__filename": true
      },
      "packages": {
        "eslint>import-fresh>parent-module": true,
        "eslint>import-fresh>resolve-from": true
      }
    },
    "eslint>import-fresh>parent-module": {
      "packages": {
        "eslint>import-fresh>parent-module>callsites": true
      }
    },
    "eslint>import-fresh>resolve-from": {
      "builtin": {
        "fs.realpathSync": true,
        "module._nodeModulePaths": true,
        "module._resolveFilename": true,
        "path.join": true,
        "path.resolve": true
      }
    },
    "eslint>is-glob": {
      "packages": {
        "eslint>is-glob>is-extglob": true
      }
    },
    "eslint>levn": {
      "packages": {
        "eslint>levn>prelude-ls": true,
        "eslint>levn>type-check": true
      }
    },
    "eslint>levn>type-check": {
      "packages": {
        "eslint>levn>prelude-ls": true
      }
    },
    "eslint>minimatch": {
      "builtin": {
        "path": true
      },
      "globals": {
        "console": true
      },
      "packages": {
        "mocha>minimatch>brace-expansion": true
      }
    },
    "eslint>strip-ansi": {
      "packages": {
        "eslint>strip-ansi>ansi-regex": true
      }
    },
    "ethereumjs-wallet>safe-buffer": {
      "builtin": {
        "buffer": true
      }
    },
    "fancy-log": {
      "builtin": {
        "console.Console": true
      },
      "globals": {
        "process.argv.indexOf": true,
        "process.platform": true,
        "process.stderr": true,
        "process.stdout": true,
        "process.version": true
      },
      "packages": {
        "fancy-log>ansi-gray": true,
        "fancy-log>color-support": true,
        "fancy-log>parse-node-version": true,
        "fancy-log>time-stamp": true
      }
    },
    "fancy-log>ansi-gray": {
      "packages": {
        "fancy-log>ansi-gray>ansi-wrap": true
      }
    },
    "fancy-log>color-support": {
      "globals": {
        "process": true
      }
    },
    "fast-glob": {
      "builtin": {
        "fs.lstat": true,
        "fs.lstatSync": true,
        "fs.readdir": true,
        "fs.readdirSync": true,
        "fs.stat": true,
        "fs.statSync": true,
        "os.cpus": true,
        "path.basename": true,
        "path.resolve": true,
        "stream.PassThrough": true,
        "stream.Readable": true
      },
      "globals": {
        "process.cwd": true
      },
      "packages": {
        "eslint>glob-parent": true,
        "fast-glob>@nodelib/fs.stat": true,
        "fast-glob>@nodelib/fs.walk": true,
        "fast-glob>picomatch": true,
        "globby>merge2": true,
        "stylelint>micromatch": true
      }
    },
    "fast-glob>@nodelib/fs.stat": {
      "builtin": {
        "fs.lstat": true,
        "fs.lstatSync": true,
        "fs.stat": true,
        "fs.statSync": true
      }
    },
    "fast-glob>@nodelib/fs.walk": {
      "builtin": {
        "events.EventEmitter": true,
        "path.sep": true,
        "stream.Readable": true
      },
      "globals": {
        "setImmediate": true
      },
      "packages": {
        "fast-glob>@nodelib/fs.walk>@nodelib/fs.scandir": true,
        "fast-glob>@nodelib/fs.walk>fastq": true
      }
    },
    "fast-glob>@nodelib/fs.walk>@nodelib/fs.scandir": {
      "builtin": {
        "fs.lstat": true,
        "fs.lstatSync": true,
        "fs.readdir": true,
        "fs.readdirSync": true,
        "fs.stat": true,
        "fs.statSync": true,
        "path.sep": true
      },
      "globals": {
        "process.versions.node.split": true
      },
      "packages": {
        "fast-glob>@nodelib/fs.stat": true,
        "fast-glob>@nodelib/fs.walk>@nodelib/fs.scandir>run-parallel": true
      }
    },
    "fast-glob>@nodelib/fs.walk>@nodelib/fs.scandir>run-parallel": {
      "globals": {
        "process.nextTick": true
      }
    },
    "fast-glob>@nodelib/fs.walk>fastq": {
      "packages": {
        "fast-glob>@nodelib/fs.walk>fastq>reusify": true
      }
    },
    "fast-glob>picomatch": {
      "builtin": {
        "path.basename": true,
        "path.sep": true
      },
      "globals": {
        "process.platform": true,
        "process.version.slice": true
      }
    },
    "fs-extra": {
      "builtin": {
        "assert": true,
        "fs": true,
        "os.tmpdir": true,
        "path.dirname": true,
        "path.isAbsolute": true,
        "path.join": true,
        "path.normalize": true,
        "path.parse": true,
        "path.relative": true,
        "path.resolve": true,
        "path.sep": true
      },
      "globals": {
        "Buffer": true,
        "console.warn": true,
        "process.arch": true,
        "process.cwd": true,
        "process.platform": true,
        "process.umask": true,
        "process.versions.node.split": true,
        "setTimeout": true
      },
      "packages": {
        "fs-extra>graceful-fs": true,
        "fs-extra>jsonfile": true,
        "fs-extra>universalify": true
      }
    },
    "fs-extra>graceful-fs": {
      "builtin": {
        "assert.equal": true,
        "constants.O_SYMLINK": true,
        "constants.O_WRONLY": true,
        "constants.hasOwnProperty": true,
        "fs": true,
        "stream.Stream.call": true,
        "util": true
      },
      "globals": {
        "console.error": true,
        "process": true,
        "setTimeout": true
      }
    },
    "fs-extra>jsonfile": {
      "builtin": {
        "fs": true
      },
      "globals": {
        "Buffer.isBuffer": true
      },
      "packages": {
        "fs-extra>graceful-fs": true
      }
    },
    "geckodriver>got>parse-json": {
      "packages": {
        "depcheck>cosmiconfig>parse-json>error-ex": true
      }
    },
    "globalthis": {
      "packages": {
        "globalthis>define-properties": true
      }
    },
    "globalthis>define-properties": {
      "packages": {
        "nock>deep-equal>object-keys": true
      }
    },
    "globby": {
      "builtin": {
        "fs.Stats": true,
        "fs.readFile": true,
        "fs.readFileSync": true,
        "fs.statSync": true,
        "path.dirname": true,
        "path.isAbsolute": true,
        "path.join": true,
        "path.posix.join": true,
        "path.relative": true,
        "stream.Transform": true,
        "util.promisify": true
      },
      "globals": {
        "process.cwd": true
      },
      "packages": {
        "fast-glob": true,
        "globby>array-union": true,
        "globby>dir-glob": true,
        "globby>ignore": true,
        "globby>merge2": true,
        "globby>slash": true
      }
    },
    "globby>dir-glob": {
      "builtin": {
        "path.extname": true,
        "path.isAbsolute": true,
        "path.join": true,
        "path.posix.join": true
      },
      "globals": {
        "process.cwd": true
      },
      "packages": {
        "globby>dir-glob>path-type": true
      }
    },
    "globby>dir-glob>path-type": {
      "builtin": {
        "fs": true,
        "util.promisify": true
      }
    },
    "globby>ignore": {
      "globals": {
        "process": true
      }
    },
    "globby>merge2": {
      "builtin": {
        "stream.PassThrough": true
      },
      "globals": {
        "process.nextTick": true
      }
    },
    "gulp": {
      "builtin": {
        "util.inherits": true
      },
      "packages": {
        "gulp>glob-watcher": true,
        "gulp>undertaker": true,
        "gulp>vinyl-fs": true
      }
    },
    "gulp-autoprefixer": {
      "globals": {
        "Buffer.from": true,
        "setImmediate": true
      },
      "packages": {
        "fancy-log": true,
        "gulp-autoprefixer>autoprefixer": true,
        "gulp-autoprefixer>postcss": true,
        "gulp-autoprefixer>through2": true,
        "gulp-zip>plugin-error": true,
        "vinyl-sourcemaps-apply": true
      }
    },
    "gulp-autoprefixer>autoprefixer": {
      "globals": {
        "process.cwd": true
      },
      "packages": {
        "gulp-autoprefixer>autoprefixer>browserslist": true,
        "gulp-autoprefixer>autoprefixer>postcss-value-parser": true,
        "gulp-autoprefixer>postcss": true,
        "stylelint>autoprefixer>caniuse-lite": true,
        "stylelint>autoprefixer>normalize-range": true,
        "stylelint>autoprefixer>num2fraction": true
      }
    },
    "gulp-autoprefixer>autoprefixer>browserslist": {
      "builtin": {
        "fs.existsSync": true,
        "fs.readFileSync": true,
        "fs.statSync": true,
        "path.basename": true,
        "path.dirname": true,
        "path.join": true,
        "path.resolve": true
      },
      "globals": {
        "console.warn": true,
        "process.env.BROWSERSLIST": true,
        "process.env.BROWSERSLIST_CONFIG": true,
        "process.env.BROWSERSLIST_DISABLE_CACHE": true,
        "process.env.BROWSERSLIST_ENV": true,
        "process.env.BROWSERSLIST_STATS": true,
        "process.env.NODE_ENV": true
      },
      "packages": {
        "stylelint>autoprefixer>browserslist>electron-to-chromium": true,
        "stylelint>autoprefixer>caniuse-lite": true
      }
    },
    "gulp-autoprefixer>postcss": {
      "builtin": {
        "fs": true,
        "path": true
      },
      "globals": {
        "Buffer": true,
        "atob": true,
        "btoa": true,
        "console": true
      },
      "packages": {
        "gulp-autoprefixer>postcss>chalk": true,
        "gulp-autoprefixer>postcss>source-map": true,
        "gulp-autoprefixer>postcss>supports-color": true
      }
    },
    "gulp-autoprefixer>postcss>chalk": {
      "globals": {
        "process.env.TERM": true,
        "process.platform": true
      },
      "packages": {
        "gulp-autoprefixer>postcss>chalk>ansi-styles": true,
        "gulp-autoprefixer>postcss>supports-color": true,
        "mocha>escape-string-regexp": true
      }
    },
    "gulp-autoprefixer>postcss>chalk>ansi-styles": {
      "packages": {
        "@metamask/jazzicon>color>color-convert": true
      }
    },
    "gulp-autoprefixer>postcss>supports-color": {
      "builtin": {
        "os.release": true
      },
      "globals": {
        "process.env": true,
        "process.platform": true,
        "process.stderr": true,
        "process.stdout": true,
        "process.versions.node.split": true
      },
      "packages": {
        "mocha>supports-color>has-flag": true
      }
    },
    "gulp-autoprefixer>through2": {
      "builtin": {
        "util.inherits": true
      },
      "globals": {
        "process.nextTick": true
      },
      "packages": {
        "readable-stream": true,
        "watchify>xtend": true
      }
    },
    "gulp-dart-sass": {
      "builtin": {
        "path.basename": true,
        "path.dirname": true,
        "path.extname": true,
        "path.join": true,
        "path.relative": true
      },
      "globals": {
        "process.cwd": true,
        "process.stderr.write": true
      },
      "packages": {
        "gulp-dart-sass>chalk": true,
        "gulp-dart-sass>lodash.clonedeep": true,
        "gulp-dart-sass>strip-ansi": true,
        "gulp-dart-sass>through2": true,
        "gulp-zip>plugin-error": true,
        "sass": true,
        "vinyl-sourcemaps-apply": true,
        "vinyl>replace-ext": true
      }
    },
    "gulp-dart-sass>chalk": {
      "globals": {
        "process.env.TERM": true,
        "process.platform": true
      },
      "packages": {
        "gulp-dart-sass>chalk>ansi-styles": true,
        "gulp-dart-sass>chalk>supports-color": true,
        "mocha>escape-string-regexp": true
      }
    },
    "gulp-dart-sass>chalk>ansi-styles": {
      "packages": {
        "@metamask/jazzicon>color>color-convert": true
      }
    },
    "gulp-dart-sass>chalk>supports-color": {
      "builtin": {
        "os.release": true
      },
      "globals": {
        "process.env": true,
        "process.platform": true,
        "process.stderr": true,
        "process.stdout": true,
        "process.versions.node.split": true
      },
      "packages": {
        "mocha>supports-color>has-flag": true
      }
    },
    "gulp-dart-sass>strip-ansi": {
      "packages": {
        "gulp-dart-sass>strip-ansi>ansi-regex": true
      }
    },
    "gulp-dart-sass>through2": {
      "builtin": {
        "util.inherits": true
      },
      "globals": {
        "process.nextTick": true
      },
      "packages": {
        "readable-stream": true,
        "watchify>xtend": true
      }
    },
    "gulp-livereload": {
      "builtin": {
        "path.relative": true
      },
      "packages": {
        "fancy-log": true,
        "gulp-livereload>chalk": true,
        "gulp-livereload>debug": true,
        "gulp-livereload>event-stream": true,
        "gulp-livereload>lodash.assign": true,
        "gulp-livereload>tiny-lr": true
      }
    },
    "gulp-livereload>chalk": {
      "globals": {
        "process.env.TERM": true,
        "process.platform": true
      },
      "packages": {
        "gulp-livereload>chalk>ansi-styles": true,
        "gulp-livereload>chalk>supports-color": true,
        "mocha>escape-string-regexp": true
      }
    },
    "gulp-livereload>chalk>ansi-styles": {
      "packages": {
        "@metamask/jazzicon>color>color-convert": true
      }
    },
    "gulp-livereload>chalk>supports-color": {
      "builtin": {
        "os.release": true
      },
      "globals": {
        "process.env": true,
        "process.platform": true,
        "process.stderr": true,
        "process.stdout": true,
        "process.versions.node.split": true
      },
      "packages": {
        "mocha>supports-color>has-flag": true
      }
    },
    "gulp-livereload>debug": {
      "builtin": {
        "tty.isatty": true,
        "util": true
      },
      "globals": {
        "console": true,
        "document": true,
        "localStorage": true,
        "navigator": true,
        "process": true
      },
      "packages": {
        "analytics-node>ms": true,
        "gulp-livereload>chalk>supports-color": true
      }
    },
    "gulp-livereload>event-stream": {
      "builtin": {
        "buffer.Buffer.isBuffer": true,
        "stream.Stream": true
      },
      "globals": {
        "Buffer.concat": true,
        "Buffer.isBuffer": true,
        "console.error": true,
        "process.nextTick": true,
        "setImmediate": true
      },
      "packages": {
        "debounce-stream>duplexer": true,
        "debounce-stream>through": true,
        "gulp-livereload>event-stream>from": true,
        "gulp-livereload>event-stream>map-stream": true,
        "gulp-livereload>event-stream>pause-stream": true,
        "gulp-livereload>event-stream>split": true,
        "gulp-livereload>event-stream>stream-combiner": true
      }
    },
    "gulp-livereload>event-stream>from": {
      "builtin": {
        "stream": true
      },
      "globals": {
        "process.nextTick": true
      }
    },
    "gulp-livereload>event-stream>map-stream": {
      "builtin": {
        "stream.Stream": true
      },
      "globals": {
        "process.nextTick": true
      }
    },
    "gulp-livereload>event-stream>pause-stream": {
      "packages": {
        "debounce-stream>through": true
      }
    },
    "gulp-livereload>event-stream>split": {
      "builtin": {
        "string_decoder.StringDecoder": true
      },
      "packages": {
        "debounce-stream>through": true
      }
    },
    "gulp-livereload>event-stream>stream-combiner": {
      "packages": {
        "debounce-stream>duplexer": true
      }
    },
    "gulp-livereload>tiny-lr": {
      "builtin": {
        "events": true,
        "fs": true,
        "http": true,
        "https": true,
        "url.parse": true
      },
      "globals": {
        "console.error": true
      },
      "packages": {
        "gulp-livereload>tiny-lr>body": true,
        "gulp-livereload>tiny-lr>debug": true,
        "gulp-livereload>tiny-lr>faye-websocket": true,
        "nock>qs": true,
        "react>object-assign": true
      }
    },
    "gulp-livereload>tiny-lr>body": {
      "builtin": {
        "querystring.parse": true
      },
      "packages": {
        "gulp-livereload>tiny-lr>body>continuable-cache": true,
        "gulp-livereload>tiny-lr>body>error": true,
        "gulp-livereload>tiny-lr>body>raw-body": true,
        "gulp-livereload>tiny-lr>body>safe-json-parse": true
      }
    },
    "gulp-livereload>tiny-lr>body>error": {
      "builtin": {
        "assert": true
      },
      "packages": {
        "gulp-livereload>tiny-lr>body>error>string-template": true,
        "watchify>xtend": true
      }
    },
    "gulp-livereload>tiny-lr>body>raw-body": {
      "globals": {
        "Buffer.concat": true,
        "process.nextTick": true
      },
      "packages": {
        "gulp-livereload>tiny-lr>body>raw-body>bytes": true,
        "gulp-livereload>tiny-lr>body>raw-body>string_decoder": true
      }
    },
    "gulp-livereload>tiny-lr>body>raw-body>string_decoder": {
      "builtin": {
        "buffer.Buffer": true
      }
    },
    "gulp-livereload>tiny-lr>debug": {
      "builtin": {
        "tty.isatty": true,
        "util": true
      },
      "globals": {
        "console": true,
        "document": true,
        "localStorage": true,
        "navigator": true,
        "process": true
      },
      "packages": {
        "analytics-node>ms": true,
        "sinon>supports-color": true
      }
    },
    "gulp-livereload>tiny-lr>faye-websocket": {
      "builtin": {
        "net.connect": true,
        "stream.Stream": true,
        "tls.connect": true,
        "url.parse": true,
        "util.inherits": true
      },
      "globals": {
        "Buffer": true,
        "clearInterval": true,
        "process.nextTick": true,
        "setInterval": true
      },
      "packages": {
        "gulp-livereload>tiny-lr>faye-websocket>websocket-driver": true
      }
    },
    "gulp-livereload>tiny-lr>faye-websocket>websocket-driver": {
      "builtin": {
        "crypto.createHash": true,
        "crypto.randomBytes": true,
        "events.EventEmitter": true,
        "stream.Stream": true,
        "url.parse": true,
        "util.inherits": true
      },
      "globals": {
        "Buffer": true,
        "process.version.match": true
      },
      "packages": {
        "gulp-livereload>tiny-lr>faye-websocket>websocket-driver>http-parser-js": true,
        "gulp-livereload>tiny-lr>faye-websocket>websocket-driver>websocket-extensions": true
      }
    },
    "gulp-livereload>tiny-lr>faye-websocket>websocket-driver>http-parser-js": {
      "builtin": {
        "assert.equal": true,
        "assert.ok": true
      }
    },
    "gulp-rename": {
      "builtin": {
        "path.basename": true,
        "path.dirname": true,
        "path.extname": true,
        "path.join": true,
        "stream.Transform": true
      }
    },
    "gulp-rtlcss": {
      "globals": {
        "Buffer.from": true
      },
      "packages": {
        "gulp-rtlcss>rtlcss": true,
        "gulp-rtlcss>through2": true,
        "gulp-zip>plugin-error": true,
        "vinyl-sourcemaps-apply": true
      }
    },
    "gulp-rtlcss>rtlcss": {
      "builtin": {
        "fs.readFileSync": true,
        "path.join": true,
        "path.normalize": true
      },
      "globals": {
        "process.cwd": true,
        "process.env.HOME": true,
        "process.env.HOMEPATH": true,
        "process.env.USERPROFILE": true
      },
      "packages": {
        "gulp-rtlcss>rtlcss>@choojs/findup": true,
        "gulp-rtlcss>rtlcss>postcss": true,
        "gulp-rtlcss>rtlcss>strip-json-comments": true
      }
    },
    "gulp-rtlcss>rtlcss>@choojs/findup": {
      "builtin": {
        "events.EventEmitter": true,
        "fs.access": true,
        "fs.accessSync": true,
        "fs.exists": true,
        "fs.existsSync": true,
        "path.join": true,
        "util.inherits": true
      },
      "globals": {
        "console.log": true
      }
    },
    "gulp-rtlcss>rtlcss>chalk": {
      "globals": {
        "process.env.TERM": true,
        "process.platform": true
      },
      "packages": {
        "gulp-rtlcss>rtlcss>chalk>ansi-styles": true,
        "gulp-rtlcss>rtlcss>chalk>supports-color": true,
        "mocha>escape-string-regexp": true
      }
    },
    "gulp-rtlcss>rtlcss>chalk>ansi-styles": {
      "packages": {
        "@metamask/jazzicon>color>color-convert": true
      }
    },
    "gulp-rtlcss>rtlcss>chalk>supports-color": {
      "builtin": {
        "os.release": true
      },
      "globals": {
        "process.env": true,
        "process.platform": true,
        "process.stderr": true,
        "process.stdout": true,
        "process.versions.node.split": true
      },
      "packages": {
        "mocha>supports-color>has-flag": true
      }
    },
    "gulp-rtlcss>rtlcss>postcss": {
      "builtin": {
        "fs": true,
        "path": true
      },
      "globals": {
        "Buffer": true,
        "atob": true,
        "btoa": true,
        "console": true
      },
      "packages": {
        "gulp-rtlcss>rtlcss>chalk": true,
        "gulp-rtlcss>rtlcss>chalk>supports-color": true,
        "gulp-rtlcss>rtlcss>postcss>source-map": true
      }
    },
    "gulp-rtlcss>through2": {
      "builtin": {
        "util.inherits": true
      },
      "globals": {
        "process.nextTick": true
      },
      "packages": {
        "readable-stream": true,
        "watchify>xtend": true
      }
    },
    "gulp-sort": {
      "packages": {
        "gulp-sort>through2": true
      }
    },
    "gulp-sort>through2": {
      "builtin": {
        "util.inherits": true
      },
      "globals": {
        "process.nextTick": true
      },
      "packages": {
        "readable-stream": true,
        "watchify>xtend": true
      }
    },
    "gulp-sourcemaps": {
      "builtin": {
        "path.dirname": true,
        "path.extname": true,
        "path.join": true,
        "path.relative": true,
        "path.resolve": true,
        "path.sep": true
      },
      "globals": {
        "Buffer.concat": true,
        "Buffer.from": true
      },
      "packages": {
        "fs-extra>graceful-fs": true,
        "gulp-sourcemaps>@gulp-sourcemaps/identity-map": true,
        "gulp-sourcemaps>@gulp-sourcemaps/map-sources": true,
        "gulp-sourcemaps>acorn": true,
        "gulp-sourcemaps>css": true,
        "gulp-sourcemaps>debug-fabulous": true,
        "gulp-sourcemaps>detect-newline": true,
        "gulp-sourcemaps>source-map": true,
        "gulp-sourcemaps>strip-bom-string": true,
        "gulp-sourcemaps>through2": true,
        "nyc>convert-source-map": true
      }
    },
    "gulp-sourcemaps>@gulp-sourcemaps/identity-map": {
      "packages": {
        "css-loader>normalize-path": true,
        "gulp-sourcemaps>@gulp-sourcemaps/identity-map>acorn": true,
        "gulp-sourcemaps>@gulp-sourcemaps/identity-map>source-map": true,
        "gulp-sourcemaps>@gulp-sourcemaps/identity-map>through2": true,
        "stylelint>postcss": true
      }
    },
    "gulp-sourcemaps>@gulp-sourcemaps/identity-map>acorn": {
      "globals": {
        "define": true
      }
    },
    "gulp-sourcemaps>@gulp-sourcemaps/identity-map>through2": {
      "builtin": {
        "util.inherits": true
      },
      "globals": {
        "process.nextTick": true
      },
      "packages": {
        "gulp-sourcemaps>@gulp-sourcemaps/identity-map>through2>readable-stream": true
      }
    },
    "gulp-sourcemaps>@gulp-sourcemaps/identity-map>through2>readable-stream": {
      "builtin": {
        "buffer.Buffer": true,
        "events.EventEmitter": true,
        "stream": true,
        "util": true
      },
      "globals": {
        "process.env.READABLE_STREAM": true,
        "process.nextTick": true,
        "process.stderr": true,
        "process.stdout": true
      },
      "packages": {
        "@storybook/api>util-deprecate": true,
        "browserify>string_decoder": true,
        "pumpify>inherits": true
      }
    },
    "gulp-sourcemaps>@gulp-sourcemaps/map-sources": {
      "packages": {
        "gulp-sourcemaps>@gulp-sourcemaps/map-sources>normalize-path": true,
        "gulp-sourcemaps>@gulp-sourcemaps/map-sources>through2": true
      }
    },
    "gulp-sourcemaps>@gulp-sourcemaps/map-sources>normalize-path": {
      "packages": {
        "vinyl>remove-trailing-separator": true
      }
    },
    "gulp-sourcemaps>@gulp-sourcemaps/map-sources>through2": {
      "builtin": {
        "util.inherits": true
      },
      "globals": {
        "process.nextTick": true
      },
      "packages": {
        "readable-stream": true,
        "watchify>xtend": true
      }
    },
    "gulp-sourcemaps>acorn": {
      "globals": {
        "define": true
      }
    },
    "gulp-sourcemaps>css": {
      "builtin": {
        "fs.readFileSync": true,
        "path.dirname": true,
        "path.sep": true
      },
      "packages": {
        "gulp-sourcemaps>css>source-map": true,
        "gulp-sourcemaps>css>source-map-resolve": true,
        "pumpify>inherits": true
      }
    },
    "gulp-sourcemaps>css>source-map-resolve": {
      "builtin": {
        "path.sep": true,
        "url.resolve": true
      },
      "globals": {
        "TextDecoder": true,
        "setImmediate": true
      },
      "packages": {
        "gulp-sourcemaps>css>source-map-resolve>atob": true,
        "gulp-sourcemaps>css>source-map-resolve>decode-uri-component": true
      }
    },
    "gulp-sourcemaps>css>source-map-resolve>atob": {
      "globals": {
        "Buffer.from": true
      }
    },
    "gulp-sourcemaps>debug-fabulous": {
      "packages": {
        "gulp-sourcemaps>debug-fabulous>debug": true,
        "gulp-sourcemaps>debug-fabulous>memoizee": true,
        "react>object-assign": true
      }
    },
    "gulp-sourcemaps>debug-fabulous>debug": {
      "builtin": {
        "tty.isatty": true,
        "util": true
      },
      "globals": {
        "console": true,
        "document": true,
        "localStorage": true,
        "navigator": true,
        "process": true
      },
      "packages": {
        "analytics-node>ms": true,
        "sinon>supports-color": true
      }
    },
    "gulp-sourcemaps>debug-fabulous>memoizee": {
      "globals": {
        "clearTimeout": true,
        "setTimeout": true
      },
      "packages": {
        "gulp-sourcemaps>debug-fabulous>memoizee>event-emitter": true,
        "gulp-sourcemaps>debug-fabulous>memoizee>is-promise": true,
        "gulp-sourcemaps>debug-fabulous>memoizee>lru-queue": true,
        "gulp-sourcemaps>debug-fabulous>memoizee>next-tick": true,
        "gulp-sourcemaps>debug-fabulous>memoizee>timers-ext": true,
        "resolve-url-loader>es6-iterator>d": true,
        "resolve-url-loader>es6-iterator>es5-ext": true
      }
    },
    "gulp-sourcemaps>debug-fabulous>memoizee>event-emitter": {
      "packages": {
        "resolve-url-loader>es6-iterator>d": true,
        "resolve-url-loader>es6-iterator>es5-ext": true
      }
    },
    "gulp-sourcemaps>debug-fabulous>memoizee>lru-queue": {
      "packages": {
        "resolve-url-loader>es6-iterator>es5-ext": true
      }
    },
    "gulp-sourcemaps>debug-fabulous>memoizee>next-tick": {
      "globals": {
        "MutationObserver": true,
        "WebKitMutationObserver": true,
        "document": true,
        "process": true,
        "setImmediate": true,
        "setTimeout": true
      }
    },
    "gulp-sourcemaps>debug-fabulous>memoizee>timers-ext": {
      "packages": {
        "resolve-url-loader>es6-iterator>es5-ext": true
      }
    },
    "gulp-sourcemaps>through2": {
      "builtin": {
        "util.inherits": true
      },
      "globals": {
        "process.nextTick": true
      },
      "packages": {
        "readable-stream": true,
        "watchify>xtend": true
      }
    },
    "gulp-stylelint": {
      "builtin": {
        "fs.mkdir": true,
        "fs.writeFile": true,
        "path.dirname": true,
        "path.resolve": true
      },
      "globals": {
        "Buffer.from": true,
        "process.cwd": true,
        "process.nextTick": true
      },
      "packages": {
        "eslint>strip-ansi": true,
        "fancy-log": true,
        "gulp-stylelint>through2": true,
        "gulp-zip>plugin-error": true,
        "source-map": true,
        "stylelint": true
      }
    },
    "gulp-stylelint>through2": {
      "builtin": {
        "util.inherits": true
      },
      "globals": {
        "process.nextTick": true
      },
      "packages": {
        "gulp-stylelint>through2>readable-stream": true
      }
    },
    "gulp-stylelint>through2>readable-stream": {
      "builtin": {
        "buffer.Buffer": true,
        "events.EventEmitter": true,
        "stream": true,
        "util": true
      },
      "globals": {
        "process.env.READABLE_STREAM": true,
        "process.nextTick": true,
        "process.stderr": true,
        "process.stdout": true
      },
      "packages": {
        "@storybook/api>util-deprecate": true,
        "browserify>string_decoder": true,
        "pumpify>inherits": true
      }
    },
    "gulp-watch": {
      "builtin": {
        "path.dirname": true,
        "path.normalize": true,
        "path.resolve": true
      },
      "globals": {
        "process.arch": true,
        "process.cwd": true,
        "process.platform": true,
        "process.version": true,
        "setTimeout": true
      },
      "packages": {
        "gulp-watch>ansi-colors": true,
        "gulp-watch>anymatch": true,
        "gulp-watch>chokidar": true,
        "gulp-watch>fancy-log": true,
        "gulp-watch>glob-parent": true,
        "gulp-watch>path-is-absolute": true,
        "gulp-watch>slash": true,
        "gulp-watch>vinyl-file": true,
        "gulp-zip>plugin-error": true,
        "react>object-assign": true,
        "readable-stream": true,
        "vinyl": true
      }
    },
    "gulp-watch>ansi-colors": {
      "packages": {
        "fancy-log>ansi-gray>ansi-wrap": true
      }
    },
    "gulp-watch>anymatch": {
      "builtin": {
        "path.sep": true
      },
      "packages": {
        "gulp-watch>anymatch>micromatch": true,
        "gulp-watch>anymatch>normalize-path": true
      }
    },
    "gulp-watch>anymatch>micromatch": {
      "builtin": {
        "path.sep": true
      },
      "globals": {
        "process": true
      },
      "packages": {
        "gulp-watch>anymatch>micromatch>arr-diff": true,
        "gulp-watch>anymatch>micromatch>array-unique": true,
        "gulp-watch>anymatch>micromatch>braces": true,
        "gulp-watch>anymatch>micromatch>expand-brackets": true,
        "gulp-watch>anymatch>micromatch>extglob": true,
        "gulp-watch>anymatch>micromatch>filename-regex": true,
        "gulp-watch>anymatch>micromatch>is-extglob": true,
        "gulp-watch>anymatch>micromatch>is-glob": true,
        "gulp-watch>anymatch>micromatch>kind-of": true,
        "gulp-watch>anymatch>micromatch>object.omit": true,
        "gulp-watch>anymatch>micromatch>parse-glob": true,
        "gulp-watch>anymatch>micromatch>regex-cache": true,
        "gulp-watch>anymatch>normalize-path": true
      }
    },
    "gulp-watch>anymatch>micromatch>arr-diff": {
      "packages": {
        "gulp>undertaker>arr-flatten": true
      }
    },
    "gulp-watch>anymatch>micromatch>braces": {
      "packages": {
        "gulp-watch>anymatch>micromatch>braces>expand-range": true,
        "gulp-watch>anymatch>micromatch>braces>preserve": true,
        "webpack>micromatch>braces>repeat-element": true
      }
    },
    "gulp-watch>anymatch>micromatch>braces>expand-range": {
      "packages": {
        "gulp-watch>anymatch>micromatch>braces>expand-range>fill-range": true
      }
    },
    "gulp-watch>anymatch>micromatch>braces>expand-range>fill-range": {
      "packages": {
        "gulp-watch>anymatch>micromatch>braces>expand-range>fill-range>is-number": true,
        "gulp-watch>anymatch>micromatch>braces>expand-range>fill-range>isobject": true,
        "gulp-watch>anymatch>micromatch>braces>expand-range>fill-range>randomatic": true,
        "webpack>micromatch>braces>fill-range>repeat-string": true,
        "webpack>micromatch>braces>repeat-element": true
      }
    },
    "gulp-watch>anymatch>micromatch>braces>expand-range>fill-range>is-number": {
      "packages": {
        "gulp-watch>anymatch>micromatch>braces>expand-range>fill-range>is-number>kind-of": true
      }
    },
    "gulp-watch>anymatch>micromatch>braces>expand-range>fill-range>is-number>kind-of": {
      "packages": {
        "browserify>insert-module-globals>is-buffer": true
      }
    },
    "gulp-watch>anymatch>micromatch>braces>expand-range>fill-range>isobject": {
      "packages": {
        "readable-stream>isarray": true
      }
    },
    "gulp-watch>anymatch>micromatch>braces>expand-range>fill-range>randomatic": {
      "packages": {
        "3box>ipfs>kind-of": true,
        "gulp-watch>anymatch>micromatch>braces>expand-range>fill-range>randomatic>math-random": true,
        "gulp>undertaker>bach>array-last>is-number": true
      }
    },
    "gulp-watch>anymatch>micromatch>braces>expand-range>fill-range>randomatic>math-random": {
      "builtin": {
        "crypto.randomBytes": true
      }
    },
    "gulp-watch>anymatch>micromatch>expand-brackets": {
      "packages": {
        "gulp-watch>anymatch>micromatch>expand-brackets>is-posix-bracket": true
      }
    },
    "gulp-watch>anymatch>micromatch>extglob": {
      "packages": {
        "gulp-watch>anymatch>micromatch>is-extglob": true
      }
    },
    "gulp-watch>anymatch>micromatch>is-glob": {
      "packages": {
        "gulp-watch>anymatch>micromatch>is-extglob": true
      }
    },
    "gulp-watch>anymatch>micromatch>kind-of": {
      "packages": {
        "browserify>insert-module-globals>is-buffer": true
      }
    },
    "gulp-watch>anymatch>micromatch>object.omit": {
      "packages": {
        "gulp-watch>anymatch>micromatch>object.omit>for-own": true,
        "webpack>micromatch>extglob>extend-shallow>is-extendable": true
      }
    },
    "gulp-watch>anymatch>micromatch>object.omit>for-own": {
      "packages": {
        "gulp>undertaker>object.reduce>for-own>for-in": true
      }
    },
    "gulp-watch>anymatch>micromatch>parse-glob": {
      "packages": {
        "@storybook/react>@storybook/core-common>glob-base": true,
        "gulp-watch>anymatch>micromatch>is-extglob": true,
        "gulp-watch>anymatch>micromatch>parse-glob>is-dotfile": true,
        "gulp-watch>anymatch>micromatch>parse-glob>is-glob": true
      }
    },
    "gulp-watch>anymatch>micromatch>parse-glob>is-glob": {
      "packages": {
        "gulp-watch>anymatch>micromatch>is-extglob": true
      }
    },
    "gulp-watch>anymatch>micromatch>regex-cache": {
      "packages": {
        "gulp-watch>anymatch>micromatch>regex-cache>is-equal-shallow": true
      }
    },
    "gulp-watch>anymatch>micromatch>regex-cache>is-equal-shallow": {
      "packages": {
        "gulp-watch>anymatch>micromatch>regex-cache>is-equal-shallow>is-primitive": true
      }
    },
    "gulp-watch>anymatch>normalize-path": {
      "packages": {
        "vinyl>remove-trailing-separator": true
      }
    },
    "gulp-watch>chokidar": {
      "builtin": {
        "events.EventEmitter": true,
        "fs": true,
        "path.basename": true,
        "path.dirname": true,
        "path.extname": true,
        "path.join": true,
        "path.relative": true,
        "path.resolve": true,
        "path.sep": true
      },
      "globals": {
        "clearTimeout": true,
        "console.error": true,
        "process.env.CHOKIDAR_INTERVAL": true,
        "process.env.CHOKIDAR_PRINT_FSEVENTS_REQUIRE_ERROR": true,
        "process.env.CHOKIDAR_USEPOLLING": true,
        "process.nextTick": true,
        "process.platform": true,
        "setTimeout": true
      },
      "packages": {
        "gulp-watch>chokidar>anymatch": true,
        "gulp-watch>chokidar>async-each": true,
        "gulp-watch>chokidar>braces": true,
        "gulp-watch>chokidar>fsevents": true,
        "gulp-watch>chokidar>is-binary-path": true,
        "gulp-watch>chokidar>is-glob": true,
        "gulp-watch>chokidar>normalize-path": true,
        "gulp-watch>chokidar>readdirp": true,
        "gulp-watch>chokidar>upath": true,
        "gulp-watch>glob-parent": true,
        "gulp-watch>path-is-absolute": true,
        "pumpify>inherits": true
      }
    },
    "gulp-watch>chokidar>anymatch": {
      "builtin": {
        "path.sep": true
      },
      "packages": {
        "gulp-watch>chokidar>anymatch>micromatch": true,
        "gulp-watch>chokidar>anymatch>normalize-path": true
      }
    },
    "gulp-watch>chokidar>anymatch>micromatch": {
      "builtin": {
        "path.basename": true,
        "path.sep": true,
        "util.inspect": true
      },
      "globals": {
        "process.platform": true
      },
      "packages": {
        "gulp-watch>chokidar>anymatch>micromatch>arr-diff": true,
        "gulp-watch>chokidar>anymatch>micromatch>array-unique": true,
        "gulp-watch>chokidar>anymatch>micromatch>extend-shallow": true,
        "gulp-watch>chokidar>anymatch>micromatch>extglob": true,
        "gulp-watch>chokidar>anymatch>micromatch>kind-of": true,
        "gulp-watch>chokidar>braces": true,
        "gulp-watch>chokidar>readdirp>micromatch>define-property": true,
        "webpack>micromatch>fragment-cache": true,
        "webpack>micromatch>nanomatch": true,
        "webpack>micromatch>object.pick": true,
        "webpack>micromatch>regex-not": true,
        "webpack>micromatch>snapdragon": true,
        "webpack>micromatch>to-regex": true
      }
    },
    "gulp-watch>chokidar>anymatch>micromatch>extend-shallow": {
      "packages": {
        "gulp-watch>chokidar>readdirp>micromatch>extend-shallow>is-extendable": true,
        "webpack>micromatch>extend-shallow>assign-symbols": true
      }
    },
    "gulp-watch>chokidar>anymatch>micromatch>extglob": {
      "packages": {
        "gulp-watch>chokidar>anymatch>micromatch>array-unique": true,
        "gulp-watch>chokidar>anymatch>micromatch>extglob>define-property": true,
        "gulp-watch>chokidar>anymatch>micromatch>extglob>expand-brackets": true,
        "gulp-watch>chokidar>anymatch>micromatch>extglob>extend-shallow": true,
        "webpack>micromatch>fragment-cache": true,
        "webpack>micromatch>regex-not": true,
        "webpack>micromatch>snapdragon": true,
        "webpack>micromatch>to-regex": true
      }
    },
    "gulp-watch>chokidar>anymatch>micromatch>extglob>define-property": {
      "packages": {
        "webpack>micromatch>define-property>is-descriptor": true
      }
    },
    "gulp-watch>chokidar>anymatch>micromatch>extglob>expand-brackets": {
      "globals": {
        "__filename": true
      },
      "packages": {
        "gulp-watch>chokidar>anymatch>micromatch>extglob>expand-brackets>define-property": true,
        "gulp-watch>chokidar>anymatch>micromatch>extglob>expand-brackets>extend-shallow": true,
        "gulp-watch>chokidar>readdirp>micromatch>extglob>expand-brackets>debug": true,
        "webpack>micromatch>extglob>expand-brackets>posix-character-classes": true,
        "webpack>micromatch>regex-not": true,
        "webpack>micromatch>snapdragon": true,
        "webpack>micromatch>to-regex": true
      }
    },
    "gulp-watch>chokidar>anymatch>micromatch>extglob>expand-brackets>define-property": {
      "packages": {
        "gulp-watch>chokidar>anymatch>micromatch>extglob>expand-brackets>define-property>is-descriptor": true
      }
    },
    "gulp-watch>chokidar>anymatch>micromatch>extglob>expand-brackets>define-property>is-descriptor": {
      "packages": {
        "gulp-watch>chokidar>anymatch>micromatch>extglob>expand-brackets>define-property>is-descriptor>kind-of": true,
        "gulp-watch>chokidar>readdirp>micromatch>extglob>expand-brackets>define-property>is-descriptor>is-accessor-descriptor": true,
        "gulp-watch>chokidar>readdirp>micromatch>extglob>expand-brackets>define-property>is-descriptor>is-data-descriptor": true
      }
    },
    "gulp-watch>chokidar>anymatch>micromatch>extglob>expand-brackets>extend-shallow": {
      "packages": {
        "gulp-watch>chokidar>anymatch>micromatch>extglob>expand-brackets>extend-shallow>is-extendable": true
      }
    },
    "gulp-watch>chokidar>anymatch>micromatch>extglob>extend-shallow": {
      "packages": {
        "gulp-watch>chokidar>anymatch>micromatch>extglob>extend-shallow>is-extendable": true
      }
    },
    "gulp-watch>chokidar>anymatch>normalize-path": {
      "packages": {
        "vinyl>remove-trailing-separator": true
      }
    },
    "gulp-watch>chokidar>async-each": {
      "globals": {
        "define": true
      }
    },
    "gulp-watch>chokidar>braces": {
      "packages": {
        "gulp-watch>chokidar>braces>array-unique": true,
        "gulp-watch>chokidar>braces>fill-range": true,
        "gulp>gulp-cli>isobject": true,
        "gulp>undertaker>arr-flatten": true,
        "webpack>micromatch>braces>repeat-element": true,
        "webpack>micromatch>braces>snapdragon-node": true,
        "webpack>micromatch>braces>split-string": true,
        "webpack>micromatch>extglob>extend-shallow": true,
        "webpack>micromatch>snapdragon": true,
        "webpack>micromatch>to-regex": true
      }
    },
    "gulp-watch>chokidar>braces>fill-range": {
      "builtin": {
        "util.inspect": true
      },
      "packages": {
        "gulp-watch>chokidar>braces>fill-range>is-number": true,
        "gulp-watch>chokidar>braces>fill-range>to-regex-range": true,
        "webpack>micromatch>braces>fill-range>repeat-string": true,
        "webpack>micromatch>extglob>extend-shallow": true
      }
    },
    "gulp-watch>chokidar>braces>fill-range>is-number": {
      "packages": {
        "gulp-watch>anymatch>micromatch>kind-of": true
      }
    },
    "gulp-watch>chokidar>braces>fill-range>to-regex-range": {
      "packages": {
        "gulp-watch>chokidar>braces>fill-range>is-number": true,
        "webpack>micromatch>braces>fill-range>repeat-string": true
      }
    },
    "gulp-watch>chokidar>fsevents": {
      "builtin": {
        "events.EventEmitter": true,
        "fs.stat": true,
        "path.join": true,
        "util.inherits": true
      },
      "globals": {
        "__dirname": true,
        "process.nextTick": true,
        "process.platform": true,
        "setImmediate": true
      },
      "packages": {
        "gulp-watch>chokidar>fsevents>node-pre-gyp": true
      }
    },
    "gulp-watch>chokidar>fsevents>node-pre-gyp": {
      "builtin": {
        "events.EventEmitter": true,
        "fs.existsSync": true,
        "fs.readFileSync": true,
        "fs.renameSync": true,
        "path.dirname": true,
        "path.existsSync": true,
        "path.join": true,
        "path.resolve": true,
        "url.parse": true,
        "url.resolve": true,
        "util.inherits": true
      },
      "globals": {
        "__dirname": true,
        "console.log": true,
        "process.arch": true,
        "process.cwd": true,
        "process.env": true,
        "process.platform": true,
        "process.version.substr": true,
        "process.versions": true
      },
      "packages": {
        "gulp-watch>chokidar>fsevents>node-pre-gyp>detect-libc": true,
        "gulp-watch>chokidar>fsevents>node-pre-gyp>nopt": true,
        "gulp-watch>chokidar>fsevents>node-pre-gyp>npmlog": true,
        "gulp-watch>chokidar>fsevents>node-pre-gyp>rimraf": true,
        "gulp-watch>chokidar>fsevents>node-pre-gyp>semver": true
      }
    },
    "gulp-watch>chokidar>fsevents>node-pre-gyp>detect-libc": {
      "builtin": {
        "child_process.spawnSync": true,
        "fs.readdirSync": true,
        "os.platform": true
      },
      "globals": {
        "process.env": true
      }
    },
    "gulp-watch>chokidar>fsevents>node-pre-gyp>nopt": {
      "builtin": {
        "path": true,
        "stream.Stream": true,
        "url": true
      },
      "globals": {
        "console": true,
        "process.argv": true,
        "process.env.DEBUG_NOPT": true,
        "process.env.NOPT_DEBUG": true,
        "process.platform": true
      },
      "packages": {
        "gulp-watch>chokidar>fsevents>node-pre-gyp>nopt>abbrev": true,
        "gulp-watch>chokidar>fsevents>node-pre-gyp>nopt>osenv": true
      }
    },
    "gulp-watch>chokidar>fsevents>node-pre-gyp>nopt>osenv": {
      "builtin": {
        "child_process.exec": true,
        "path": true
      },
      "globals": {
        "process.env.COMPUTERNAME": true,
        "process.env.ComSpec": true,
        "process.env.EDITOR": true,
        "process.env.HOSTNAME": true,
        "process.env.PATH": true,
        "process.env.PROMPT": true,
        "process.env.PS1": true,
        "process.env.Path": true,
        "process.env.SHELL": true,
        "process.env.USER": true,
        "process.env.USERDOMAIN": true,
        "process.env.USERNAME": true,
        "process.env.VISUAL": true,
        "process.env.path": true,
        "process.nextTick": true,
        "process.platform": true
      },
      "packages": {
        "gulp-watch>chokidar>fsevents>node-pre-gyp>nopt>osenv>os-homedir": true,
        "gulp-watch>chokidar>fsevents>node-pre-gyp>nopt>osenv>os-tmpdir": true
      }
    },
    "gulp-watch>chokidar>fsevents>node-pre-gyp>nopt>osenv>os-homedir": {
      "builtin": {
        "os.homedir": true
      },
      "globals": {
        "process.env": true,
        "process.getuid": true,
        "process.platform": true
      }
    },
    "gulp-watch>chokidar>fsevents>node-pre-gyp>nopt>osenv>os-tmpdir": {
      "globals": {
        "process.env.SystemRoot": true,
        "process.env.TEMP": true,
        "process.env.TMP": true,
        "process.env.TMPDIR": true,
        "process.env.windir": true,
        "process.platform": true
      }
    },
    "gulp-watch>chokidar>fsevents>node-pre-gyp>npmlog": {
      "builtin": {
        "events.EventEmitter": true,
        "util": true
      },
      "globals": {
        "process.nextTick": true,
        "process.stderr": true
      },
      "packages": {
        "gulp-watch>chokidar>fsevents>node-pre-gyp>npmlog>are-we-there-yet": true,
        "gulp-watch>chokidar>fsevents>node-pre-gyp>npmlog>console-control-strings": true,
        "gulp-watch>chokidar>fsevents>node-pre-gyp>npmlog>gauge": true,
        "gulp-watch>chokidar>fsevents>node-pre-gyp>npmlog>set-blocking": true
      }
    },
    "gulp-watch>chokidar>fsevents>node-pre-gyp>npmlog>are-we-there-yet": {
      "builtin": {
        "events.EventEmitter": true,
        "util.inherits": true
      },
      "packages": {
        "gulp-watch>chokidar>fsevents>node-pre-gyp>npmlog>are-we-there-yet>delegates": true,
        "gulp-watch>chokidar>fsevents>node-pre-gyp>npmlog>are-we-there-yet>readable-stream": true
      }
    },
    "gulp-watch>chokidar>fsevents>node-pre-gyp>npmlog>are-we-there-yet>readable-stream": {
      "builtin": {
        "events.EventEmitter": true,
        "stream": true,
        "util": true
      },
      "globals": {
        "process.browser": true,
        "process.env.READABLE_STREAM": true,
        "process.stderr": true,
        "process.stdout": true,
        "process.version.slice": true,
        "setImmediate": true
      },
      "packages": {
        "gulp-watch>chokidar>fsevents>node-pre-gyp>npmlog>are-we-there-yet>readable-stream>core-util-is": true,
        "gulp-watch>chokidar>fsevents>node-pre-gyp>npmlog>are-we-there-yet>readable-stream>isarray": true,
        "gulp-watch>chokidar>fsevents>node-pre-gyp>npmlog>are-we-there-yet>readable-stream>process-nextick-args": true,
        "gulp-watch>chokidar>fsevents>node-pre-gyp>npmlog>are-we-there-yet>readable-stream>string_decoder": true,
        "gulp-watch>chokidar>fsevents>node-pre-gyp>npmlog>are-we-there-yet>readable-stream>util-deprecate": true,
        "gulp-watch>chokidar>fsevents>node-pre-gyp>rimraf>glob>inherits": true,
        "gulp-watch>chokidar>fsevents>node-pre-gyp>tar>safe-buffer": true
      }
    },
    "gulp-watch>chokidar>fsevents>node-pre-gyp>npmlog>are-we-there-yet>readable-stream>core-util-is": {
      "globals": {
        "Buffer.isBuffer": true
      }
    },
    "gulp-watch>chokidar>fsevents>node-pre-gyp>npmlog>are-we-there-yet>readable-stream>process-nextick-args": {
      "globals": {
        "process": true
      }
    },
    "gulp-watch>chokidar>fsevents>node-pre-gyp>npmlog>are-we-there-yet>readable-stream>string_decoder": {
      "packages": {
        "gulp-watch>chokidar>fsevents>node-pre-gyp>tar>safe-buffer": true
      }
    },
    "gulp-watch>chokidar>fsevents>node-pre-gyp>npmlog>are-we-there-yet>readable-stream>util-deprecate": {
      "builtin": {
        "util.deprecate": true
      }
    },
    "gulp-watch>chokidar>fsevents>node-pre-gyp>npmlog>gauge": {
      "builtin": {
        "util.format": true
      },
      "globals": {
        "clearInterval": true,
        "process": true,
        "setImmediate": true,
        "setInterval": true
      },
      "packages": {
        "gulp-watch>chokidar>fsevents>node-pre-gyp>npmlog>console-control-strings": true,
        "gulp-watch>chokidar>fsevents>node-pre-gyp>npmlog>gauge>aproba": true,
        "gulp-watch>chokidar>fsevents>node-pre-gyp>npmlog>gauge>has-unicode": true,
        "gulp-watch>chokidar>fsevents>node-pre-gyp>npmlog>gauge>object-assign": true,
        "gulp-watch>chokidar>fsevents>node-pre-gyp>npmlog>gauge>signal-exit": true,
        "gulp-watch>chokidar>fsevents>node-pre-gyp>npmlog>gauge>string-width": true,
        "gulp-watch>chokidar>fsevents>node-pre-gyp>npmlog>gauge>strip-ansi": true,
        "gulp-watch>chokidar>fsevents>node-pre-gyp>npmlog>gauge>wide-align": true
      }
    },
    "gulp-watch>chokidar>fsevents>node-pre-gyp>npmlog>gauge>has-unicode": {
      "builtin": {
        "os.type": true
      },
      "globals": {
        "process.env.LANG": true,
        "process.env.LC_ALL": true,
        "process.env.LC_CTYPE": true
      }
    },
    "gulp-watch>chokidar>fsevents>node-pre-gyp>npmlog>gauge>signal-exit": {
      "builtin": {
        "assert.equal": true,
        "events": true
      },
      "globals": {
        "process": true
      }
    },
    "gulp-watch>chokidar>fsevents>node-pre-gyp>npmlog>gauge>string-width": {
      "packages": {
        "gulp-watch>chokidar>fsevents>node-pre-gyp>npmlog>gauge>string-width>code-point-at": true,
        "gulp-watch>chokidar>fsevents>node-pre-gyp>npmlog>gauge>string-width>is-fullwidth-code-point": true,
        "gulp-watch>chokidar>fsevents>node-pre-gyp>npmlog>gauge>strip-ansi": true
      }
    },
    "gulp-watch>chokidar>fsevents>node-pre-gyp>npmlog>gauge>string-width>is-fullwidth-code-point": {
      "packages": {
        "gulp-watch>chokidar>fsevents>node-pre-gyp>npmlog>gauge>string-width>is-fullwidth-code-point>number-is-nan": true
      }
    },
    "gulp-watch>chokidar>fsevents>node-pre-gyp>npmlog>gauge>strip-ansi": {
      "packages": {
        "gulp-watch>chokidar>fsevents>node-pre-gyp>npmlog>gauge>strip-ansi>ansi-regex": true
      }
    },
    "gulp-watch>chokidar>fsevents>node-pre-gyp>npmlog>gauge>wide-align": {
      "packages": {
        "gulp-watch>chokidar>fsevents>node-pre-gyp>npmlog>gauge>string-width": true
      }
    },
    "gulp-watch>chokidar>fsevents>node-pre-gyp>npmlog>set-blocking": {
      "globals": {
        "process.stderr": true,
        "process.stdout": true
      }
    },
    "gulp-watch>chokidar>fsevents>node-pre-gyp>rimraf": {
      "builtin": {
        "assert": true,
        "fs": true,
        "path.join": true
      },
      "globals": {
        "process.platform": true,
        "setTimeout": true
      },
      "packages": {
        "gulp-watch>chokidar>fsevents>node-pre-gyp>rimraf>glob": true
      }
    },
    "gulp-watch>chokidar>fsevents>node-pre-gyp>rimraf>glob": {
      "builtin": {
        "assert": true,
        "events.EventEmitter": true,
        "fs.lstat": true,
        "fs.lstatSync": true,
        "fs.readdir": true,
        "fs.readdirSync": true,
        "fs.stat": true,
        "fs.statSync": true,
        "path.join": true,
        "path.resolve": true,
        "util": true
      },
      "globals": {
        "console.error": true,
        "process.cwd": true,
        "process.nextTick": true,
        "process.platform": true
      },
      "packages": {
        "gulp-watch>chokidar>fsevents>node-pre-gyp>rimraf>glob>fs.realpath": true,
        "gulp-watch>chokidar>fsevents>node-pre-gyp>rimraf>glob>inflight": true,
        "gulp-watch>chokidar>fsevents>node-pre-gyp>rimraf>glob>inherits": true,
        "gulp-watch>chokidar>fsevents>node-pre-gyp>rimraf>glob>minimatch": true,
        "gulp-watch>chokidar>fsevents>node-pre-gyp>rimraf>glob>once": true,
        "gulp-watch>chokidar>fsevents>node-pre-gyp>rimraf>glob>path-is-absolute": true
      }
    },
    "gulp-watch>chokidar>fsevents>node-pre-gyp>rimraf>glob>fs.realpath": {
      "builtin": {
        "fs.lstat": true,
        "fs.lstatSync": true,
        "fs.readlink": true,
        "fs.readlinkSync": true,
        "fs.realpath": true,
        "fs.realpathSync": true,
        "fs.stat": true,
        "fs.statSync": true,
        "path.normalize": true,
        "path.resolve": true
      },
      "globals": {
        "console.error": true,
        "console.trace": true,
        "process.env.NODE_DEBUG": true,
        "process.nextTick": true,
        "process.noDeprecation": true,
        "process.platform": true,
        "process.throwDeprecation": true,
        "process.traceDeprecation": true,
        "process.version": true
      }
    },
    "gulp-watch>chokidar>fsevents>node-pre-gyp>rimraf>glob>inflight": {
      "globals": {
        "process.nextTick": true
      },
      "packages": {
        "gulp-watch>chokidar>fsevents>node-pre-gyp>rimraf>glob>once": true,
        "gulp-watch>chokidar>fsevents>node-pre-gyp>rimraf>glob>once>wrappy": true
      }
    },
    "gulp-watch>chokidar>fsevents>node-pre-gyp>rimraf>glob>inherits": {
      "builtin": {
        "util.inherits": true
      }
    },
    "gulp-watch>chokidar>fsevents>node-pre-gyp>rimraf>glob>minimatch": {
      "builtin": {
        "path": true
      },
      "globals": {
        "console.error": true
      },
      "packages": {
        "gulp-watch>chokidar>fsevents>node-pre-gyp>rimraf>glob>minimatch>brace-expansion": true
      }
    },
    "gulp-watch>chokidar>fsevents>node-pre-gyp>rimraf>glob>minimatch>brace-expansion": {
      "packages": {
        "gulp-watch>chokidar>fsevents>node-pre-gyp>rimraf>glob>minimatch>brace-expansion>balanced-match": true,
        "gulp-watch>chokidar>fsevents>node-pre-gyp>rimraf>glob>minimatch>brace-expansion>concat-map": true
      }
    },
    "gulp-watch>chokidar>fsevents>node-pre-gyp>rimraf>glob>once": {
      "packages": {
        "gulp-watch>chokidar>fsevents>node-pre-gyp>rimraf>glob>once>wrappy": true
      }
    },
    "gulp-watch>chokidar>fsevents>node-pre-gyp>rimraf>glob>path-is-absolute": {
      "globals": {
        "process.platform": true
      }
    },
    "gulp-watch>chokidar>fsevents>node-pre-gyp>semver": {
      "globals": {
        "console": true,
        "process": true
      }
    },
    "gulp-watch>chokidar>fsevents>node-pre-gyp>tar>safe-buffer": {
      "builtin": {
        "buffer": true
      }
    },
    "gulp-watch>chokidar>is-binary-path": {
      "builtin": {
        "path.extname": true
      },
      "packages": {
        "gulp-watch>chokidar>is-binary-path>binary-extensions": true
      }
    },
    "gulp-watch>chokidar>is-glob": {
      "packages": {
        "gulp-watch>chokidar>is-glob>is-extglob": true
      }
    },
    "gulp-watch>chokidar>readdirp": {
      "builtin": {
        "path.join": true,
        "path.relative": true,
        "util.inherits": true
      },
      "globals": {
        "setImmediate": true
      },
      "packages": {
        "fs-extra>graceful-fs": true,
        "gulp-watch>chokidar>readdirp>micromatch": true,
        "readable-stream": true
      }
    },
    "gulp-watch>chokidar>readdirp>micromatch": {
      "builtin": {
        "path.basename": true,
        "path.sep": true,
        "util.inspect": true
      },
      "globals": {
        "process.platform": true
      },
      "packages": {
        "gulp-watch>chokidar>braces": true,
        "gulp-watch>chokidar>readdirp>micromatch>arr-diff": true,
        "gulp-watch>chokidar>readdirp>micromatch>array-unique": true,
        "gulp-watch>chokidar>readdirp>micromatch>define-property": true,
        "gulp-watch>chokidar>readdirp>micromatch>extend-shallow": true,
        "gulp-watch>chokidar>readdirp>micromatch>extglob": true,
        "gulp-watch>chokidar>readdirp>micromatch>kind-of": true,
        "webpack>micromatch>fragment-cache": true,
        "webpack>micromatch>nanomatch": true,
        "webpack>micromatch>object.pick": true,
        "webpack>micromatch>regex-not": true,
        "webpack>micromatch>snapdragon": true,
        "webpack>micromatch>to-regex": true
      }
    },
    "gulp-watch>chokidar>readdirp>micromatch>define-property": {
      "packages": {
        "gulp>gulp-cli>isobject": true,
        "webpack>micromatch>define-property>is-descriptor": true
      }
    },
    "gulp-watch>chokidar>readdirp>micromatch>extend-shallow": {
      "packages": {
        "gulp-watch>chokidar>readdirp>micromatch>extend-shallow>is-extendable": true,
        "webpack>micromatch>extend-shallow>assign-symbols": true
      }
    },
    "gulp-watch>chokidar>readdirp>micromatch>extend-shallow>is-extendable": {
      "packages": {
        "gulp>gulp-cli>liftoff>is-plain-object": true
      }
    },
    "gulp-watch>chokidar>readdirp>micromatch>extglob": {
      "packages": {
        "gulp-watch>chokidar>readdirp>micromatch>array-unique": true,
        "gulp-watch>chokidar>readdirp>micromatch>extglob>define-property": true,
        "gulp-watch>chokidar>readdirp>micromatch>extglob>expand-brackets": true,
        "gulp-watch>chokidar>readdirp>micromatch>extglob>extend-shallow": true,
        "webpack>micromatch>fragment-cache": true,
        "webpack>micromatch>regex-not": true,
        "webpack>micromatch>snapdragon": true,
        "webpack>micromatch>to-regex": true
      }
    },
    "gulp-watch>chokidar>readdirp>micromatch>extglob>define-property": {
      "packages": {
        "webpack>micromatch>define-property>is-descriptor": true
      }
    },
    "gulp-watch>chokidar>readdirp>micromatch>extglob>expand-brackets": {
      "globals": {
        "__filename": true
      },
      "packages": {
        "gulp-watch>chokidar>readdirp>micromatch>extglob>expand-brackets>debug": true,
        "gulp-watch>chokidar>readdirp>micromatch>extglob>expand-brackets>define-property": true,
        "gulp-watch>chokidar>readdirp>micromatch>extglob>expand-brackets>extend-shallow": true,
        "webpack>micromatch>extglob>expand-brackets>posix-character-classes": true,
        "webpack>micromatch>regex-not": true,
        "webpack>micromatch>snapdragon": true,
        "webpack>micromatch>to-regex": true
      }
    },
    "gulp-watch>chokidar>readdirp>micromatch>extglob>expand-brackets>debug": {
      "builtin": {
        "fs.SyncWriteStream": true,
        "net.Socket": true,
        "tty.WriteStream": true,
        "tty.isatty": true,
        "util": true
      },
      "globals": {
        "chrome": true,
        "console": true,
        "document": true,
        "localStorage": true,
        "navigator": true,
        "process": true
      },
      "packages": {
        "gulp-watch>chokidar>readdirp>micromatch>extglob>expand-brackets>debug>ms": true
      }
    },
    "gulp-watch>chokidar>readdirp>micromatch>extglob>expand-brackets>define-property": {
      "packages": {
        "gulp-watch>chokidar>readdirp>micromatch>extglob>expand-brackets>define-property>is-descriptor": true
      }
    },
    "gulp-watch>chokidar>readdirp>micromatch>extglob>expand-brackets>define-property>is-descriptor": {
      "packages": {
        "gulp-watch>chokidar>readdirp>micromatch>extglob>expand-brackets>define-property>is-descriptor>is-accessor-descriptor": true,
        "gulp-watch>chokidar>readdirp>micromatch>extglob>expand-brackets>define-property>is-descriptor>is-data-descriptor": true,
        "gulp-watch>chokidar>readdirp>micromatch>extglob>expand-brackets>define-property>is-descriptor>kind-of": true
      }
    },
    "gulp-watch>chokidar>readdirp>micromatch>extglob>expand-brackets>define-property>is-descriptor>is-accessor-descriptor": {
      "packages": {
        "gulp-watch>anymatch>micromatch>kind-of": true
      }
    },
    "gulp-watch>chokidar>readdirp>micromatch>extglob>expand-brackets>define-property>is-descriptor>is-data-descriptor": {
      "packages": {
        "gulp-watch>anymatch>micromatch>kind-of": true
      }
    },
    "gulp-watch>chokidar>readdirp>micromatch>extglob>expand-brackets>extend-shallow": {
      "packages": {
        "gulp-watch>chokidar>readdirp>micromatch>extglob>expand-brackets>extend-shallow>is-extendable": true
      }
    },
    "gulp-watch>chokidar>readdirp>micromatch>extglob>extend-shallow": {
      "packages": {
        "gulp-watch>chokidar>readdirp>micromatch>extglob>extend-shallow>is-extendable": true
      }
    },
    "gulp-watch>chokidar>upath": {
      "builtin": {
        "path": true
      }
    },
    "gulp-watch>fancy-log": {
      "globals": {
        "console": true,
        "process.argv.indexOf": true,
        "process.stderr.write": true,
        "process.stdout.write": true
      },
      "packages": {
        "fancy-log>ansi-gray": true,
        "fancy-log>color-support": true,
        "fancy-log>time-stamp": true
      }
    },
    "gulp-watch>glob-parent": {
      "builtin": {
        "os.platform": true,
        "path": true
      },
      "packages": {
        "gulp-watch>glob-parent>is-glob": true,
        "gulp-watch>glob-parent>path-dirname": true
      }
    },
    "gulp-watch>glob-parent>is-glob": {
      "packages": {
        "gulp-watch>glob-parent>is-glob>is-extglob": true
      }
    },
    "gulp-watch>glob-parent>path-dirname": {
      "builtin": {
        "path": true,
        "util.inspect": true
      },
      "globals": {
        "process.platform": true
      }
    },
    "gulp-watch>path-is-absolute": {
      "globals": {
        "process.platform": true
      }
    },
    "gulp-watch>vinyl-file": {
      "builtin": {
        "path.resolve": true
      },
      "globals": {
        "process.cwd": true
      },
      "packages": {
        "del>globby>pinkie-promise": true,
        "fs-extra>graceful-fs": true,
        "gulp-watch>vinyl-file>pify": true,
        "gulp-watch>vinyl-file>strip-bom": true,
        "gulp-watch>vinyl-file>strip-bom-stream": true,
        "gulp-watch>vinyl-file>vinyl": true
      }
    },
    "gulp-watch>vinyl-file>strip-bom": {
      "globals": {
        "Buffer.isBuffer": true
      },
      "packages": {
        "gulp>vinyl-fs>remove-bom-buffer>is-utf8": true
      }
    },
    "gulp-watch>vinyl-file>strip-bom-stream": {
      "packages": {
        "gulp-watch>vinyl-file>strip-bom": true,
        "gulp-watch>vinyl-file>strip-bom-stream>first-chunk-stream": true
      }
    },
    "gulp-watch>vinyl-file>strip-bom-stream>first-chunk-stream": {
      "builtin": {
        "util.inherits": true
      },
      "globals": {
        "Buffer.concat": true,
        "setImmediate": true
      },
      "packages": {
        "readable-stream": true
      }
    },
    "gulp-watch>vinyl-file>vinyl": {
      "builtin": {
        "buffer.Buffer": true,
        "path.basename": true,
        "path.dirname": true,
        "path.extname": true,
        "path.join": true,
        "path.relative": true,
        "stream.PassThrough": true,
        "stream.Stream": true
      },
      "globals": {
        "process.cwd": true
      },
      "packages": {
        "gulp-watch>vinyl-file>vinyl>clone": true,
        "gulp-watch>vinyl-file>vinyl>clone-stats": true,
        "gulp-watch>vinyl-file>vinyl>replace-ext": true
      }
    },
    "gulp-watch>vinyl-file>vinyl>clone": {
      "globals": {
        "Buffer": true
      }
    },
    "gulp-watch>vinyl-file>vinyl>clone-stats": {
      "builtin": {
        "fs.Stats": true
      }
    },
    "gulp-watch>vinyl-file>vinyl>replace-ext": {
      "builtin": {
        "path.basename": true,
        "path.dirname": true,
        "path.extname": true,
        "path.join": true
      }
    },
    "gulp-zip": {
      "builtin": {
        "buffer.constants.MAX_LENGTH": true,
        "path.join": true
      },
      "packages": {
        "gulp-zip>get-stream": true,
        "gulp-zip>plugin-error": true,
        "gulp-zip>through2": true,
        "gulp-zip>yazl": true,
        "vinyl": true
      }
    },
    "gulp-zip>get-stream": {
      "builtin": {
        "buffer.constants.MAX_LENGTH": true,
        "stream.PassThrough": true
      },
      "globals": {
        "Buffer.concat": true
      },
      "packages": {
        "pump": true
      }
    },
    "gulp-zip>plugin-error": {
      "builtin": {
        "util.inherits": true
      },
      "packages": {
        "gulp-watch>ansi-colors": true,
        "gulp-zip>plugin-error>arr-union": true,
        "gulp-zip>plugin-error>extend-shallow": true,
        "webpack>micromatch>arr-diff": true
      }
    },
    "gulp-zip>plugin-error>extend-shallow": {
      "packages": {
        "gulp-zip>plugin-error>extend-shallow>is-extendable": true,
        "webpack>micromatch>extend-shallow>assign-symbols": true
      }
    },
    "gulp-zip>plugin-error>extend-shallow>is-extendable": {
      "packages": {
        "gulp>gulp-cli>liftoff>is-plain-object": true
      }
    },
    "gulp-zip>through2": {
      "builtin": {
        "util.inherits": true
      },
      "globals": {
        "process.nextTick": true
      },
      "packages": {
        "gulp-zip>through2>readable-stream": true
      }
    },
    "gulp-zip>through2>readable-stream": {
      "builtin": {
        "buffer.Buffer": true,
        "events.EventEmitter": true,
        "stream": true,
        "util": true
      },
      "globals": {
        "process.env.READABLE_STREAM": true,
        "process.nextTick": true,
        "process.stderr": true,
        "process.stdout": true
      },
      "packages": {
        "@storybook/api>util-deprecate": true,
        "browserify>string_decoder": true,
        "pumpify>inherits": true
      }
    },
    "gulp-zip>yazl": {
      "builtin": {
        "events.EventEmitter": true,
        "fs.createReadStream": true,
        "fs.stat": true,
        "stream.PassThrough": true,
        "stream.Transform": true,
        "util.inherits": true,
        "zlib.DeflateRaw": true,
        "zlib.deflateRaw": true
      },
      "globals": {
        "Buffer": true,
        "setImmediate": true,
        "utf8FileName.length": true
      },
      "packages": {
        "gulp-zip>yazl>buffer-crc32": true
      }
    },
    "gulp-zip>yazl>buffer-crc32": {
      "builtin": {
        "buffer.Buffer": true
      }
    },
    "gulp>glob-watcher": {
      "packages": {
        "gulp>glob-watcher>anymatch": true,
        "gulp>glob-watcher>async-done": true,
        "gulp>glob-watcher>chokidar": true,
        "gulp>glob-watcher>is-negated-glob": true,
        "gulp>glob-watcher>just-debounce": true,
        "gulp>undertaker>object.defaults": true
      }
    },
    "gulp>glob-watcher>anymatch": {
      "builtin": {
        "path.sep": true
      },
      "packages": {
        "gulp>glob-watcher>anymatch>micromatch": true,
        "gulp>glob-watcher>anymatch>normalize-path": true
      }
    },
    "gulp>glob-watcher>anymatch>micromatch": {
      "builtin": {
        "path.basename": true,
        "path.sep": true,
        "util.inspect": true
      },
      "globals": {
        "process.platform": true
      },
      "packages": {
        "3box>ipfs>kind-of": true,
        "gulp>glob-watcher>anymatch>micromatch>define-property": true,
        "gulp>glob-watcher>anymatch>micromatch>extend-shallow": true,
        "gulp>glob-watcher>chokidar>braces": true,
        "webpack>micromatch>arr-diff": true,
        "webpack>micromatch>array-unique": true,
        "webpack>micromatch>extglob": true,
        "webpack>micromatch>fragment-cache": true,
        "webpack>micromatch>nanomatch": true,
        "webpack>micromatch>object.pick": true,
        "webpack>micromatch>regex-not": true,
        "webpack>micromatch>snapdragon": true,
        "webpack>micromatch>to-regex": true
      }
    },
    "gulp>glob-watcher>anymatch>micromatch>define-property": {
      "packages": {
        "gulp>gulp-cli>isobject": true,
        "webpack>micromatch>define-property>is-descriptor": true
      }
    },
    "gulp>glob-watcher>anymatch>micromatch>extend-shallow": {
      "packages": {
        "gulp>glob-watcher>anymatch>micromatch>extend-shallow>is-extendable": true,
        "webpack>micromatch>extend-shallow>assign-symbols": true
      }
    },
    "gulp>glob-watcher>anymatch>micromatch>extend-shallow>is-extendable": {
      "packages": {
        "gulp>gulp-cli>liftoff>is-plain-object": true
      }
    },
    "gulp>glob-watcher>anymatch>normalize-path": {
      "packages": {
        "vinyl>remove-trailing-separator": true
      }
    },
    "gulp>glob-watcher>async-done": {
      "builtin": {
        "domain.create": true
      },
      "globals": {
        "process.nextTick": true
      },
      "packages": {
        "end-of-stream": true,
        "gulp>glob-watcher>async-done>stream-exhaust": true,
        "pump>once": true,
        "vinyl>cloneable-readable>process-nextick-args": true
      }
    },
    "gulp>glob-watcher>async-done>stream-exhaust": {
      "builtin": {
        "stream.Writable": true,
        "util.inherits": true
      },
      "globals": {
        "setImmediate": true
      }
    },
    "gulp>glob-watcher>chokidar": {
      "builtin": {
        "events.EventEmitter": true,
        "fs": true,
        "path.basename": true,
        "path.dirname": true,
        "path.extname": true,
        "path.join": true,
        "path.relative": true,
        "path.resolve": true,
        "path.sep": true
      },
      "globals": {
        "clearTimeout": true,
        "console.error": true,
        "process.env.CHOKIDAR_INTERVAL": true,
        "process.env.CHOKIDAR_PRINT_FSEVENTS_REQUIRE_ERROR": true,
        "process.env.CHOKIDAR_USEPOLLING": true,
        "process.nextTick": true,
        "process.platform": true,
        "setTimeout": true
      },
      "packages": {
        "eslint>is-glob": true,
        "gulp-watch>chokidar>async-each": true,
        "gulp-watch>path-is-absolute": true,
        "gulp>glob-watcher>anymatch": true,
        "gulp>glob-watcher>chokidar>braces": true,
        "gulp>glob-watcher>chokidar>fsevents": true,
        "gulp>glob-watcher>chokidar>glob-parent": true,
        "gulp>glob-watcher>chokidar>is-binary-path": true,
        "gulp>glob-watcher>chokidar>normalize-path": true,
        "gulp>glob-watcher>chokidar>readdirp": true,
        "gulp>glob-watcher>chokidar>upath": true,
        "pumpify>inherits": true
      }
    },
    "gulp>glob-watcher>chokidar>braces": {
      "packages": {
        "gulp>glob-watcher>chokidar>braces>fill-range": true,
        "gulp>gulp-cli>isobject": true,
        "gulp>undertaker>arr-flatten": true,
        "webpack>micromatch>array-unique": true,
        "webpack>micromatch>braces>repeat-element": true,
        "webpack>micromatch>braces>snapdragon-node": true,
        "webpack>micromatch>braces>split-string": true,
        "webpack>micromatch>extglob>extend-shallow": true,
        "webpack>micromatch>snapdragon": true,
        "webpack>micromatch>to-regex": true
      }
    },
    "gulp>glob-watcher>chokidar>braces>fill-range": {
      "builtin": {
        "util.inspect": true
      },
      "packages": {
        "gulp>glob-watcher>chokidar>braces>fill-range>is-number": true,
        "gulp>glob-watcher>chokidar>braces>fill-range>to-regex-range": true,
        "webpack>micromatch>braces>fill-range>repeat-string": true,
        "webpack>micromatch>extglob>extend-shallow": true
      }
    },
    "gulp>glob-watcher>chokidar>braces>fill-range>is-number": {
      "packages": {
        "gulp>glob-watcher>chokidar>braces>fill-range>is-number>kind-of": true
      }
    },
    "gulp>glob-watcher>chokidar>braces>fill-range>is-number>kind-of": {
      "packages": {
        "browserify>insert-module-globals>is-buffer": true
      }
    },
    "gulp>glob-watcher>chokidar>braces>fill-range>to-regex-range": {
      "packages": {
        "gulp>glob-watcher>chokidar>braces>fill-range>is-number": true,
        "webpack>micromatch>braces>fill-range>repeat-string": true
      }
    },
    "gulp>glob-watcher>chokidar>fsevents": {
      "builtin": {
        "events.EventEmitter": true,
        "fs.stat": true,
        "path.join": true,
        "util.inherits": true
      },
      "globals": {
        "__dirname": true,
        "process.nextTick": true,
        "process.platform": true,
        "setImmediate": true
      },
      "packages": {
        "gulp>glob-watcher>chokidar>fsevents>node-pre-gyp": true
      }
    },
    "gulp>glob-watcher>chokidar>fsevents>node-pre-gyp": {
      "builtin": {
        "events.EventEmitter": true,
        "fs.existsSync": true,
        "fs.readFileSync": true,
        "fs.renameSync": true,
        "path.dirname": true,
        "path.existsSync": true,
        "path.join": true,
        "path.resolve": true,
        "url.parse": true,
        "url.resolve": true,
        "util.inherits": true
      },
      "globals": {
        "__dirname": true,
        "console.log": true,
        "process.arch": true,
        "process.cwd": true,
        "process.env": true,
        "process.platform": true,
        "process.version.substr": true,
        "process.versions": true
      },
      "packages": {
        "gulp>glob-watcher>chokidar>fsevents>node-pre-gyp>detect-libc": true,
        "gulp>glob-watcher>chokidar>fsevents>node-pre-gyp>nopt": true,
        "gulp>glob-watcher>chokidar>fsevents>node-pre-gyp>npmlog": true,
        "gulp>glob-watcher>chokidar>fsevents>node-pre-gyp>rimraf": true,
        "gulp>glob-watcher>chokidar>fsevents>node-pre-gyp>semver": true
      }
    },
    "gulp>glob-watcher>chokidar>fsevents>node-pre-gyp>detect-libc": {
      "builtin": {
        "child_process.spawnSync": true,
        "fs.readdirSync": true,
        "os.platform": true
      },
      "globals": {
        "process.env": true
      }
    },
    "gulp>glob-watcher>chokidar>fsevents>node-pre-gyp>nopt": {
      "builtin": {
        "path": true,
        "stream.Stream": true,
        "url": true
      },
      "globals": {
        "console": true,
        "process.argv": true,
        "process.env.DEBUG_NOPT": true,
        "process.env.NOPT_DEBUG": true,
        "process.platform": true
      },
      "packages": {
        "gulp>glob-watcher>chokidar>fsevents>node-pre-gyp>nopt>abbrev": true,
        "gulp>glob-watcher>chokidar>fsevents>node-pre-gyp>nopt>osenv": true
      }
    },
    "gulp>glob-watcher>chokidar>fsevents>node-pre-gyp>nopt>osenv": {
      "builtin": {
        "child_process.exec": true,
        "path": true
      },
      "globals": {
        "process.env.COMPUTERNAME": true,
        "process.env.ComSpec": true,
        "process.env.EDITOR": true,
        "process.env.HOSTNAME": true,
        "process.env.PATH": true,
        "process.env.PROMPT": true,
        "process.env.PS1": true,
        "process.env.Path": true,
        "process.env.SHELL": true,
        "process.env.USER": true,
        "process.env.USERDOMAIN": true,
        "process.env.USERNAME": true,
        "process.env.VISUAL": true,
        "process.env.path": true,
        "process.nextTick": true,
        "process.platform": true
      },
      "packages": {
        "gulp>glob-watcher>chokidar>fsevents>node-pre-gyp>nopt>osenv>os-homedir": true,
        "gulp>glob-watcher>chokidar>fsevents>node-pre-gyp>nopt>osenv>os-tmpdir": true
      }
    },
    "gulp>glob-watcher>chokidar>fsevents>node-pre-gyp>nopt>osenv>os-homedir": {
      "builtin": {
        "os.homedir": true
      },
      "globals": {
        "process.env": true,
        "process.getuid": true,
        "process.platform": true
      }
    },
    "gulp>glob-watcher>chokidar>fsevents>node-pre-gyp>nopt>osenv>os-tmpdir": {
      "globals": {
        "process.env.SystemRoot": true,
        "process.env.TEMP": true,
        "process.env.TMP": true,
        "process.env.TMPDIR": true,
        "process.env.windir": true,
        "process.platform": true
      }
    },
    "gulp>glob-watcher>chokidar>fsevents>node-pre-gyp>npmlog": {
      "builtin": {
        "events.EventEmitter": true,
        "util": true
      },
      "globals": {
        "process.nextTick": true,
        "process.stderr": true
      },
      "packages": {
        "gulp>glob-watcher>chokidar>fsevents>node-pre-gyp>npmlog>are-we-there-yet": true,
        "gulp>glob-watcher>chokidar>fsevents>node-pre-gyp>npmlog>console-control-strings": true,
        "gulp>glob-watcher>chokidar>fsevents>node-pre-gyp>npmlog>gauge": true,
        "gulp>glob-watcher>chokidar>fsevents>node-pre-gyp>npmlog>set-blocking": true
      }
    },
    "gulp>glob-watcher>chokidar>fsevents>node-pre-gyp>npmlog>are-we-there-yet": {
      "builtin": {
        "events.EventEmitter": true,
        "util.inherits": true
      },
      "packages": {
        "gulp>glob-watcher>chokidar>fsevents>node-pre-gyp>npmlog>are-we-there-yet>delegates": true,
        "gulp>glob-watcher>chokidar>fsevents>node-pre-gyp>npmlog>are-we-there-yet>readable-stream": true
      }
    },
    "gulp>glob-watcher>chokidar>fsevents>node-pre-gyp>npmlog>are-we-there-yet>readable-stream": {
      "builtin": {
        "events.EventEmitter": true,
        "stream": true,
        "util": true
      },
      "globals": {
        "process.browser": true,
        "process.env.READABLE_STREAM": true,
        "process.stderr": true,
        "process.stdout": true,
        "process.version.slice": true,
        "setImmediate": true
      },
      "packages": {
        "gulp>glob-watcher>chokidar>fsevents>node-pre-gyp>npmlog>are-we-there-yet>readable-stream>core-util-is": true,
        "gulp>glob-watcher>chokidar>fsevents>node-pre-gyp>npmlog>are-we-there-yet>readable-stream>isarray": true,
        "gulp>glob-watcher>chokidar>fsevents>node-pre-gyp>npmlog>are-we-there-yet>readable-stream>process-nextick-args": true,
        "gulp>glob-watcher>chokidar>fsevents>node-pre-gyp>npmlog>are-we-there-yet>readable-stream>string_decoder": true,
        "gulp>glob-watcher>chokidar>fsevents>node-pre-gyp>npmlog>are-we-there-yet>readable-stream>util-deprecate": true,
        "gulp>glob-watcher>chokidar>fsevents>node-pre-gyp>rimraf>glob>inherits": true,
        "gulp>glob-watcher>chokidar>fsevents>node-pre-gyp>tar>safe-buffer": true
      }
    },
    "gulp>glob-watcher>chokidar>fsevents>node-pre-gyp>npmlog>are-we-there-yet>readable-stream>core-util-is": {
      "globals": {
        "Buffer.isBuffer": true
      }
    },
    "gulp>glob-watcher>chokidar>fsevents>node-pre-gyp>npmlog>are-we-there-yet>readable-stream>process-nextick-args": {
      "globals": {
        "process": true
      }
    },
    "gulp>glob-watcher>chokidar>fsevents>node-pre-gyp>npmlog>are-we-there-yet>readable-stream>string_decoder": {
      "packages": {
        "gulp>glob-watcher>chokidar>fsevents>node-pre-gyp>tar>safe-buffer": true
      }
    },
    "gulp>glob-watcher>chokidar>fsevents>node-pre-gyp>npmlog>are-we-there-yet>readable-stream>util-deprecate": {
      "builtin": {
        "util.deprecate": true
      }
    },
    "gulp>glob-watcher>chokidar>fsevents>node-pre-gyp>npmlog>gauge": {
      "builtin": {
        "util.format": true
      },
      "globals": {
        "clearInterval": true,
        "process": true,
        "setImmediate": true,
        "setInterval": true
      },
      "packages": {
        "gulp>glob-watcher>chokidar>fsevents>node-pre-gyp>npmlog>console-control-strings": true,
        "gulp>glob-watcher>chokidar>fsevents>node-pre-gyp>npmlog>gauge>aproba": true,
        "gulp>glob-watcher>chokidar>fsevents>node-pre-gyp>npmlog>gauge>has-unicode": true,
        "gulp>glob-watcher>chokidar>fsevents>node-pre-gyp>npmlog>gauge>object-assign": true,
        "gulp>glob-watcher>chokidar>fsevents>node-pre-gyp>npmlog>gauge>signal-exit": true,
        "gulp>glob-watcher>chokidar>fsevents>node-pre-gyp>npmlog>gauge>string-width": true,
        "gulp>glob-watcher>chokidar>fsevents>node-pre-gyp>npmlog>gauge>strip-ansi": true,
        "gulp>glob-watcher>chokidar>fsevents>node-pre-gyp>npmlog>gauge>wide-align": true
      }
    },
    "gulp>glob-watcher>chokidar>fsevents>node-pre-gyp>npmlog>gauge>has-unicode": {
      "builtin": {
        "os.type": true
      },
      "globals": {
        "process.env.LANG": true,
        "process.env.LC_ALL": true,
        "process.env.LC_CTYPE": true
      }
    },
    "gulp>glob-watcher>chokidar>fsevents>node-pre-gyp>npmlog>gauge>signal-exit": {
      "builtin": {
        "assert.equal": true,
        "events": true
      },
      "globals": {
        "process": true
      }
    },
    "gulp>glob-watcher>chokidar>fsevents>node-pre-gyp>npmlog>gauge>string-width": {
      "packages": {
        "gulp>glob-watcher>chokidar>fsevents>node-pre-gyp>npmlog>gauge>string-width>code-point-at": true,
        "gulp>glob-watcher>chokidar>fsevents>node-pre-gyp>npmlog>gauge>string-width>is-fullwidth-code-point": true,
        "gulp>glob-watcher>chokidar>fsevents>node-pre-gyp>npmlog>gauge>strip-ansi": true
      }
    },
    "gulp>glob-watcher>chokidar>fsevents>node-pre-gyp>npmlog>gauge>string-width>is-fullwidth-code-point": {
      "packages": {
        "gulp>glob-watcher>chokidar>fsevents>node-pre-gyp>npmlog>gauge>string-width>is-fullwidth-code-point>number-is-nan": true
      }
    },
    "gulp>glob-watcher>chokidar>fsevents>node-pre-gyp>npmlog>gauge>strip-ansi": {
      "packages": {
        "gulp>glob-watcher>chokidar>fsevents>node-pre-gyp>npmlog>gauge>strip-ansi>ansi-regex": true
      }
    },
    "gulp>glob-watcher>chokidar>fsevents>node-pre-gyp>npmlog>gauge>wide-align": {
      "packages": {
        "gulp>glob-watcher>chokidar>fsevents>node-pre-gyp>npmlog>gauge>string-width": true
      }
    },
    "gulp>glob-watcher>chokidar>fsevents>node-pre-gyp>npmlog>set-blocking": {
      "globals": {
        "process.stderr": true,
        "process.stdout": true
      }
    },
    "gulp>glob-watcher>chokidar>fsevents>node-pre-gyp>rimraf": {
      "builtin": {
        "assert": true,
        "fs": true,
        "path.join": true
      },
      "globals": {
        "process.platform": true,
        "setTimeout": true
      },
      "packages": {
        "gulp>glob-watcher>chokidar>fsevents>node-pre-gyp>rimraf>glob": true
      }
    },
    "gulp>glob-watcher>chokidar>fsevents>node-pre-gyp>rimraf>glob": {
      "builtin": {
        "assert": true,
        "events.EventEmitter": true,
        "fs.lstat": true,
        "fs.lstatSync": true,
        "fs.readdir": true,
        "fs.readdirSync": true,
        "fs.stat": true,
        "fs.statSync": true,
        "path.join": true,
        "path.resolve": true,
        "util": true
      },
      "globals": {
        "console.error": true,
        "process.cwd": true,
        "process.nextTick": true,
        "process.platform": true
      },
      "packages": {
        "gulp>glob-watcher>chokidar>fsevents>node-pre-gyp>rimraf>glob>fs.realpath": true,
        "gulp>glob-watcher>chokidar>fsevents>node-pre-gyp>rimraf>glob>inflight": true,
        "gulp>glob-watcher>chokidar>fsevents>node-pre-gyp>rimraf>glob>inherits": true,
        "gulp>glob-watcher>chokidar>fsevents>node-pre-gyp>rimraf>glob>minimatch": true,
        "gulp>glob-watcher>chokidar>fsevents>node-pre-gyp>rimraf>glob>once": true,
        "gulp>glob-watcher>chokidar>fsevents>node-pre-gyp>rimraf>glob>path-is-absolute": true
      }
    },
    "gulp>glob-watcher>chokidar>fsevents>node-pre-gyp>rimraf>glob>fs.realpath": {
      "builtin": {
        "fs.lstat": true,
        "fs.lstatSync": true,
        "fs.readlink": true,
        "fs.readlinkSync": true,
        "fs.realpath": true,
        "fs.realpathSync": true,
        "fs.stat": true,
        "fs.statSync": true,
        "path.normalize": true,
        "path.resolve": true
      },
      "globals": {
        "console.error": true,
        "console.trace": true,
        "process.env.NODE_DEBUG": true,
        "process.nextTick": true,
        "process.noDeprecation": true,
        "process.platform": true,
        "process.throwDeprecation": true,
        "process.traceDeprecation": true,
        "process.version": true
      }
    },
    "gulp>glob-watcher>chokidar>fsevents>node-pre-gyp>rimraf>glob>inflight": {
      "globals": {
        "process.nextTick": true
      },
      "packages": {
        "gulp>glob-watcher>chokidar>fsevents>node-pre-gyp>rimraf>glob>once": true,
        "gulp>glob-watcher>chokidar>fsevents>node-pre-gyp>rimraf>glob>once>wrappy": true
      }
    },
    "gulp>glob-watcher>chokidar>fsevents>node-pre-gyp>rimraf>glob>inherits": {
      "builtin": {
        "util.inherits": true
      }
    },
    "gulp>glob-watcher>chokidar>fsevents>node-pre-gyp>rimraf>glob>minimatch": {
      "builtin": {
        "path": true
      },
      "globals": {
        "console.error": true
      },
      "packages": {
        "gulp>glob-watcher>chokidar>fsevents>node-pre-gyp>rimraf>glob>minimatch>brace-expansion": true
      }
    },
    "gulp>glob-watcher>chokidar>fsevents>node-pre-gyp>rimraf>glob>minimatch>brace-expansion": {
      "packages": {
        "gulp>glob-watcher>chokidar>fsevents>node-pre-gyp>rimraf>glob>minimatch>brace-expansion>balanced-match": true,
        "gulp>glob-watcher>chokidar>fsevents>node-pre-gyp>rimraf>glob>minimatch>brace-expansion>concat-map": true
      }
    },
    "gulp>glob-watcher>chokidar>fsevents>node-pre-gyp>rimraf>glob>once": {
      "packages": {
        "gulp>glob-watcher>chokidar>fsevents>node-pre-gyp>rimraf>glob>once>wrappy": true
      }
    },
    "gulp>glob-watcher>chokidar>fsevents>node-pre-gyp>rimraf>glob>path-is-absolute": {
      "globals": {
        "process.platform": true
      }
    },
    "gulp>glob-watcher>chokidar>fsevents>node-pre-gyp>semver": {
      "globals": {
        "console": true,
        "process": true
      }
    },
    "gulp>glob-watcher>chokidar>fsevents>node-pre-gyp>tar>safe-buffer": {
      "builtin": {
        "buffer": true
      }
    },
    "gulp>glob-watcher>chokidar>glob-parent": {
      "builtin": {
        "os.platform": true,
        "path": true
      },
      "packages": {
        "gulp-watch>glob-parent>path-dirname": true,
        "gulp>glob-watcher>chokidar>glob-parent>is-glob": true
      }
    },
    "gulp>glob-watcher>chokidar>glob-parent>is-glob": {
      "packages": {
        "gulp>glob-watcher>chokidar>glob-parent>is-glob>is-extglob": true
      }
    },
    "gulp>glob-watcher>chokidar>is-binary-path": {
      "builtin": {
        "path.extname": true
      },
      "packages": {
        "gulp>glob-watcher>chokidar>is-binary-path>binary-extensions": true
      }
    },
    "gulp>glob-watcher>chokidar>readdirp": {
      "builtin": {
        "path.join": true,
        "path.relative": true,
        "util.inherits": true
      },
      "globals": {
        "setImmediate": true
      },
      "packages": {
        "fs-extra>graceful-fs": true,
        "gulp>glob-watcher>anymatch>micromatch": true,
        "readable-stream": true
      }
    },
    "gulp>glob-watcher>chokidar>upath": {
      "builtin": {
        "path": true
      }
    },
    "gulp>glob-watcher>just-debounce": {
      "globals": {
        "clearTimeout": true,
        "setTimeout": true
      }
    },
    "gulp>gulp-cli>liftoff>is-plain-object": {
      "packages": {
        "gulp>gulp-cli>isobject": true
      }
    },
    "gulp>gulp-cli>replace-homedir>is-absolute": {
      "packages": {
        "gulp>gulp-cli>replace-homedir>is-absolute>is-relative": true,
        "nyc>spawn-wrap>is-windows": true
      }
    },
    "gulp>gulp-cli>replace-homedir>is-absolute>is-relative": {
      "packages": {
        "gulp>gulp-cli>replace-homedir>is-absolute>is-relative>is-unc-path": true
      }
    },
    "gulp>gulp-cli>replace-homedir>is-absolute>is-relative>is-unc-path": {
      "packages": {
        "gulp>gulp-cli>replace-homedir>is-absolute>is-relative>is-unc-path>unc-path-regex": true
      }
    },
    "gulp>undertaker": {
      "builtin": {
        "assert": true,
        "events.EventEmitter": true,
        "util.inherits": true
      },
      "globals": {
        "process.env.UNDERTAKER_SETTLE": true,
        "process.env.UNDERTAKER_TIME_RESOLUTION": true,
        "process.hrtime": true
      },
      "packages": {
        "gulp>undertaker>arr-flatten": true,
        "gulp>undertaker>arr-map": true,
        "gulp>undertaker>bach": true,
        "gulp>undertaker>collection-map": true,
        "gulp>undertaker>es6-weak-map": true,
        "gulp>undertaker>last-run": true,
        "gulp>undertaker>object.defaults": true,
        "gulp>undertaker>object.reduce": true,
        "gulp>undertaker>undertaker-registry": true
      }
    },
    "gulp>undertaker>arr-map": {
      "packages": {
        "gulp>undertaker>arr-map>make-iterator": true
      }
    },
    "gulp>undertaker>arr-map>make-iterator": {
      "packages": {
        "3box>ipfs>kind-of": true
      }
    },
    "gulp>undertaker>bach": {
      "builtin": {
        "assert.ok": true
      },
      "packages": {
        "gulp>glob-watcher>async-done": true,
        "gulp>undertaker>arr-flatten": true,
        "gulp>undertaker>arr-map": true,
        "gulp>undertaker>bach>arr-filter": true,
        "gulp>undertaker>bach>array-each": true,
        "gulp>undertaker>bach>array-initial": true,
        "gulp>undertaker>bach>array-last": true,
        "gulp>undertaker>bach>async-settle": true,
        "gulp>vinyl-fs>vinyl-sourcemap>now-and-later": true
      }
    },
    "gulp>undertaker>bach>arr-filter": {
      "packages": {
        "gulp>undertaker>arr-map>make-iterator": true
      }
    },
    "gulp>undertaker>bach>array-initial": {
      "packages": {
        "gulp>undertaker>bach>array-last>is-number": true,
        "gulp>undertaker>object.defaults>array-slice": true
      }
    },
    "gulp>undertaker>bach>array-last": {
      "packages": {
        "gulp>undertaker>bach>array-last>is-number": true
      }
    },
    "gulp>undertaker>bach>async-settle": {
      "packages": {
        "gulp>glob-watcher>async-done": true
      }
    },
    "gulp>undertaker>collection-map": {
      "packages": {
        "gulp>undertaker>arr-map": true,
        "gulp>undertaker>arr-map>make-iterator": true,
        "gulp>undertaker>object.reduce>for-own": true
      }
    },
    "gulp>undertaker>es6-weak-map": {
      "packages": {
        "resolve-url-loader>es6-iterator": true,
        "resolve-url-loader>es6-iterator>d": true,
        "resolve-url-loader>es6-iterator>es5-ext": true,
        "resolve-url-loader>es6-iterator>es6-symbol": true
      }
    },
    "gulp>undertaker>last-run": {
      "builtin": {
        "assert": true
      },
      "packages": {
        "gulp>undertaker>es6-weak-map": true,
        "gulp>undertaker>last-run>default-resolution": true
      }
    },
    "gulp>undertaker>last-run>default-resolution": {
      "globals": {
        "process.version.match": true
      }
    },
    "gulp>undertaker>object.defaults": {
      "packages": {
        "gulp>gulp-cli>isobject": true,
        "gulp>undertaker>bach>array-each": true,
        "gulp>undertaker>object.defaults>array-slice": true,
        "gulp>undertaker>object.reduce>for-own": true
      }
    },
    "gulp>undertaker>object.reduce": {
      "packages": {
        "gulp>undertaker>arr-map>make-iterator": true,
        "gulp>undertaker>object.reduce>for-own": true
      }
    },
    "gulp>undertaker>object.reduce>for-own": {
      "packages": {
        "gulp>undertaker>object.reduce>for-own>for-in": true
      }
    },
    "gulp>vinyl-fs": {
      "builtin": {
        "os.platform": true,
        "path.relative": true,
        "path.resolve": true,
        "util.inherits": true
      },
      "globals": {
        "Buffer.isBuffer": true,
        "process.cwd": true,
        "process.geteuid": true,
        "process.getuid": true,
        "process.nextTick": true
      },
      "packages": {
        "enzyme>object.assign": true,
        "fs-extra>graceful-fs": true,
        "gulp>vinyl-fs>fs-mkdirp-stream": true,
        "gulp>vinyl-fs>glob-stream": true,
        "gulp>vinyl-fs>is-valid-glob": true,
        "gulp>vinyl-fs>lazystream": true,
        "gulp>vinyl-fs>lead": true,
        "gulp>vinyl-fs>pumpify": true,
        "gulp>vinyl-fs>remove-bom-buffer": true,
        "gulp>vinyl-fs>remove-bom-stream": true,
        "gulp>vinyl-fs>resolve-options": true,
        "gulp>vinyl-fs>through2": true,
        "gulp>vinyl-fs>to-through": true,
        "gulp>vinyl-fs>value-or-function": true,
        "gulp>vinyl-fs>vinyl-sourcemap": true,
        "readable-stream": true,
        "vinyl": true
      }
    },
    "gulp>vinyl-fs>fs-mkdirp-stream": {
      "builtin": {
        "path.dirname": true,
        "path.resolve": true
      },
      "globals": {
        "process.umask": true
      },
      "packages": {
        "fs-extra>graceful-fs": true,
        "gulp>vinyl-fs>fs-mkdirp-stream>through2": true
      }
    },
    "gulp>vinyl-fs>fs-mkdirp-stream>through2": {
      "builtin": {
        "util.inherits": true
      },
      "globals": {
        "process.nextTick": true
      },
      "packages": {
        "readable-stream": true,
        "watchify>xtend": true
      }
    },
    "gulp>vinyl-fs>glob-stream": {
      "builtin": {
        "util.inherits": true
      },
      "globals": {
        "process.cwd": true,
        "process.nextTick": true
      },
      "packages": {
        "gulp>glob-watcher>is-negated-glob": true,
        "gulp>vinyl-fs>glob-stream>glob-parent": true,
        "gulp>vinyl-fs>glob-stream>ordered-read-streams": true,
        "gulp>vinyl-fs>glob-stream>pumpify": true,
        "gulp>vinyl-fs>glob-stream>to-absolute-glob": true,
        "gulp>vinyl-fs>glob-stream>unique-stream": true,
        "jsdom>request>extend": true,
        "nyc>glob": true,
        "readable-stream": true,
        "vinyl>remove-trailing-separator": true
      }
    },
    "gulp>vinyl-fs>glob-stream>glob-parent": {
      "builtin": {
        "os.platform": true,
        "path": true
      },
      "packages": {
        "gulp-watch>glob-parent>path-dirname": true,
        "gulp>vinyl-fs>glob-stream>glob-parent>is-glob": true
      }
    },
    "gulp>vinyl-fs>glob-stream>glob-parent>is-glob": {
      "packages": {
        "gulp>vinyl-fs>glob-stream>glob-parent>is-glob>is-extglob": true
      }
    },
    "gulp>vinyl-fs>glob-stream>ordered-read-streams": {
      "builtin": {
        "util.inherits": true
      },
      "packages": {
        "readable-stream": true
      }
    },
    "gulp>vinyl-fs>glob-stream>pumpify": {
      "packages": {
        "gulp>vinyl-fs>glob-stream>pumpify>duplexify": true,
        "gulp>vinyl-fs>glob-stream>pumpify>pump": true,
        "pumpify>inherits": true
      }
    },
    "gulp>vinyl-fs>glob-stream>pumpify>duplexify": {
      "globals": {
        "Buffer": true,
        "process.nextTick": true
      },
      "packages": {
        "duplexify>stream-shift": true,
        "end-of-stream": true,
        "pumpify>inherits": true,
        "readable-stream": true
      }
    },
    "gulp>vinyl-fs>glob-stream>pumpify>pump": {
      "builtin": {
        "fs": true
      },
      "packages": {
        "end-of-stream": true,
        "pump>once": true
      }
    },
    "gulp>vinyl-fs>glob-stream>to-absolute-glob": {
      "builtin": {
        "path.resolve": true
      },
      "globals": {
        "process.cwd": true,
        "process.platform": true
      },
      "packages": {
        "gulp>glob-watcher>is-negated-glob": true,
        "gulp>gulp-cli>replace-homedir>is-absolute": true
      }
    },
    "gulp>vinyl-fs>glob-stream>unique-stream": {
      "packages": {
        "gulp>vinyl-fs>glob-stream>unique-stream>through2-filter": true,
        "lavamoat>json-stable-stringify": true
      }
    },
    "gulp>vinyl-fs>glob-stream>unique-stream>through2-filter": {
      "packages": {
        "gulp>vinyl-fs>glob-stream>unique-stream>through2-filter>through2": true,
        "watchify>xtend": true
      }
    },
    "gulp>vinyl-fs>glob-stream>unique-stream>through2-filter>through2": {
      "builtin": {
        "util.inherits": true
      },
      "globals": {
        "process.nextTick": true
      },
      "packages": {
        "readable-stream": true,
        "watchify>xtend": true
      }
    },
    "gulp>vinyl-fs>lazystream": {
      "builtin": {
        "util.inherits": true
      },
      "packages": {
        "readable-stream": true
      }
    },
    "gulp>vinyl-fs>lead": {
      "globals": {
        "process.nextTick": true
      },
      "packages": {
        "gulp>vinyl-fs>lead>flush-write-stream": true
      }
    },
    "gulp>vinyl-fs>lead>flush-write-stream": {
      "globals": {
        "Buffer": true
      },
      "packages": {
        "pumpify>inherits": true,
        "readable-stream": true
      }
    },
    "gulp>vinyl-fs>pumpify": {
      "packages": {
        "gulp>vinyl-fs>pumpify>duplexify": true,
        "gulp>vinyl-fs>pumpify>pump": true,
        "pumpify>inherits": true
      }
    },
    "gulp>vinyl-fs>pumpify>duplexify": {
      "globals": {
        "Buffer": true,
        "process.nextTick": true
      },
      "packages": {
        "duplexify>stream-shift": true,
        "end-of-stream": true,
        "pumpify>inherits": true,
        "readable-stream": true
      }
    },
    "gulp>vinyl-fs>pumpify>pump": {
      "builtin": {
        "fs": true
      },
      "packages": {
        "end-of-stream": true,
        "pump>once": true
      }
    },
    "gulp>vinyl-fs>remove-bom-buffer": {
      "packages": {
        "browserify>insert-module-globals>is-buffer": true,
        "gulp>vinyl-fs>remove-bom-buffer>is-utf8": true
      }
    },
    "gulp>vinyl-fs>remove-bom-stream": {
      "packages": {
        "ethereumjs-wallet>safe-buffer": true,
        "gulp>vinyl-fs>remove-bom-buffer": true,
        "gulp>vinyl-fs>remove-bom-stream>through2": true
      }
    },
    "gulp>vinyl-fs>remove-bom-stream>through2": {
      "builtin": {
        "util.inherits": true
      },
      "globals": {
        "process.nextTick": true
      },
      "packages": {
        "readable-stream": true,
        "watchify>xtend": true
      }
    },
<<<<<<< HEAD
    "gulp-sort": {
      "packages": {
        "through2": true
      }
    },
    "gulp-sourcemaps": {
=======
    "gulp>vinyl-fs>resolve-options": {
      "packages": {
        "gulp>vinyl-fs>value-or-function": true
      }
    },
    "gulp>vinyl-fs>through2": {
>>>>>>> e34a5ee0
      "builtin": {
        "util.inherits": true
      },
      "globals": {
        "process.nextTick": true
      },
      "packages": {
        "readable-stream": true,
        "watchify>xtend": true
      }
    },
    "gulp>vinyl-fs>to-through": {
      "packages": {
        "gulp>vinyl-fs>to-through>through2": true
      }
    },
    "gulp>vinyl-fs>to-through>through2": {
      "builtin": {
        "util.inherits": true
      },
      "globals": {
        "process.nextTick": true
      },
      "packages": {
        "readable-stream": true,
        "watchify>xtend": true
      }
    },
    "gulp>vinyl-fs>vinyl-sourcemap": {
      "builtin": {
        "path.dirname": true,
        "path.join": true,
        "path.relative": true,
        "path.resolve": true
      },
      "globals": {
        "Buffer": true
      },
      "packages": {
        "fs-extra>graceful-fs": true,
        "gulp>vinyl-fs>remove-bom-buffer": true,
        "gulp>vinyl-fs>vinyl-sourcemap>append-buffer": true,
        "gulp>vinyl-fs>vinyl-sourcemap>normalize-path": true,
        "gulp>vinyl-fs>vinyl-sourcemap>now-and-later": true,
        "nyc>convert-source-map": true,
        "vinyl": true
      }
    },
    "gulp>vinyl-fs>vinyl-sourcemap>append-buffer": {
      "builtin": {
<<<<<<< HEAD
        "buffer.constants.MAX_LENGTH": true,
        "path.join": true
=======
        "os.EOL": true
      },
      "globals": {
        "Buffer": true
>>>>>>> e34a5ee0
      },
      "packages": {
        "gulp>vinyl-fs>vinyl-sourcemap>append-buffer>buffer-equal": true
      }
    },
    "gulp>vinyl-fs>vinyl-sourcemap>append-buffer>buffer-equal": {
      "builtin": {
        "buffer.Buffer.isBuffer": true
      }
    },
    "gulp>vinyl-fs>vinyl-sourcemap>normalize-path": {
      "packages": {
        "vinyl>remove-trailing-separator": true
      }
    },
    "gulp>vinyl-fs>vinyl-sourcemap>now-and-later": {
      "packages": {
        "pump>once": true
      }
    },
    "jsdom>escodegen": {
      "globals": {
        "sourceMap.SourceNode": true
      },
      "packages": {
        "eslint>esutils": true,
        "jsdom>escodegen>estraverse": true,
        "jsdom>escodegen>source-map": true
      }
    },
    "labeled-stream-splicer": {
      "packages": {
        "labeled-stream-splicer>stream-splicer": true,
        "pumpify>inherits": true
      }
    },
    "labeled-stream-splicer>stream-splicer": {
      "globals": {
        "process.nextTick": true,
        "setImmediate": true
      },
      "packages": {
        "pumpify>inherits": true,
        "readable-stream": true
      }
    },
    "lavamoat-browserify": {
      "builtin": {
        "fs.existsSync": true,
        "fs.mkdirSync": true,
        "fs.readFileSync": true,
        "fs.writeFileSync": true,
        "path.dirname": true,
        "path.extname": true,
        "path.resolve": true,
        "util.callbackify": true
      },
      "globals": {
        "console.warn": true,
        "process.cwd": true,
        "setTimeout": true
      },
      "packages": {
        "@lavamoat/lavapack": true,
        "duplexify": true,
        "lavamoat-browserify>browser-resolve": true,
        "lavamoat-browserify>concat-stream": true,
        "lavamoat-browserify>readable-stream": true,
        "lavamoat-browserify>through2": true,
        "lavamoat>@lavamoat/aa": true,
        "lavamoat>json-stable-stringify": true,
        "lavamoat>lavamoat-core": true
      }
    },
    "lavamoat-browserify>browser-resolve": {
      "builtin": {
        "fs.readFile": true,
        "fs.readFileSync": true,
        "path": true
      },
      "globals": {
        "__dirname": true,
        "process.platform": true
      },
      "packages": {
        "brfs>resolve": true
      }
    },
    "lavamoat-browserify>concat-stream": {
      "globals": {
        "Buffer.concat": true,
        "Buffer.from": true,
        "Buffer.isBuffer": true
      },
      "packages": {
        "lavamoat-browserify>readable-stream": true,
        "pumpify>inherits": true
      }
    },
    "lavamoat-browserify>readable-stream": {
      "builtin": {
        "buffer.Buffer": true,
        "events.EventEmitter": true,
        "stream": true,
        "util": true
      },
      "globals": {
        "process.env.READABLE_STREAM": true,
        "process.nextTick": true,
        "process.stderr": true,
        "process.stdout": true
      },
      "packages": {
        "@storybook/api>util-deprecate": true,
        "browserify>string_decoder": true,
        "pumpify>inherits": true
      }
    },
    "lavamoat-browserify>through2": {
      "builtin": {
        "util.inherits": true
      },
      "globals": {
        "process.nextTick": true
      },
      "packages": {
        "lavamoat-browserify>readable-stream": true
      }
    },
    "lavamoat>@babel/highlight": {
      "packages": {
        "lavamoat>@babel/highlight>@babel/helper-validator-identifier": true,
        "lavamoat>@babel/highlight>chalk": true,
        "loose-envify>js-tokens": true
      }
    },
    "lavamoat>@babel/highlight>chalk": {
      "globals": {
        "process.env.TERM": true,
        "process.platform": true
      },
      "packages": {
        "lavamoat>@babel/highlight>chalk>ansi-styles": true,
        "lavamoat>@babel/highlight>chalk>supports-color": true,
        "mocha>escape-string-regexp": true
      }
    },
    "lavamoat>@babel/highlight>chalk>ansi-styles": {
      "packages": {
        "@metamask/jazzicon>color>color-convert": true
      }
    },
    "lavamoat>@babel/highlight>chalk>supports-color": {
      "builtin": {
        "os.release": true
      },
      "globals": {
        "process.env": true,
        "process.platform": true,
        "process.stderr": true,
        "process.stdout": true,
        "process.versions.node.split": true
      },
      "packages": {
        "mocha>supports-color>has-flag": true
      }
    },
    "lavamoat>@lavamoat/aa": {
      "builtin": {
        "fs.readFileSync": true,
        "fs.statSync": true,
        "path.dirname": true,
        "path.join": true,
        "path.relative": true
      },
      "globals": {
        "performantResolve": true
      },
      "packages": {
        "brfs>resolve": true
      }
    },
    "lavamoat>json-stable-stringify": {
      "packages": {
        "lavamoat>json-stable-stringify>jsonify": true
      }
    },
    "lavamoat>lavamoat-core": {
      "builtin": {
        "events": true,
        "fs.existsSync": true,
        "fs.readFileSync": true,
        "path.extname": true,
        "path.join": true
      },
      "globals": {
        "__dirname": true,
        "console.error": true,
        "console.warn": true,
        "define": true
      },
      "packages": {
        "lavamoat>json-stable-stringify": true,
        "lavamoat>lavamoat-core>merge-deep": true,
        "lavamoat>lavamoat-tofu": true,
        "nyc>process-on-spawn>fromentries": true
      }
    },
    "lavamoat>lavamoat-core>merge-deep": {
      "packages": {
        "gulp-zip>plugin-error>arr-union": true,
        "lavamoat>lavamoat-core>merge-deep>clone-deep": true,
        "lavamoat>lavamoat-core>merge-deep>kind-of": true
      }
    },
    "lavamoat>lavamoat-core>merge-deep>clone-deep": {
      "packages": {
        "gulp>gulp-cli>liftoff>is-plain-object": true,
        "lavamoat>lavamoat-core>merge-deep>clone-deep>for-own": true,
        "lavamoat>lavamoat-core>merge-deep>clone-deep>kind-of": true,
        "lavamoat>lavamoat-core>merge-deep>clone-deep>lazy-cache": true,
        "lavamoat>lavamoat-core>merge-deep>clone-deep>shallow-clone": true
      }
    },
    "lavamoat>lavamoat-core>merge-deep>clone-deep>for-own": {
      "packages": {
        "gulp>undertaker>object.reduce>for-own>for-in": true
      }
    },
    "lavamoat>lavamoat-core>merge-deep>clone-deep>kind-of": {
      "packages": {
        "browserify>insert-module-globals>is-buffer": true
      }
    },
    "lavamoat>lavamoat-core>merge-deep>clone-deep>lazy-cache": {
      "globals": {
        "process.env.TRAVIS": true,
        "process.env.UNLAZY": true
      }
    },
    "lavamoat>lavamoat-core>merge-deep>clone-deep>shallow-clone": {
      "packages": {
        "3box>ipfs>superstruct>clone-deep>shallow-clone>mixin-object": true,
        "lavamoat>lavamoat-core>merge-deep>clone-deep>shallow-clone>kind-of": true,
        "lavamoat>lavamoat-core>merge-deep>clone-deep>shallow-clone>lazy-cache": true,
        "webpack>micromatch>extglob>extend-shallow>is-extendable": true
      }
    },
    "lavamoat>lavamoat-core>merge-deep>clone-deep>shallow-clone>kind-of": {
      "globals": {
        "Buffer": true
      },
      "packages": {
        "browserify>insert-module-globals>is-buffer": true
      }
    },
    "lavamoat>lavamoat-core>merge-deep>clone-deep>shallow-clone>lazy-cache": {
      "globals": {
        "process.env.UNLAZY": true
      }
    },
    "lavamoat>lavamoat-core>merge-deep>kind-of": {
      "packages": {
        "browserify>insert-module-globals>is-buffer": true
      }
    },
    "lavamoat>lavamoat-tofu": {
      "globals": {
        "console.log": true
      },
      "packages": {
        "depcheck>@babel/parser": true,
        "depcheck>@babel/traverse": true
      }
    },
    "lavamoat>object.fromentries": {
      "packages": {
        "globalthis>define-properties": true,
        "string.prototype.matchall>call-bind": true,
        "string.prototype.matchall>es-abstract": true
      }
    },
    "lodash": {
      "globals": {
        "define": true
      }
    },
    "loose-envify": {
      "builtin": {
        "stream.PassThrough": true,
        "stream.Transform": true,
        "util.inherits": true
      },
      "globals": {
        "process.env": true
      },
      "packages": {
        "loose-envify>js-tokens": true
      }
    },
    "mocha>find-up>locate-path>path-exists": {
      "builtin": {
        "fs.access": true,
        "fs.accessSync": true
      }
    },
    "mocha>minimatch>brace-expansion": {
      "packages": {
        "mocha>minimatch>brace-expansion>concat-map": true,
        "stylelint>balanced-match": true
      }
    },
    "mocha>supports-color>has-flag": {
      "globals": {
        "process.argv": true
      }
    },
    "mocha>which": {
      "builtin": {
        "path.join": true
      },
      "globals": {
        "process.cwd": true,
        "process.env.OSTYPE": true,
        "process.env.PATH": true,
        "process.env.PATHEXT": true,
        "process.platform": true
      },
      "packages": {
        "mocha>which>isexe": true
      }
    },
    "mocha>which>isexe": {
      "builtin": {
        "fs": true
      },
      "globals": {
        "TESTING_WINDOWS": true,
        "process.env.PATHEXT": true,
        "process.getgid": true,
        "process.getuid": true,
        "process.platform": true
      }
    },
    "nock>mkdirp": {
      "builtin": {
        "fs": true,
        "path.dirname": true,
        "path.resolve": true
      }
    },
    "nock>qs": {
      "packages": {
        "string.prototype.matchall>side-channel": true
      }
    },
    "node-sass": {
      "native": true
    },
    "nyc>convert-source-map": {
      "builtin": {
        "fs.readFileSync": true,
        "path.resolve": true
      },
      "packages": {
        "nyc>convert-source-map>safe-buffer": true
      }
    },
    "nyc>convert-source-map>safe-buffer": {
      "builtin": {
        "buffer": true
      }
    },
    "nyc>glob": {
      "builtin": {
        "assert": true,
        "events.EventEmitter": true,
        "fs": true,
        "path.join": true,
        "path.resolve": true,
        "util": true
      },
      "globals": {
        "console.error": true,
        "process.cwd": true,
        "process.nextTick": true,
        "process.platform": true
      },
      "packages": {
        "eslint>minimatch": true,
        "gulp-watch>path-is-absolute": true,
        "nyc>glob>fs.realpath": true,
        "nyc>glob>inflight": true,
        "pump>once": true,
        "pumpify>inherits": true
      }
    },
    "nyc>glob>fs.realpath": {
      "builtin": {
        "fs.lstat": true,
        "fs.lstatSync": true,
        "fs.readlink": true,
        "fs.readlinkSync": true,
        "fs.realpath": true,
        "fs.realpathSync": true,
        "fs.stat": true,
        "fs.statSync": true,
        "path.normalize": true,
        "path.resolve": true
      },
      "globals": {
        "console.error": true,
        "console.trace": true,
        "process.env.NODE_DEBUG": true,
        "process.nextTick": true,
        "process.noDeprecation": true,
        "process.platform": true,
        "process.throwDeprecation": true,
        "process.traceDeprecation": true,
        "process.version": true
      }
    },
    "nyc>glob>inflight": {
      "globals": {
        "process.nextTick": true
      },
      "packages": {
        "pump>once": true,
        "pump>once>wrappy": true
      }
    },
    "nyc>js-yaml": {
      "globals": {
        "esprima": true
      }
    },
    "nyc>resolve-from": {
      "builtin": {
        "fs.realpathSync": true,
        "module._nodeModulePaths": true,
        "module._resolveFilename": true,
        "path.join": true,
        "path.resolve": true
      }
    },
    "nyc>rimraf": {
      "builtin": {
        "assert": true,
        "fs": true,
        "path.join": true
      },
      "globals": {
        "process.platform": true,
        "setTimeout": true
      },
      "packages": {
        "nyc>glob": true
      }
    },
    "nyc>signal-exit": {
      "builtin": {
        "assert.equal": true,
        "events": true
      },
      "globals": {
        "process": true
      }
    },
    "nyc>spawn-wrap>is-windows": {
      "globals": {
        "define": true,
        "isWindows": "write",
        "process": true
      }
    },
    "prettier": {
      "builtin": {
        "assert": true,
        "events": true,
        "fs": true,
        "module": true,
        "os": true,
        "path": true,
        "stream": true,
        "tty": true,
        "util": true
      },
      "globals": {
        "Buffer": true,
        "Intl": true,
        "PerformanceObserver": true,
        "WorkerGlobalScope": true,
        "XMLHttpRequest": true,
        "YAML_SILENCE_DEPRECATION_WARNINGS": true,
        "YAML_SILENCE_WARNINGS": true,
        "__dirname": true,
        "__filename": true,
        "atob": true,
        "btoa": true,
        "clearTimeout": true,
        "console": true,
        "define": true,
        "document": true,
        "localStorage": true,
        "navigator": true,
        "performance": true,
        "process": true,
        "setImmediate": true,
        "setTimeout": true
      }
    },
    "prop-types": {
      "globals": {
        "console": true,
        "process.env.NODE_ENV": true
      },
      "packages": {
        "prop-types>react-is": true,
        "react>object-assign": true
      }
    },
    "prop-types>react-is": {
      "globals": {
        "console": true,
        "process.env.NODE_ENV": true
      }
    },
    "pump": {
      "builtin": {
        "fs": true
      },
      "globals": {
        "process.version": true
      },
      "packages": {
        "end-of-stream": true,
        "pump>once": true
      }
    },
    "pump>once": {
      "packages": {
        "pump>once>wrappy": true
      }
    },
    "pumpify": {
      "packages": {
        "duplexify": true,
        "pump": true,
        "pumpify>inherits": true
      }
    },
    "pumpify>inherits": {
      "builtin": {
        "util.inherits": true
      }
    },
    "randomcolor": {
      "globals": {
        "define": true
      }
    },
    "rc": {
      "builtin": {
        "fs.readFileSync": true,
        "fs.statSync": true,
        "path.dirname": true,
        "path.join": true
      },
      "globals": {
        "process.argv.slice": true,
        "process.cwd": true,
        "process.env": true,
        "process.platform": true
      },
      "packages": {
        "minimist": true,
        "rc>deep-extend": true,
        "rc>ini": true,
        "rc>strip-json-comments": true
      }
    },
    "rc>deep-extend": {
      "globals": {
        "Buffer": true
      }
    },
    "rc>ini": {
      "globals": {
        "process": true
      }
    },
    "readable-stream": {
      "builtin": {
        "events.EventEmitter": true,
        "stream": true,
        "util": true
      },
      "globals": {
        "process.browser": true,
        "process.env.READABLE_STREAM": true,
        "process.stderr": true,
        "process.stdout": true,
        "process.version.slice": true,
        "setImmediate": true
      },
      "packages": {
        "@storybook/api>util-deprecate": true,
        "pumpify>inherits": true,
        "readable-stream>core-util-is": true,
        "readable-stream>isarray": true,
        "readable-stream>process-nextick-args": true,
        "readable-stream>safe-buffer": true,
        "readable-stream>string_decoder": true
      }
    },
    "readable-stream>core-util-is": {
      "globals": {
        "Buffer.isBuffer": true
      }
    },
    "readable-stream>process-nextick-args": {
      "globals": {
        "process": true
      }
    },
    "readable-stream>safe-buffer": {
      "builtin": {
        "buffer": true
      }
    },
    "readable-stream>string_decoder": {
      "packages": {
        "readable-stream>safe-buffer": true
      }
    },
    "resolve-url-loader>es6-iterator": {
      "packages": {
        "resolve-url-loader>es6-iterator>d": true,
        "resolve-url-loader>es6-iterator>es5-ext": true,
        "resolve-url-loader>es6-iterator>es6-symbol": true
      }
    },
    "resolve-url-loader>es6-iterator>d": {
      "packages": {
        "resolve-url-loader>es6-iterator>es5-ext": true
      }
    },
    "resolve-url-loader>es6-iterator>es5-ext": {
      "packages": {
        "resolve-url-loader>es6-iterator>es6-symbol": true
      }
    },
    "resolve-url-loader>es6-iterator>es6-symbol": {
      "packages": {
        "resolve-url-loader>es6-iterator>d": true
      }
    },
    "resolve-url-loader>rework>css>urix": {
      "builtin": {
        "path.sep": true
      }
    },
    "sass": {
      "builtin": {
        "fs": true,
        "readline": true,
        "url": true
      },
      "env": "unfrozen",
      "globals": {
        "Buffer": true,
        "HTMLElement": true,
        "InternalError": true,
        "TextDecoder": true,
        "WorkerGlobalScope": true,
        "__dirname": true,
        "__filename": true,
        "__non_webpack_require__": true,
        "__webpack_require__": true,
        "console": true,
        "dartExperimentalFixupGetTag": true,
        "dartMainRunner": true,
        "dartNativeDispatchHooksTransformer": true,
        "dartPrint": true,
        "document": true,
        "load": true,
        "navigator": true,
        "print": true,
        "process": true,
        "setImmediate": true,
        "setTimeout": true,
        "version": true
      },
      "packages": {
        "sass>chokidar": true
      }
    },
    "sass>chokidar": {
      "builtin": {
        "events.EventEmitter": true,
        "fs.close": true,
        "fs.lstat": true,
        "fs.open": true,
        "fs.readdir": true,
        "fs.realpath": true,
        "fs.stat": true,
        "fs.unwatchFile": true,
        "fs.watch": true,
        "fs.watchFile": true,
        "os.type": true,
        "path.basename": true,
        "path.dirname": true,
        "path.extname": true,
        "path.isAbsolute": true,
        "path.join": true,
        "path.normalize": true,
        "path.relative": true,
        "path.resolve": true,
        "path.sep": true,
        "util.promisify": true
      },
      "globals": {
        "clearTimeout": true,
        "console.error": true,
        "process.env.CHOKIDAR_INTERVAL": true,
        "process.env.CHOKIDAR_PRINT_FSEVENTS_REQUIRE_ERROR": true,
        "process.env.CHOKIDAR_USEPOLLING": true,
        "process.nextTick": true,
        "process.platform": true,
        "process.version.match": true,
        "setTimeout": true
      },
      "packages": {
        "css-loader>normalize-path": true,
        "depcheck>readdirp": true,
        "eslint>glob-parent": true,
        "eslint>is-glob": true,
        "sass>chokidar>braces": true,
        "sass>chokidar>fsevents": true,
        "sass>chokidar>is-binary-path": true,
        "watchify>anymatch": true
      }
    },
    "sass>chokidar>braces": {
      "packages": {
        "sass>chokidar>braces>fill-range": true
      }
    },
    "sass>chokidar>braces>fill-range": {
      "builtin": {
        "util.inspect": true
      },
      "packages": {
        "sass>chokidar>braces>fill-range>to-regex-range": true
      }
    },
    "sass>chokidar>braces>fill-range>to-regex-range": {
      "packages": {
        "sass>chokidar>braces>fill-range>to-regex-range>is-number": true
      }
    },
    "sass>chokidar>fsevents": {
      "globals": {
        "process.platform": true
      },
      "native": true
    },
    "sass>chokidar>is-binary-path": {
      "builtin": {
        "path.extname": true
      },
      "packages": {
        "sass>chokidar>is-binary-path>binary-extensions": true
      }
    },
    "semver": {
      "globals": {
        "console.error": true,
        "process": true
      },
      "packages": {
        "semver>lru-cache": true
      }
    },
    "semver>lru-cache": {
      "packages": {
        "semver>lru-cache>yallist": true
      }
    },
    "serve-handler>path-is-inside": {
      "builtin": {
        "path.sep": true
      },
      "globals": {
        "process.platform": true
      }
    },
    "sinon>supports-color": {
      "builtin": {
        "os.release": true,
        "tty.isatty": true
      },
      "globals": {
        "process.env": true,
        "process.platform": true
      },
      "packages": {
        "sinon>supports-color>has-flag": true
      }
    },
    "sinon>supports-color>has-flag": {
      "globals": {
        "process.argv": true
      }
    },
    "source-map": {
      "builtin": {
        "fs.readFile": true,
        "path.join": true
      },
      "globals": {
        "WebAssembly.instantiate": true,
        "__dirname": true,
        "console.debug": true,
        "console.time": true,
        "console.timeEnd": true,
        "fetch": true
      }
    },
    "squirrelly": {
      "builtin": {
        "fs.existsSync": true,
        "fs.readFileSync": true,
        "path.dirname": true,
        "path.extname": true,
        "path.resolve": true
      }
    },
    "string.prototype.matchall": {
      "packages": {
        "globalthis>define-properties": true,
        "string.prototype.matchall>call-bind": true,
        "string.prototype.matchall>es-abstract": true,
        "string.prototype.matchall>has-symbols": true,
        "string.prototype.matchall>internal-slot": true,
        "string.prototype.matchall>regexp.prototype.flags": true
      }
    },
    "string.prototype.matchall>call-bind": {
      "packages": {
        "eslint-plugin-react>array-includes>get-intrinsic": true,
        "mocha>object.assign>function-bind": true
      }
    },
    "string.prototype.matchall>es-abstract": {
      "packages": {
        "enzyme>has": true,
        "enzyme>is-callable": true,
        "enzyme>is-regex": true,
        "enzyme>object-inspect": true,
        "eslint-plugin-react>array-includes>get-intrinsic": true,
        "string.prototype.matchall>call-bind": true,
        "string.prototype.matchall>es-abstract>es-to-primitive": true,
        "string.prototype.matchall>has-symbols": true
      }
    },
    "string.prototype.matchall>es-abstract>es-to-primitive": {
      "packages": {
        "@storybook/api>telejson>is-symbol": true,
        "enzyme>is-callable": true,
        "nock>deep-equal>is-date-object": true
      }
    },
    "string.prototype.matchall>internal-slot": {
      "packages": {
        "enzyme>has": true,
        "eslint-plugin-react>array-includes>get-intrinsic": true,
        "string.prototype.matchall>side-channel": true
      }
    },
    "string.prototype.matchall>regexp.prototype.flags": {
      "packages": {
        "globalthis>define-properties": true,
        "string.prototype.matchall>call-bind": true
      }
    },
    "string.prototype.matchall>side-channel": {
      "packages": {
        "enzyme>object-inspect": true,
        "eslint-plugin-react>array-includes>get-intrinsic": true,
        "string.prototype.matchall>call-bind": true
      }
    },
    "stylelint": {
      "builtin": {
        "fs.lstatSync": true,
        "fs.readFile": true,
        "fs.readFileSync": true,
        "fs.stat": true,
        "os.EOL": true,
        "path.dirname": true,
        "path.isAbsolute": true,
        "path.join": true,
        "path.normalize": true,
        "path.relative": true,
        "path.resolve": true,
        "path.sep": true,
        "url.URL": true
      },
      "globals": {
        "__dirname": true,
        "assert": true,
        "console.warn": true,
        "process.cwd": true,
        "process.env.NODE_ENV": true,
        "process.stdout.columns": true,
        "process.stdout.isTTY": true
      },
      "packages": {
        "eslint>debug": true,
        "eslint>imurmurhash": true,
        "globby": true,
        "globby>ignore": true,
        "globby>slash": true,
        "lodash": true,
        "nyc>resolve-from": true,
        "stylelint>@stylelint/postcss-css-in-js": true,
        "stylelint>@stylelint/postcss-markdown": true,
        "stylelint>autoprefixer": true,
        "stylelint>balanced-match": true,
        "stylelint>chalk": true,
        "stylelint>cosmiconfig": true,
        "stylelint>execall": true,
        "stylelint>file-entry-cache": true,
        "stylelint>global-modules": true,
        "stylelint>globjoin": true,
        "stylelint>html-tags": true,
        "stylelint>import-lazy": true,
        "stylelint>known-css-properties": true,
        "stylelint>leven": true,
        "stylelint>log-symbols": true,
        "stylelint>mathml-tag-names": true,
        "stylelint>micromatch": true,
        "stylelint>normalize-selector": true,
        "stylelint>postcss": true,
        "stylelint>postcss-html": true,
        "stylelint>postcss-less": true,
        "stylelint>postcss-media-query-parser": true,
        "stylelint>postcss-reporter": true,
        "stylelint>postcss-resolve-nested-selector": true,
        "stylelint>postcss-safe-parser": true,
        "stylelint>postcss-sass": true,
        "stylelint>postcss-scss": true,
        "stylelint>postcss-selector-parser": true,
        "stylelint>postcss-syntax": true,
        "stylelint>postcss-value-parser": true,
        "stylelint>specificity": true,
        "stylelint>style-search": true,
        "stylelint>sugarss": true,
        "stylelint>svg-tags": true,
        "stylelint>table": true,
        "stylelint>write-file-atomic": true,
        "yargs>string-width": true
      }
    },
    "stylelint>@stylelint/postcss-css-in-js": {
      "globals": {
        "__dirname": true
      },
      "packages": {
        "@babel/core": true,
        "stylelint>postcss": true,
        "stylelint>postcss-syntax": true
      }
    },
    "stylelint>@stylelint/postcss-markdown": {
      "packages": {
        "stylelint>@stylelint/postcss-markdown>remark": true,
        "stylelint>@stylelint/postcss-markdown>unist-util-find-all-after": true,
        "stylelint>postcss-html": true,
        "stylelint>postcss-syntax": true
      }
    },
    "stylelint>@stylelint/postcss-markdown>remark": {
      "packages": {
        "stylelint>@stylelint/postcss-markdown>remark>remark-parse": true,
        "stylelint>@stylelint/postcss-markdown>remark>remark-stringify": true,
        "stylelint>@stylelint/postcss-markdown>remark>unified": true
      }
    },
    "stylelint>@stylelint/postcss-markdown>remark>remark-parse": {
      "packages": {
        "@storybook/components>react-syntax-highlighter>refractor>parse-entities": true,
        "stylelint>@stylelint/postcss-markdown>remark>remark-parse>ccount": true,
        "stylelint>@stylelint/postcss-markdown>remark>remark-parse>collapse-white-space": true,
        "stylelint>@stylelint/postcss-markdown>remark>remark-parse>is-alphabetical": true,
        "stylelint>@stylelint/postcss-markdown>remark>remark-parse>is-decimal": true,
        "stylelint>@stylelint/postcss-markdown>remark>remark-parse>is-whitespace-character": true,
        "stylelint>@stylelint/postcss-markdown>remark>remark-parse>is-word-character": true,
        "stylelint>@stylelint/postcss-markdown>remark>remark-parse>markdown-escapes": true,
        "stylelint>@stylelint/postcss-markdown>remark>remark-parse>state-toggle": true,
        "stylelint>@stylelint/postcss-markdown>remark>remark-parse>trim": true,
        "stylelint>@stylelint/postcss-markdown>remark>remark-parse>trim-trailing-lines": true,
        "stylelint>@stylelint/postcss-markdown>remark>remark-parse>unherit": true,
        "stylelint>@stylelint/postcss-markdown>remark>remark-parse>unist-util-remove-position": true,
        "stylelint>@stylelint/postcss-markdown>remark>remark-parse>vfile-location": true,
        "watchify>xtend": true,
        "webpack>micromatch>braces>fill-range>repeat-string": true
      }
    },
    "stylelint>@stylelint/postcss-markdown>remark>remark-parse>unherit": {
      "packages": {
        "pumpify>inherits": true,
        "watchify>xtend": true
      }
    },
    "stylelint>@stylelint/postcss-markdown>remark>remark-parse>unist-util-remove-position": {
      "packages": {
        "@storybook/addon-essentials>@storybook/addon-docs>remark-slug>unist-util-visit": true
      }
    },
    "stylelint>@stylelint/postcss-markdown>remark>remark-stringify": {
      "packages": {
        "@storybook/components>react-syntax-highlighter>refractor>parse-entities": true,
        "stylelint>@stylelint/postcss-markdown>remark>remark-parse>ccount": true,
        "stylelint>@stylelint/postcss-markdown>remark>remark-parse>is-decimal": true,
        "stylelint>@stylelint/postcss-markdown>remark>remark-parse>is-whitespace-character": true,
        "stylelint>@stylelint/postcss-markdown>remark>remark-parse>markdown-escapes": true,
        "stylelint>@stylelint/postcss-markdown>remark>remark-parse>state-toggle": true,
        "stylelint>@stylelint/postcss-markdown>remark>remark-parse>unherit": true,
        "stylelint>@stylelint/postcss-markdown>remark>remark-stringify>is-alphanumeric": true,
        "stylelint>@stylelint/postcss-markdown>remark>remark-stringify>longest-streak": true,
        "stylelint>@stylelint/postcss-markdown>remark>remark-stringify>markdown-table": true,
        "stylelint>@stylelint/postcss-markdown>remark>remark-stringify>mdast-util-compact": true,
        "stylelint>@stylelint/postcss-markdown>remark>remark-stringify>stringify-entities": true,
        "watchify>xtend": true,
        "webpack>micromatch>braces>fill-range>repeat-string": true
      }
    },
    "stylelint>@stylelint/postcss-markdown>remark>remark-stringify>markdown-table": {
      "packages": {
        "webpack>micromatch>braces>fill-range>repeat-string": true
      }
    },
    "stylelint>@stylelint/postcss-markdown>remark>remark-stringify>mdast-util-compact": {
      "packages": {
        "@storybook/addon-essentials>@storybook/addon-docs>remark-slug>unist-util-visit": true
      }
    },
    "stylelint>@stylelint/postcss-markdown>remark>remark-stringify>stringify-entities": {
      "packages": {
        "@storybook/components>react-syntax-highlighter>refractor>parse-entities>character-entities-legacy": true,
        "@storybook/components>react-syntax-highlighter>refractor>parse-entities>is-alphanumerical": true,
        "@storybook/components>react-syntax-highlighter>refractor>parse-entities>is-hexadecimal": true,
        "stylelint>@stylelint/postcss-markdown>remark>remark-parse>is-decimal": true,
        "stylelint>@stylelint/postcss-markdown>remark>remark-stringify>stringify-entities>character-entities-html4": true
      }
    },
    "stylelint>@stylelint/postcss-markdown>remark>unified": {
      "packages": {
        "jsdom>request>extend": true,
        "stylelint>@stylelint/postcss-markdown>remark>unified>bail": true,
        "stylelint>@stylelint/postcss-markdown>remark>unified>is-buffer": true,
        "stylelint>@stylelint/postcss-markdown>remark>unified>is-plain-obj": true,
        "stylelint>@stylelint/postcss-markdown>remark>unified>trough": true,
        "stylelint>@stylelint/postcss-markdown>remark>unified>vfile": true
      }
    },
    "stylelint>@stylelint/postcss-markdown>remark>unified>vfile": {
      "builtin": {
        "path.basename": true,
        "path.dirname": true,
        "path.extname": true,
        "path.join": true,
        "path.sep": true
      },
      "globals": {
        "process.cwd": true
      },
      "packages": {
        "stylelint>@stylelint/postcss-markdown>remark>unified>vfile>is-buffer": true,
        "stylelint>@stylelint/postcss-markdown>remark>unified>vfile>vfile-message": true,
        "vinyl>replace-ext": true
      }
    },
    "stylelint>@stylelint/postcss-markdown>remark>unified>vfile>vfile-message": {
      "packages": {
        "stylelint>@stylelint/postcss-markdown>remark>unified>vfile>unist-util-stringify-position": true
      }
    },
    "stylelint>@stylelint/postcss-markdown>unist-util-find-all-after": {
      "packages": {
<<<<<<< HEAD
        "ansi-colors": true,
        "arr-diff": true,
        "arr-union": true,
        "extend-shallow": true
=======
        "stylelint>@stylelint/postcss-markdown>unist-util-find-all-after>unist-util-is": true
>>>>>>> e34a5ee0
      }
    },
    "stylelint>autoprefixer": {
      "globals": {
        "console": true,
        "process.cwd": true,
        "process.env.AUTOPREFIXER_GRID": true
      },
      "packages": {
        "stylelint>autoprefixer>browserslist": true,
        "stylelint>autoprefixer>caniuse-lite": true,
        "stylelint>autoprefixer>normalize-range": true,
        "stylelint>autoprefixer>num2fraction": true,
        "stylelint>postcss": true,
        "stylelint>postcss-value-parser": true,
        "stylelint>postcss>picocolors": true
      }
    },
    "stylelint>autoprefixer>browserslist": {
      "builtin": {
        "fs.existsSync": true,
        "fs.readFileSync": true,
        "fs.statSync": true,
        "path.basename": true,
        "path.dirname": true,
        "path.join": true,
        "path.resolve": true
      },
      "globals": {
        "console.warn": true,
        "process.env.BROWSERSLIST": true,
        "process.env.BROWSERSLIST_CONFIG": true,
        "process.env.BROWSERSLIST_DANGEROUS_EXTEND": true,
        "process.env.BROWSERSLIST_DISABLE_CACHE": true,
        "process.env.BROWSERSLIST_ENV": true,
        "process.env.BROWSERSLIST_IGNORE_OLD_DATA": true,
        "process.env.BROWSERSLIST_STATS": true,
        "process.env.NODE_ENV": true,
        "process.versions.node": true
      },
      "packages": {
        "stylelint>autoprefixer>browserslist>electron-to-chromium": true,
        "stylelint>autoprefixer>browserslist>node-releases": true,
        "stylelint>autoprefixer>caniuse-lite": true
      }
    },
    "stylelint>chalk": {
      "packages": {
        "chalk>ansi-styles": true,
        "sinon>supports-color": true
      }
    },
    "stylelint>cosmiconfig": {
      "builtin": {
        "fs": true,
        "os": true,
        "path": true
      },
      "globals": {
        "process.cwd": true
      },
      "packages": {
        "depcheck>cosmiconfig>yaml": true,
        "eslint>import-fresh": true,
        "globby>dir-glob>path-type": true,
        "stylelint>cosmiconfig>parse-json": true
      }
    },
    "stylelint>cosmiconfig>parse-json": {
      "packages": {
        "@babel/code-frame": true,
        "depcheck>cosmiconfig>parse-json>error-ex": true,
        "depcheck>cosmiconfig>parse-json>lines-and-columns": true,
        "webpack>json-parse-better-errors": true
      }
    },
    "stylelint>execall": {
      "packages": {
        "stylelint>execall>clone-regexp": true
      }
    },
    "stylelint>execall>clone-regexp": {
      "packages": {
        "stylelint>execall>clone-regexp>is-regexp": true
      }
    },
    "stylelint>file-entry-cache": {
      "builtin": {
        "crypto.createHash": true,
        "fs.readFileSync": true,
        "fs.statSync": true,
        "path.basename": true,
        "path.dirname": true
      },
      "packages": {
        "stylelint>file-entry-cache>flat-cache": true
      }
    },
    "stylelint>file-entry-cache>flat-cache": {
      "builtin": {
        "fs.existsSync": true,
        "fs.readFileSync": true,
        "path.basename": true,
        "path.dirname": true,
        "path.resolve": true
      },
      "globals": {
        "__dirname": true
      },
      "packages": {
        "stylelint>file-entry-cache>flat-cache>flatted": true,
        "stylelint>file-entry-cache>flat-cache>rimraf": true,
        "stylelint>file-entry-cache>flat-cache>write": true
      }
    },
    "stylelint>file-entry-cache>flat-cache>rimraf": {
      "builtin": {
        "assert": true,
        "fs": true,
        "path.join": true
      },
      "globals": {
        "process.platform": true,
        "setTimeout": true
      },
      "packages": {
        "nyc>glob": true
      }
    },
    "stylelint>file-entry-cache>flat-cache>write": {
      "builtin": {
        "fs.createWriteStream": true,
        "fs.writeFile": true,
        "fs.writeFileSync": true,
        "path.dirname": true
      },
      "packages": {
        "nock>mkdirp": true
      }
    },
    "stylelint>global-modules": {
      "builtin": {
        "path.resolve": true
      },
      "globals": {
        "process.env.OSTYPE": true,
        "process.platform": true
      },
      "packages": {
        "stylelint>global-modules>global-prefix": true
      }
    },
    "stylelint>global-modules>global-prefix": {
      "builtin": {
        "fs.readFileSync": true,
        "fs.realpathSync": true,
        "os.homedir": true,
        "path.dirname": true,
        "path.join": true,
        "path.resolve": true
      },
      "globals": {
        "process.env.APPDATA": true,
        "process.env.DESTDIR": true,
        "process.env.OSTYPE": true,
        "process.env.PREFIX": true,
        "process.execPath": true,
        "process.platform": true
      },
      "packages": {
        "mocha>which": true,
        "rc>ini": true
      }
    },
    "stylelint>globjoin": {
      "builtin": {
        "path.join": true
      }
    },
    "stylelint>log-symbols": {
      "globals": {
        "process.env.CI": true,
        "process.env.TERM": true,
        "process.platform": true
      },
      "packages": {
        "stylelint>chalk": true
      }
    },
    "stylelint>meow>normalize-package-data": {
      "builtin": {
        "url.parse": true,
        "util.format": true
      },
      "packages": {
        "brfs>resolve": true,
        "stylelint>meow>normalize-package-data>hosted-git-info": true,
        "stylelint>meow>normalize-package-data>semver": true,
        "stylelint>meow>normalize-package-data>validate-npm-package-license": true
      }
    },
    "stylelint>meow>normalize-package-data>hosted-git-info": {
      "builtin": {
        "url.URL": true,
        "url.parse": true
      }
    },
    "stylelint>meow>normalize-package-data>semver": {
      "globals": {
        "console": true,
        "process": true
      }
    },
    "stylelint>meow>normalize-package-data>validate-npm-package-license": {
      "packages": {
        "stylelint>meow>normalize-package-data>validate-npm-package-license>spdx-correct": true,
        "stylelint>meow>normalize-package-data>validate-npm-package-license>spdx-expression-parse": true
      }
    },
    "stylelint>meow>normalize-package-data>validate-npm-package-license>spdx-correct": {
      "packages": {
        "stylelint>meow>normalize-package-data>validate-npm-package-license>spdx-correct>spdx-license-ids": true
      }
    },
    "stylelint>meow>normalize-package-data>validate-npm-package-license>spdx-expression-parse": {
      "builtin": {
        "fs.readFileSync": true,
        "path.normalize": true
      },
      "globals": {
        "console.log": true,
        "process.argv.slice": true,
        "process.exit": true
      }
    },
    "stylelint>micromatch": {
      "builtin": {
        "util.inspect": true
      },
      "packages": {
        "fast-glob>picomatch": true,
        "sass>chokidar>braces": true
      }
    },
    "stylelint>normalize-selector": {
      "globals": {
        "define": true
      }
    },
    "stylelint>postcss": {
      "builtin": {
        "fs": true,
        "path": true
      },
      "globals": {
        "Buffer": true,
        "atob": true,
        "btoa": true,
        "console": true,
        "process.env.NODE_ENV": true
      },
      "packages": {
        "stylelint>postcss>picocolors": true,
        "stylelint>postcss>source-map": true
      }
    },
    "stylelint>postcss-html": {
      "globals": {
        "__dirname": true
      },
      "packages": {
        "stylelint>postcss-html>htmlparser2": true,
        "stylelint>postcss-syntax": true
      }
    },
    "stylelint>postcss-html>htmlparser2": {
      "builtin": {
        "buffer.Buffer": true,
        "events.EventEmitter": true,
        "string_decoder.StringDecoder": true
      },
      "packages": {
        "pumpify>inherits": true,
        "stylelint>postcss-html>htmlparser2>domelementtype": true,
        "stylelint>postcss-html>htmlparser2>domhandler": true,
        "stylelint>postcss-html>htmlparser2>domutils": true,
        "stylelint>postcss-html>htmlparser2>entities": true,
        "stylelint>postcss-html>htmlparser2>readable-stream": true
      }
    },
    "stylelint>postcss-html>htmlparser2>domhandler": {
      "packages": {
        "stylelint>postcss-html>htmlparser2>domelementtype": true
      }
    },
    "stylelint>postcss-html>htmlparser2>domutils": {
      "packages": {
        "stylelint>postcss-html>htmlparser2>domelementtype": true,
        "stylelint>postcss-html>htmlparser2>domutils>dom-serializer": true
      }
    },
    "stylelint>postcss-html>htmlparser2>domutils>dom-serializer": {
      "packages": {
        "stylelint>postcss-html>htmlparser2>domelementtype": true,
        "stylelint>postcss-html>htmlparser2>entities": true
      }
    },
    "stylelint>postcss-html>htmlparser2>readable-stream": {
      "builtin": {
        "buffer.Buffer": true,
        "events.EventEmitter": true,
        "stream": true,
        "util": true
      },
      "globals": {
        "process.env.READABLE_STREAM": true,
        "process.nextTick": true,
        "process.stderr": true,
        "process.stdout": true
      },
      "packages": {
        "@storybook/api>util-deprecate": true,
        "browserify>string_decoder": true,
        "pumpify>inherits": true
      }
    },
    "stylelint>postcss-less": {
      "packages": {
        "stylelint>postcss": true
      }
    },
    "stylelint>postcss-reporter": {
      "packages": {
        "lodash": true
      }
    },
    "stylelint>postcss-safe-parser": {
      "packages": {
        "stylelint>postcss": true
      }
    },
    "stylelint>postcss-sass": {
      "packages": {
        "stylelint>postcss": true,
        "stylelint>postcss-sass>gonzales-pe": true
      }
    },
    "stylelint>postcss-sass>gonzales-pe": {
      "globals": {
        "console.error": true,
        "define": true
      }
    },
    "stylelint>postcss-scss": {
      "packages": {
        "stylelint>postcss": true
      }
    },
    "stylelint>postcss-selector-parser": {
      "packages": {
        "@storybook/api>util-deprecate": true,
        "stylelint>postcss-selector-parser>cssesc": true
      }
    },
    "stylelint>postcss-syntax": {
      "builtin": {
        "path.isAbsolute": true,
        "path.resolve": true,
        "path.sep": true
      },
      "packages": {
        "stylelint>postcss": true
      }
    },
    "stylelint>postcss>picocolors": {
      "builtin": {
        "tty.isatty": true
      },
      "globals": {
        "process.argv.includes": true,
        "process.env": true,
        "process.platform": true
      }
    },
    "stylelint>specificity": {
      "globals": {
        "define": true
      }
    },
    "stylelint>sugarss": {
      "packages": {
        "stylelint>postcss": true
      }
    },
    "stylelint>table": {
      "globals": {
        "process.stdout.write": true
      },
      "packages": {
        "eslint>ajv": true,
        "lodash": true,
        "stylelint>table>slice-ansi": true,
        "stylelint>table>string-width": true
      }
    },
    "stylelint>table>slice-ansi": {
      "packages": {
        "mocha>yargs>string-width>is-fullwidth-code-point": true,
        "stylelint>table>slice-ansi>ansi-styles": true,
        "stylelint>table>slice-ansi>astral-regex": true
      }
    },
    "stylelint>table>slice-ansi>ansi-styles": {
      "packages": {
        "@metamask/jazzicon>color>color-convert": true
      }
    },
    "stylelint>table>string-width": {
      "packages": {
        "mocha>yargs>string-width>is-fullwidth-code-point": true,
        "stylelint>table>string-width>emoji-regex": true,
        "stylelint>table>string-width>strip-ansi": true
      }
    },
    "stylelint>table>string-width>strip-ansi": {
      "packages": {
        "stylelint>table>string-width>strip-ansi>ansi-regex": true
      }
    },
    "stylelint>write-file-atomic": {
      "builtin": {
        "fs.chmod": true,
        "fs.chmodSync": true,
        "fs.chown": true,
        "fs.chownSync": true,
        "fs.close": true,
        "fs.closeSync": true,
        "fs.fsync": true,
        "fs.fsyncSync": true,
        "fs.open": true,
        "fs.openSync": true,
        "fs.realpath": true,
        "fs.realpathSync": true,
        "fs.rename": true,
        "fs.renameSync": true,
        "fs.stat": true,
        "fs.statSync": true,
        "fs.unlink": true,
        "fs.unlinkSync": true,
        "fs.write": true,
        "fs.writeSync": true,
        "path.resolve": true,
        "util.promisify": true,
        "worker_threads.threadId": true
      },
      "globals": {
        "Buffer.isBuffer": true,
        "__filename": true,
        "process.getuid": true,
        "process.pid": true
      },
      "packages": {
        "eslint>imurmurhash": true,
        "jsdom>request>is-typedarray": true,
        "nyc>signal-exit": true,
        "stylelint>write-file-atomic>typedarray-to-buffer": true
      }
    },
    "stylelint>write-file-atomic>typedarray-to-buffer": {
      "globals": {
        "Buffer.from": true
      },
      "packages": {
        "jsdom>request>is-typedarray": true
      }
    },
    "terser": {
      "globals": {
        "Buffer.from": true,
        "atob": true,
        "btoa": true,
        "console.log": true,
        "console.warn": true,
        "define": true,
        "process.argv": true,
        "process.exit": true,
        "process.platform": true,
        "process.stderr.write": true,
        "process.stdin.on": true,
        "process.stdin.resume": true,
        "process.stdin.setEncoding": true
      },
      "packages": {
        "eslint>espree>acorn": true,
        "source-map": true
      }
    },
    "terser>source-map-support": {
      "builtin": {
        "fs": true,
        "path.dirname": true,
        "path.resolve": true
      },
      "globals": {
        "XMLHttpRequest": true,
        "console.error": true,
        "process": true
      },
      "packages": {
        "terser>source-map-support>buffer-from": true,
        "terser>source-map-support>source-map": true
      }
    },
    "terser>source-map-support>buffer-from": {
      "globals": {
        "Buffer": true
      }
    },
    "through2": {
      "packages": {
        "through2>readable-stream": true
      }
    },
    "through2>readable-stream": {
      "builtin": {
        "buffer.Buffer": true,
        "events.EventEmitter": true,
        "stream": true,
        "util": true
      },
      "globals": {
        "process.env.READABLE_STREAM": true,
        "process.nextTick": true,
        "process.stderr": true,
        "process.stdout": true
      },
      "packages": {
        "@storybook/api>util-deprecate": true,
        "browserify>string_decoder": true,
        "pumpify>inherits": true
      }
    },
    "tsutils": {
      "packages": {
        "tslib": true,
        "typescript": true
      }
    },
    "typescript": {
      "builtin": {
        "buffer.Buffer": true,
        "crypto": true,
        "fs": true,
        "inspector": true,
        "os.EOL": true,
        "os.platform": true,
        "path.dirname": true,
        "path.join": true,
        "path.resolve": true,
        "perf_hooks.PerformanceObserver": true,
        "perf_hooks.performance": true
      },
      "globals": {
        "Intl": true,
        "PerformanceObserver": true,
        "TypeScript": "write",
        "__dirname": true,
        "__filename": true,
        "__magic__": true,
        "clearTimeout": true,
        "console.log": true,
        "gc": true,
        "globalThis": true,
        "performance": true,
        "process": true,
        "setTimeout": true,
        "toolsVersion": "write"
      },
      "packages": {
        "terser>source-map-support": true
      }
    },
    "vinyl": {
      "builtin": {
        "buffer.Buffer.isBuffer": true,
        "path.basename": true,
        "path.dirname": true,
        "path.extname": true,
        "path.join": true,
        "path.normalize": true,
        "path.relative": true,
        "util.inspect.custom": true
      },
      "globals": {
        "process.cwd": true
      },
      "packages": {
        "vinyl>clone": true,
        "vinyl>clone-buffer": true,
        "vinyl>clone-stats": true,
        "vinyl>cloneable-readable": true,
        "vinyl>remove-trailing-separator": true,
        "vinyl>replace-ext": true
      }
    },
    "vinyl-buffer": {
      "packages": {
        "vinyl-buffer>bl": true,
        "vinyl-buffer>through2": true
      }
    },
    "vinyl-buffer>bl": {
      "builtin": {
        "util.inherits": true
      },
      "packages": {
        "ethereumjs-wallet>safe-buffer": true,
        "readable-stream": true
      }
    },
    "vinyl-buffer>through2": {
      "builtin": {
        "util.inherits": true
      },
      "globals": {
        "process.nextTick": true
      },
      "packages": {
        "readable-stream": true,
        "watchify>xtend": true
      }
    },
    "vinyl-source-stream": {
      "builtin": {
        "path.resolve": true
      },
      "globals": {
        "process.cwd": true
      },
      "packages": {
        "vinyl": true,
        "vinyl-source-stream>through2": true
      }
    },
    "vinyl-source-stream>through2": {
      "builtin": {
        "util.inherits": true
      },
      "globals": {
        "process.nextTick": true
      },
      "packages": {
        "readable-stream": true,
        "watchify>xtend": true
      }
    },
    "vinyl-sourcemaps-apply": {
      "packages": {
        "vinyl-sourcemaps-apply>source-map": true
      }
    },
    "vinyl>clone": {
      "globals": {
        "Buffer": true
      }
    },
    "vinyl>clone-buffer": {
      "builtin": {
        "buffer.Buffer": true
      }
    },
    "vinyl>clone-stats": {
      "builtin": {
        "fs.Stats": true
      }
    },
    "vinyl>cloneable-readable": {
      "packages": {
        "pumpify>inherits": true,
        "vinyl>cloneable-readable>process-nextick-args": true,
        "vinyl>cloneable-readable>through2": true
      }
    },
    "vinyl>cloneable-readable>process-nextick-args": {
      "globals": {
        "process.nextTick": true,
        "process.version": true
      }
    },
    "vinyl>cloneable-readable>through2": {
      "builtin": {
        "util.inherits": true
      },
      "globals": {
        "process.nextTick": true
      },
      "packages": {
        "readable-stream": true,
        "watchify>xtend": true
      }
    },
    "vinyl>remove-trailing-separator": {
      "globals": {
        "process.platform": true
      }
    },
    "vinyl>replace-ext": {
      "builtin": {
        "path.basename": true,
        "path.dirname": true,
        "path.extname": true,
        "path.join": true
      }
    },
    "watchify": {
      "builtin": {
        "path.join": true
      },
      "globals": {
        "clearTimeout": true,
        "setTimeout": true
      },
      "packages": {
        "sass>chokidar": true,
        "through2": true,
        "watchify>anymatch": true,
        "watchify>xtend": true
      }
    },
    "watchify>anymatch": {
      "packages": {
        "css-loader>normalize-path": true,
        "fast-glob>picomatch": true
      }
    },
    "watchify>browserify>shasum-object": {
      "builtin": {
        "crypto.createHash": true
      },
      "globals": {
        "Buffer.isBuffer": true
      },
      "packages": {
        "eth-rpc-errors>fast-safe-stringify": true
      }
    },
    "webpack>micromatch>braces>snapdragon-node": {
      "packages": {
        "gulp>gulp-cli>isobject": true,
        "webpack>micromatch>braces>snapdragon-node>define-property": true,
        "webpack>micromatch>braces>snapdragon-node>snapdragon-util": true
      }
    },
    "webpack>micromatch>braces>snapdragon-node>define-property": {
      "packages": {
        "webpack>micromatch>define-property>is-descriptor": true
      }
    },
    "webpack>micromatch>braces>snapdragon-node>snapdragon-util": {
      "packages": {
        "webpack>micromatch>braces>snapdragon-node>snapdragon-util>kind-of": true
      }
    },
    "webpack>micromatch>braces>snapdragon-node>snapdragon-util>kind-of": {
      "packages": {
        "browserify>insert-module-globals>is-buffer": true
      }
    },
    "webpack>micromatch>braces>split-string": {
      "packages": {
        "webpack>micromatch>braces>split-string>extend-shallow": true
      }
    },
    "webpack>micromatch>braces>split-string>extend-shallow": {
      "packages": {
        "webpack>micromatch>braces>split-string>extend-shallow>is-extendable": true,
        "webpack>micromatch>extend-shallow>assign-symbols": true
      }
    },
    "webpack>micromatch>braces>split-string>extend-shallow>is-extendable": {
      "packages": {
        "gulp>gulp-cli>liftoff>is-plain-object": true
      }
    },
    "webpack>micromatch>define-property>is-descriptor": {
      "packages": {
        "3box>ipfs>kind-of": true,
        "webpack>micromatch>define-property>is-descriptor>is-accessor-descriptor": true,
        "webpack>micromatch>define-property>is-descriptor>is-data-descriptor": true
      }
    },
    "webpack>micromatch>define-property>is-descriptor>is-accessor-descriptor": {
      "packages": {
        "3box>ipfs>kind-of": true
      }
    },
    "webpack>micromatch>define-property>is-descriptor>is-data-descriptor": {
      "packages": {
        "3box>ipfs>kind-of": true
      }
    },
    "webpack>micromatch>extglob": {
      "packages": {
        "webpack>micromatch>array-unique": true,
        "webpack>micromatch>extglob>define-property": true,
        "webpack>micromatch>extglob>expand-brackets": true,
        "webpack>micromatch>extglob>extend-shallow": true,
        "webpack>micromatch>fragment-cache": true,
        "webpack>micromatch>regex-not": true,
        "webpack>micromatch>snapdragon": true,
        "webpack>micromatch>to-regex": true
      }
    },
    "webpack>micromatch>extglob>define-property": {
      "packages": {
        "webpack>micromatch>define-property>is-descriptor": true
      }
    },
    "webpack>micromatch>extglob>expand-brackets": {
      "globals": {
        "__filename": true
      },
      "packages": {
        "webpack>micromatch>extglob>expand-brackets>debug": true,
        "webpack>micromatch>extglob>expand-brackets>define-property": true,
        "webpack>micromatch>extglob>expand-brackets>posix-character-classes": true,
        "webpack>micromatch>extglob>extend-shallow": true,
        "webpack>micromatch>regex-not": true,
        "webpack>micromatch>snapdragon": true,
        "webpack>micromatch>to-regex": true
      }
    },
    "webpack>micromatch>extglob>expand-brackets>debug": {
      "builtin": {
        "fs.SyncWriteStream": true,
        "net.Socket": true,
        "tty.WriteStream": true,
        "tty.isatty": true,
        "util": true
      },
      "globals": {
        "chrome": true,
        "console": true,
        "document": true,
        "localStorage": true,
        "navigator": true,
        "process": true
      },
      "packages": {
        "webpack>micromatch>extglob>expand-brackets>debug>ms": true
      }
    },
    "webpack>micromatch>extglob>expand-brackets>define-property": {
      "packages": {
        "webpack>micromatch>extglob>expand-brackets>define-property>is-descriptor": true
      }
    },
    "webpack>micromatch>extglob>expand-brackets>define-property>is-descriptor": {
      "packages": {
        "webpack>micromatch>extglob>expand-brackets>define-property>is-descriptor>is-accessor-descriptor": true,
        "webpack>micromatch>extglob>expand-brackets>define-property>is-descriptor>is-data-descriptor": true,
        "webpack>micromatch>extglob>expand-brackets>define-property>is-descriptor>kind-of": true
      }
    },
    "webpack>micromatch>extglob>expand-brackets>define-property>is-descriptor>is-accessor-descriptor": {
      "packages": {
        "webpack>micromatch>extglob>expand-brackets>define-property>is-descriptor>is-accessor-descriptor>kind-of": true
      }
    },
    "webpack>micromatch>extglob>expand-brackets>define-property>is-descriptor>is-accessor-descriptor>kind-of": {
      "packages": {
        "browserify>insert-module-globals>is-buffer": true
      }
    },
    "webpack>micromatch>extglob>expand-brackets>define-property>is-descriptor>is-data-descriptor": {
      "packages": {
        "webpack>micromatch>extglob>expand-brackets>define-property>is-descriptor>is-data-descriptor>kind-of": true
      }
    },
    "webpack>micromatch>extglob>expand-brackets>define-property>is-descriptor>is-data-descriptor>kind-of": {
      "packages": {
        "browserify>insert-module-globals>is-buffer": true
      }
    },
    "webpack>micromatch>extglob>extend-shallow": {
      "packages": {
        "webpack>micromatch>extglob>extend-shallow>is-extendable": true
      }
    },
    "webpack>micromatch>fragment-cache": {
      "packages": {
        "webpack>micromatch>snapdragon>map-cache": true
      }
    },
    "webpack>micromatch>nanomatch": {
      "builtin": {
        "path.basename": true,
        "path.sep": true,
        "util.inspect": true
      },
      "packages": {
        "3box>ipfs>kind-of": true,
        "nyc>spawn-wrap>is-windows": true,
        "webpack>micromatch>arr-diff": true,
        "webpack>micromatch>array-unique": true,
        "webpack>micromatch>fragment-cache": true,
        "webpack>micromatch>nanomatch>define-property": true,
        "webpack>micromatch>nanomatch>extend-shallow": true,
        "webpack>micromatch>nanomatch>is-odd": true,
        "webpack>micromatch>object.pick": true,
        "webpack>micromatch>regex-not": true,
        "webpack>micromatch>snapdragon": true,
        "webpack>micromatch>to-regex": true
      }
    },
    "webpack>micromatch>nanomatch>define-property": {
      "packages": {
        "gulp>gulp-cli>isobject": true,
        "webpack>micromatch>define-property>is-descriptor": true
      }
    },
    "webpack>micromatch>nanomatch>extend-shallow": {
      "packages": {
        "webpack>micromatch>extend-shallow>assign-symbols": true,
        "webpack>micromatch>nanomatch>extend-shallow>is-extendable": true
      }
    },
    "webpack>micromatch>nanomatch>extend-shallow>is-extendable": {
      "packages": {
        "gulp>gulp-cli>liftoff>is-plain-object": true
      }
    },
    "webpack>micromatch>nanomatch>is-odd": {
      "packages": {
        "gulp>undertaker>bach>array-last>is-number": true
      }
    },
    "webpack>micromatch>object.pick": {
      "packages": {
        "gulp>gulp-cli>isobject": true
      }
    },
    "webpack>micromatch>regex-not": {
      "packages": {
        "webpack>micromatch>regex-not>extend-shallow": true,
        "webpack>micromatch>to-regex>safe-regex": true
      }
    },
    "webpack>micromatch>regex-not>extend-shallow": {
      "packages": {
        "webpack>micromatch>extend-shallow>assign-symbols": true,
        "webpack>micromatch>regex-not>extend-shallow>is-extendable": true
      }
    },
    "webpack>micromatch>regex-not>extend-shallow>is-extendable": {
      "packages": {
        "gulp>gulp-cli>liftoff>is-plain-object": true
      }
    },
    "webpack>micromatch>snapdragon": {
      "builtin": {
        "fs.readFileSync": true,
        "path.dirname": true,
        "util.inspect": true
      },
      "globals": {
        "__filename": true
      },
      "packages": {
        "webpack>micromatch>extglob>extend-shallow": true,
        "webpack>micromatch>snapdragon>base": true,
        "webpack>micromatch>snapdragon>debug": true,
        "webpack>micromatch>snapdragon>define-property": true,
        "webpack>micromatch>snapdragon>map-cache": true,
        "webpack>micromatch>snapdragon>source-map": true,
        "webpack>micromatch>snapdragon>source-map-resolve": true,
        "webpack>micromatch>snapdragon>use": true
      }
    },
    "webpack>micromatch>snapdragon>base": {
      "builtin": {
        "util.inherits": true
      },
      "packages": {
        "gulp>gulp-cli>isobject": true,
        "pubnub>superagent>component-emitter": true,
        "webpack>micromatch>snapdragon>base>cache-base": true,
        "webpack>micromatch>snapdragon>base>class-utils": true,
        "webpack>micromatch>snapdragon>base>define-property": true,
        "webpack>micromatch>snapdragon>base>mixin-deep": true,
        "webpack>micromatch>snapdragon>base>pascalcase": true
      }
    },
    "webpack>micromatch>snapdragon>base>cache-base": {
      "packages": {
        "gulp>gulp-cli>array-sort>get-value": true,
        "gulp>gulp-cli>isobject": true,
        "pubnub>superagent>component-emitter": true,
        "webpack>micromatch>snapdragon>base>cache-base>collection-visit": true,
        "webpack>micromatch>snapdragon>base>cache-base>has-value": true,
        "webpack>micromatch>snapdragon>base>cache-base>set-value": true,
        "webpack>micromatch>snapdragon>base>cache-base>to-object-path": true,
        "webpack>micromatch>snapdragon>base>cache-base>union-value": true,
        "webpack>micromatch>snapdragon>base>cache-base>unset-value": true
      }
    },
    "webpack>micromatch>snapdragon>base>cache-base>collection-visit": {
      "packages": {
        "webpack>micromatch>snapdragon>base>cache-base>collection-visit>map-visit": true,
        "webpack>micromatch>snapdragon>base>cache-base>collection-visit>object-visit": true
      }
    },
    "webpack>micromatch>snapdragon>base>cache-base>collection-visit>map-visit": {
      "builtin": {
        "util.inspect": true
      },
      "packages": {
        "webpack>micromatch>snapdragon>base>cache-base>collection-visit>object-visit": true
      }
    },
    "webpack>micromatch>snapdragon>base>cache-base>collection-visit>object-visit": {
      "packages": {
        "gulp>gulp-cli>isobject": true
      }
    },
    "webpack>micromatch>snapdragon>base>cache-base>has-value": {
      "packages": {
        "gulp>gulp-cli>array-sort>get-value": true,
        "gulp>gulp-cli>isobject": true,
        "webpack>micromatch>snapdragon>base>cache-base>has-value>has-values": true
      }
    },
    "webpack>micromatch>snapdragon>base>cache-base>has-value>has-values": {
      "packages": {
        "webpack>micromatch>snapdragon>base>cache-base>has-value>has-values>is-number": true,
        "webpack>micromatch>snapdragon>base>cache-base>has-value>has-values>kind-of": true
      }
    },
    "webpack>micromatch>snapdragon>base>cache-base>has-value>has-values>is-number": {
      "packages": {
        "webpack>micromatch>snapdragon>base>cache-base>has-value>has-values>is-number>kind-of": true
      }
    },
    "webpack>micromatch>snapdragon>base>cache-base>has-value>has-values>is-number>kind-of": {
      "packages": {
        "browserify>insert-module-globals>is-buffer": true
      }
    },
    "webpack>micromatch>snapdragon>base>cache-base>has-value>has-values>kind-of": {
      "packages": {
        "browserify>insert-module-globals>is-buffer": true
      }
    },
    "webpack>micromatch>snapdragon>base>cache-base>set-value": {
      "packages": {
        "gulp>gulp-cli>liftoff>is-plain-object": true,
        "webpack>micromatch>braces>split-string": true,
        "webpack>micromatch>extglob>extend-shallow": true,
        "webpack>micromatch>extglob>extend-shallow>is-extendable": true
      }
    },
    "webpack>micromatch>snapdragon>base>cache-base>to-object-path": {
      "packages": {
        "webpack>micromatch>snapdragon>base>cache-base>to-object-path>kind-of": true
      }
    },
    "webpack>micromatch>snapdragon>base>cache-base>to-object-path>kind-of": {
      "packages": {
        "browserify>insert-module-globals>is-buffer": true
      }
    },
    "webpack>micromatch>snapdragon>base>cache-base>union-value": {
      "packages": {
        "gulp-zip>plugin-error>arr-union": true,
        "gulp>gulp-cli>array-sort>get-value": true,
        "webpack>micromatch>extglob>extend-shallow>is-extendable": true,
        "webpack>micromatch>snapdragon>base>cache-base>set-value": true
      }
    },
    "webpack>micromatch>snapdragon>base>cache-base>unset-value": {
      "packages": {
        "gulp>gulp-cli>isobject": true,
        "webpack>micromatch>snapdragon>base>cache-base>unset-value>has-value": true
      }
    },
    "webpack>micromatch>snapdragon>base>cache-base>unset-value>has-value": {
      "packages": {
        "gulp>gulp-cli>array-sort>get-value": true,
        "webpack>micromatch>snapdragon>base>cache-base>unset-value>has-value>has-values": true,
        "webpack>micromatch>snapdragon>base>cache-base>unset-value>has-value>isobject": true
      }
    },
    "webpack>micromatch>snapdragon>base>cache-base>unset-value>has-value>isobject": {
      "packages": {
        "readable-stream>isarray": true
      }
    },
    "webpack>micromatch>snapdragon>base>class-utils": {
      "builtin": {
        "util": true
      },
      "packages": {
        "gulp-zip>plugin-error>arr-union": true,
        "gulp>gulp-cli>isobject": true,
        "webpack>micromatch>snapdragon>base>class-utils>static-extend": true,
        "webpack>micromatch>snapdragon>define-property": true
      }
    },
    "webpack>micromatch>snapdragon>base>class-utils>static-extend": {
      "builtin": {
        "util.inherits": true
      },
      "packages": {
        "webpack>micromatch>snapdragon>base>class-utils>static-extend>object-copy": true,
        "webpack>micromatch>snapdragon>define-property": true
      }
    },
    "webpack>micromatch>snapdragon>base>class-utils>static-extend>object-copy": {
      "packages": {
        "webpack>micromatch>snapdragon>base>class-utils>static-extend>object-copy>copy-descriptor": true,
        "webpack>micromatch>snapdragon>base>class-utils>static-extend>object-copy>kind-of": true,
        "webpack>micromatch>snapdragon>define-property": true
      }
    },
    "webpack>micromatch>snapdragon>base>class-utils>static-extend>object-copy>kind-of": {
      "packages": {
        "browserify>insert-module-globals>is-buffer": true
      }
    },
    "webpack>micromatch>snapdragon>base>define-property": {
      "packages": {
        "webpack>micromatch>define-property>is-descriptor": true
      }
    },
    "webpack>micromatch>snapdragon>base>mixin-deep": {
      "packages": {
        "gulp>undertaker>object.reduce>for-own>for-in": true,
        "webpack>micromatch>snapdragon>base>mixin-deep>is-extendable": true
      }
    },
    "webpack>micromatch>snapdragon>base>mixin-deep>is-extendable": {
      "packages": {
        "gulp>gulp-cli>liftoff>is-plain-object": true
      }
    },
    "webpack>micromatch>snapdragon>debug": {
      "builtin": {
        "fs.SyncWriteStream": true,
        "net.Socket": true,
        "tty.WriteStream": true,
        "tty.isatty": true,
        "util": true
      },
      "globals": {
        "chrome": true,
        "console": true,
        "document": true,
        "localStorage": true,
        "navigator": true,
        "process": true
      },
      "packages": {
        "webpack>micromatch>snapdragon>debug>ms": true
      }
    },
    "webpack>micromatch>snapdragon>define-property": {
      "packages": {
        "webpack>micromatch>snapdragon>define-property>is-descriptor": true
      }
    },
    "webpack>micromatch>snapdragon>define-property>is-descriptor": {
      "packages": {
        "webpack>micromatch>snapdragon>define-property>is-descriptor>is-accessor-descriptor": true,
        "webpack>micromatch>snapdragon>define-property>is-descriptor>is-data-descriptor": true,
        "webpack>micromatch>snapdragon>define-property>is-descriptor>kind-of": true
      }
    },
    "webpack>micromatch>snapdragon>define-property>is-descriptor>is-accessor-descriptor": {
      "packages": {
        "webpack>micromatch>snapdragon>define-property>is-descriptor>is-accessor-descriptor>kind-of": true
      }
    },
    "webpack>micromatch>snapdragon>define-property>is-descriptor>is-accessor-descriptor>kind-of": {
      "packages": {
        "browserify>insert-module-globals>is-buffer": true
      }
    },
    "webpack>micromatch>snapdragon>define-property>is-descriptor>is-data-descriptor": {
      "packages": {
        "webpack>micromatch>snapdragon>define-property>is-descriptor>is-data-descriptor>kind-of": true
      }
    },
    "webpack>micromatch>snapdragon>define-property>is-descriptor>is-data-descriptor>kind-of": {
      "packages": {
        "browserify>insert-module-globals>is-buffer": true
      }
    },
    "webpack>micromatch>snapdragon>source-map-resolve": {
      "builtin": {
        "url.resolve": true
      },
      "globals": {
        "setImmediate": true
      },
      "packages": {
        "gulp-sourcemaps>css>source-map-resolve>atob": true,
        "gulp-sourcemaps>css>source-map-resolve>decode-uri-component": true,
        "resolve-url-loader>rework>css>urix": true,
        "webpack>micromatch>snapdragon>source-map-resolve>source-map-url": true
      }
    },
    "webpack>micromatch>snapdragon>source-map-resolve>source-map-url": {
      "globals": {
        "define": true
      }
    },
    "webpack>micromatch>snapdragon>use": {
      "packages": {
        "3box>ipfs>kind-of": true
      }
    },
    "webpack>micromatch>to-regex": {
      "packages": {
        "webpack>micromatch>regex-not": true,
        "webpack>micromatch>to-regex>define-property": true,
        "webpack>micromatch>to-regex>extend-shallow": true,
        "webpack>micromatch>to-regex>safe-regex": true
      }
    },
    "webpack>micromatch>to-regex>define-property": {
      "packages": {
        "gulp>gulp-cli>isobject": true,
        "webpack>micromatch>define-property>is-descriptor": true
      }
    },
    "webpack>micromatch>to-regex>extend-shallow": {
      "packages": {
        "webpack>micromatch>extend-shallow>assign-symbols": true,
        "webpack>micromatch>to-regex>extend-shallow>is-extendable": true
      }
    },
    "webpack>micromatch>to-regex>extend-shallow>is-extendable": {
      "packages": {
        "gulp>gulp-cli>liftoff>is-plain-object": true
      }
    },
    "webpack>micromatch>to-regex>safe-regex": {
      "packages": {
        "enzyme>rst-selector-parser>nearley>randexp>ret": true
      }
    },
    "yargs>string-width": {
      "packages": {
        "eslint>strip-ansi": true,
        "yargs>string-width>emoji-regex": true,
        "yargs>string-width>is-fullwidth-code-point": true
      }
    }
  }
}<|MERGE_RESOLUTION|>--- conflicted
+++ resolved
@@ -1073,9 +1073,6 @@
         "gulp-watch>anymatch>micromatch>is-extglob": true
       }
     },
-<<<<<<< HEAD
-    "ansi-gray": {
-=======
     "@typescript-eslint/eslint-plugin": {
       "packages": {
         "@typescript-eslint/eslint-plugin>tsutils": true,
@@ -1090,15 +1087,11 @@
       }
     },
     "@typescript-eslint/eslint-plugin>tsutils": {
->>>>>>> e34a5ee0
       "packages": {
         "@sentry/browser>tslib": true,
         "typescript": true
       }
     },
-<<<<<<< HEAD
-    "ansi-styles": {
-=======
     "@typescript-eslint/parser": {
       "packages": {
         "@typescript-eslint/parser>@typescript-eslint/scope-manager": true,
@@ -1108,7 +1101,6 @@
       }
     },
     "@typescript-eslint/parser>@typescript-eslint/scope-manager": {
->>>>>>> e34a5ee0
       "packages": {
         "@typescript-eslint/parser>@typescript-eslint/scope-manager>@typescript-eslint/visitor-keys": true,
         "@typescript-eslint/parser>@typescript-eslint/types": true
@@ -1132,14 +1124,6 @@
         "target": true
       },
       "packages": {
-<<<<<<< HEAD
-        "buffer-equal": true
-      }
-    },
-    "arr-diff": {
-      "packages": {
-        "arr-flatten": true
-=======
         "@typescript-eslint/eslint-plugin>tsutils": true,
         "@typescript-eslint/parser>@typescript-eslint/scope-manager>@typescript-eslint/visitor-keys": true,
         "@typescript-eslint/parser>@typescript-eslint/types": true,
@@ -1148,7 +1132,6 @@
         "globby": true,
         "semver": true,
         "typescript": true
->>>>>>> e34a5ee0
       }
     },
     "babelify": {
@@ -2324,12 +2307,7 @@
     },
     "eslint-plugin-import>read-pkg-up>find-up>locate-path>p-locate>p-limit": {
       "packages": {
-<<<<<<< HEAD
-        "assign-symbols": true,
-        "is-extendable": true
-=======
         "eslint-plugin-import>read-pkg-up>find-up>locate-path>p-locate>p-limit>p-try": true
->>>>>>> e34a5ee0
       }
     },
     "eslint-plugin-import>read-pkg-up>read-pkg": {
@@ -2505,22 +2483,9 @@
         "prettier": true
       }
     },
-<<<<<<< HEAD
-    "get-stream": {
-      "builtin": {
-        "buffer.constants.MAX_LENGTH": true,
-        "stream.PassThrough": true
-      },
-      "globals": {
-        "Buffer.concat": true
-      },
-      "packages": {
-        "pump": true
-=======
     "eslint-plugin-prettier>prettier-linter-helpers": {
       "packages": {
         "eslint-plugin-prettier>prettier-linter-helpers>fast-diff": true
->>>>>>> e34a5ee0
       }
     },
     "eslint-plugin-react": {
@@ -4125,7 +4090,6 @@
         "gulp-watch>chokidar>anymatch": true,
         "gulp-watch>chokidar>async-each": true,
         "gulp-watch>chokidar>braces": true,
-        "gulp-watch>chokidar>fsevents": true,
         "gulp-watch>chokidar>is-binary-path": true,
         "gulp-watch>chokidar>is-glob": true,
         "gulp-watch>chokidar>normalize-path": true,
@@ -4275,389 +4239,6 @@
         "webpack>micromatch>braces>fill-range>repeat-string": true
       }
     },
-    "gulp-watch>chokidar>fsevents": {
-      "builtin": {
-        "events.EventEmitter": true,
-        "fs.stat": true,
-        "path.join": true,
-        "util.inherits": true
-      },
-      "globals": {
-        "__dirname": true,
-        "process.nextTick": true,
-        "process.platform": true,
-        "setImmediate": true
-      },
-      "packages": {
-        "gulp-watch>chokidar>fsevents>node-pre-gyp": true
-      }
-    },
-    "gulp-watch>chokidar>fsevents>node-pre-gyp": {
-      "builtin": {
-        "events.EventEmitter": true,
-        "fs.existsSync": true,
-        "fs.readFileSync": true,
-        "fs.renameSync": true,
-        "path.dirname": true,
-        "path.existsSync": true,
-        "path.join": true,
-        "path.resolve": true,
-        "url.parse": true,
-        "url.resolve": true,
-        "util.inherits": true
-      },
-      "globals": {
-        "__dirname": true,
-        "console.log": true,
-        "process.arch": true,
-        "process.cwd": true,
-        "process.env": true,
-        "process.platform": true,
-        "process.version.substr": true,
-        "process.versions": true
-      },
-      "packages": {
-        "gulp-watch>chokidar>fsevents>node-pre-gyp>detect-libc": true,
-        "gulp-watch>chokidar>fsevents>node-pre-gyp>nopt": true,
-        "gulp-watch>chokidar>fsevents>node-pre-gyp>npmlog": true,
-        "gulp-watch>chokidar>fsevents>node-pre-gyp>rimraf": true,
-        "gulp-watch>chokidar>fsevents>node-pre-gyp>semver": true
-      }
-    },
-    "gulp-watch>chokidar>fsevents>node-pre-gyp>detect-libc": {
-      "builtin": {
-        "child_process.spawnSync": true,
-        "fs.readdirSync": true,
-        "os.platform": true
-      },
-      "globals": {
-        "process.env": true
-      }
-    },
-    "gulp-watch>chokidar>fsevents>node-pre-gyp>nopt": {
-      "builtin": {
-        "path": true,
-        "stream.Stream": true,
-        "url": true
-      },
-      "globals": {
-        "console": true,
-        "process.argv": true,
-        "process.env.DEBUG_NOPT": true,
-        "process.env.NOPT_DEBUG": true,
-        "process.platform": true
-      },
-      "packages": {
-        "gulp-watch>chokidar>fsevents>node-pre-gyp>nopt>abbrev": true,
-        "gulp-watch>chokidar>fsevents>node-pre-gyp>nopt>osenv": true
-      }
-    },
-    "gulp-watch>chokidar>fsevents>node-pre-gyp>nopt>osenv": {
-      "builtin": {
-        "child_process.exec": true,
-        "path": true
-      },
-      "globals": {
-        "process.env.COMPUTERNAME": true,
-        "process.env.ComSpec": true,
-        "process.env.EDITOR": true,
-        "process.env.HOSTNAME": true,
-        "process.env.PATH": true,
-        "process.env.PROMPT": true,
-        "process.env.PS1": true,
-        "process.env.Path": true,
-        "process.env.SHELL": true,
-        "process.env.USER": true,
-        "process.env.USERDOMAIN": true,
-        "process.env.USERNAME": true,
-        "process.env.VISUAL": true,
-        "process.env.path": true,
-        "process.nextTick": true,
-        "process.platform": true
-      },
-      "packages": {
-        "gulp-watch>chokidar>fsevents>node-pre-gyp>nopt>osenv>os-homedir": true,
-        "gulp-watch>chokidar>fsevents>node-pre-gyp>nopt>osenv>os-tmpdir": true
-      }
-    },
-    "gulp-watch>chokidar>fsevents>node-pre-gyp>nopt>osenv>os-homedir": {
-      "builtin": {
-        "os.homedir": true
-      },
-      "globals": {
-        "process.env": true,
-        "process.getuid": true,
-        "process.platform": true
-      }
-    },
-    "gulp-watch>chokidar>fsevents>node-pre-gyp>nopt>osenv>os-tmpdir": {
-      "globals": {
-        "process.env.SystemRoot": true,
-        "process.env.TEMP": true,
-        "process.env.TMP": true,
-        "process.env.TMPDIR": true,
-        "process.env.windir": true,
-        "process.platform": true
-      }
-    },
-    "gulp-watch>chokidar>fsevents>node-pre-gyp>npmlog": {
-      "builtin": {
-        "events.EventEmitter": true,
-        "util": true
-      },
-      "globals": {
-        "process.nextTick": true,
-        "process.stderr": true
-      },
-      "packages": {
-        "gulp-watch>chokidar>fsevents>node-pre-gyp>npmlog>are-we-there-yet": true,
-        "gulp-watch>chokidar>fsevents>node-pre-gyp>npmlog>console-control-strings": true,
-        "gulp-watch>chokidar>fsevents>node-pre-gyp>npmlog>gauge": true,
-        "gulp-watch>chokidar>fsevents>node-pre-gyp>npmlog>set-blocking": true
-      }
-    },
-    "gulp-watch>chokidar>fsevents>node-pre-gyp>npmlog>are-we-there-yet": {
-      "builtin": {
-        "events.EventEmitter": true,
-        "util.inherits": true
-      },
-      "packages": {
-        "gulp-watch>chokidar>fsevents>node-pre-gyp>npmlog>are-we-there-yet>delegates": true,
-        "gulp-watch>chokidar>fsevents>node-pre-gyp>npmlog>are-we-there-yet>readable-stream": true
-      }
-    },
-    "gulp-watch>chokidar>fsevents>node-pre-gyp>npmlog>are-we-there-yet>readable-stream": {
-      "builtin": {
-        "events.EventEmitter": true,
-        "stream": true,
-        "util": true
-      },
-      "globals": {
-        "process.browser": true,
-        "process.env.READABLE_STREAM": true,
-        "process.stderr": true,
-        "process.stdout": true,
-        "process.version.slice": true,
-        "setImmediate": true
-      },
-      "packages": {
-        "gulp-watch>chokidar>fsevents>node-pre-gyp>npmlog>are-we-there-yet>readable-stream>core-util-is": true,
-        "gulp-watch>chokidar>fsevents>node-pre-gyp>npmlog>are-we-there-yet>readable-stream>isarray": true,
-        "gulp-watch>chokidar>fsevents>node-pre-gyp>npmlog>are-we-there-yet>readable-stream>process-nextick-args": true,
-        "gulp-watch>chokidar>fsevents>node-pre-gyp>npmlog>are-we-there-yet>readable-stream>string_decoder": true,
-        "gulp-watch>chokidar>fsevents>node-pre-gyp>npmlog>are-we-there-yet>readable-stream>util-deprecate": true,
-        "gulp-watch>chokidar>fsevents>node-pre-gyp>rimraf>glob>inherits": true,
-        "gulp-watch>chokidar>fsevents>node-pre-gyp>tar>safe-buffer": true
-      }
-    },
-    "gulp-watch>chokidar>fsevents>node-pre-gyp>npmlog>are-we-there-yet>readable-stream>core-util-is": {
-      "globals": {
-        "Buffer.isBuffer": true
-      }
-    },
-    "gulp-watch>chokidar>fsevents>node-pre-gyp>npmlog>are-we-there-yet>readable-stream>process-nextick-args": {
-      "globals": {
-        "process": true
-      }
-    },
-    "gulp-watch>chokidar>fsevents>node-pre-gyp>npmlog>are-we-there-yet>readable-stream>string_decoder": {
-      "packages": {
-        "gulp-watch>chokidar>fsevents>node-pre-gyp>tar>safe-buffer": true
-      }
-    },
-    "gulp-watch>chokidar>fsevents>node-pre-gyp>npmlog>are-we-there-yet>readable-stream>util-deprecate": {
-      "builtin": {
-        "util.deprecate": true
-      }
-    },
-    "gulp-watch>chokidar>fsevents>node-pre-gyp>npmlog>gauge": {
-      "builtin": {
-        "util.format": true
-      },
-      "globals": {
-        "clearInterval": true,
-        "process": true,
-        "setImmediate": true,
-        "setInterval": true
-      },
-      "packages": {
-        "gulp-watch>chokidar>fsevents>node-pre-gyp>npmlog>console-control-strings": true,
-        "gulp-watch>chokidar>fsevents>node-pre-gyp>npmlog>gauge>aproba": true,
-        "gulp-watch>chokidar>fsevents>node-pre-gyp>npmlog>gauge>has-unicode": true,
-        "gulp-watch>chokidar>fsevents>node-pre-gyp>npmlog>gauge>object-assign": true,
-        "gulp-watch>chokidar>fsevents>node-pre-gyp>npmlog>gauge>signal-exit": true,
-        "gulp-watch>chokidar>fsevents>node-pre-gyp>npmlog>gauge>string-width": true,
-        "gulp-watch>chokidar>fsevents>node-pre-gyp>npmlog>gauge>strip-ansi": true,
-        "gulp-watch>chokidar>fsevents>node-pre-gyp>npmlog>gauge>wide-align": true
-      }
-    },
-    "gulp-watch>chokidar>fsevents>node-pre-gyp>npmlog>gauge>has-unicode": {
-      "builtin": {
-        "os.type": true
-      },
-      "globals": {
-        "process.env.LANG": true,
-        "process.env.LC_ALL": true,
-        "process.env.LC_CTYPE": true
-      }
-    },
-    "gulp-watch>chokidar>fsevents>node-pre-gyp>npmlog>gauge>signal-exit": {
-      "builtin": {
-        "assert.equal": true,
-        "events": true
-      },
-      "globals": {
-        "process": true
-      }
-    },
-    "gulp-watch>chokidar>fsevents>node-pre-gyp>npmlog>gauge>string-width": {
-      "packages": {
-        "gulp-watch>chokidar>fsevents>node-pre-gyp>npmlog>gauge>string-width>code-point-at": true,
-        "gulp-watch>chokidar>fsevents>node-pre-gyp>npmlog>gauge>string-width>is-fullwidth-code-point": true,
-        "gulp-watch>chokidar>fsevents>node-pre-gyp>npmlog>gauge>strip-ansi": true
-      }
-    },
-    "gulp-watch>chokidar>fsevents>node-pre-gyp>npmlog>gauge>string-width>is-fullwidth-code-point": {
-      "packages": {
-        "gulp-watch>chokidar>fsevents>node-pre-gyp>npmlog>gauge>string-width>is-fullwidth-code-point>number-is-nan": true
-      }
-    },
-    "gulp-watch>chokidar>fsevents>node-pre-gyp>npmlog>gauge>strip-ansi": {
-      "packages": {
-        "gulp-watch>chokidar>fsevents>node-pre-gyp>npmlog>gauge>strip-ansi>ansi-regex": true
-      }
-    },
-    "gulp-watch>chokidar>fsevents>node-pre-gyp>npmlog>gauge>wide-align": {
-      "packages": {
-        "gulp-watch>chokidar>fsevents>node-pre-gyp>npmlog>gauge>string-width": true
-      }
-    },
-    "gulp-watch>chokidar>fsevents>node-pre-gyp>npmlog>set-blocking": {
-      "globals": {
-        "process.stderr": true,
-        "process.stdout": true
-      }
-    },
-    "gulp-watch>chokidar>fsevents>node-pre-gyp>rimraf": {
-      "builtin": {
-        "assert": true,
-        "fs": true,
-        "path.join": true
-      },
-      "globals": {
-        "process.platform": true,
-        "setTimeout": true
-      },
-      "packages": {
-        "gulp-watch>chokidar>fsevents>node-pre-gyp>rimraf>glob": true
-      }
-    },
-    "gulp-watch>chokidar>fsevents>node-pre-gyp>rimraf>glob": {
-      "builtin": {
-        "assert": true,
-        "events.EventEmitter": true,
-        "fs.lstat": true,
-        "fs.lstatSync": true,
-        "fs.readdir": true,
-        "fs.readdirSync": true,
-        "fs.stat": true,
-        "fs.statSync": true,
-        "path.join": true,
-        "path.resolve": true,
-        "util": true
-      },
-      "globals": {
-        "console.error": true,
-        "process.cwd": true,
-        "process.nextTick": true,
-        "process.platform": true
-      },
-      "packages": {
-        "gulp-watch>chokidar>fsevents>node-pre-gyp>rimraf>glob>fs.realpath": true,
-        "gulp-watch>chokidar>fsevents>node-pre-gyp>rimraf>glob>inflight": true,
-        "gulp-watch>chokidar>fsevents>node-pre-gyp>rimraf>glob>inherits": true,
-        "gulp-watch>chokidar>fsevents>node-pre-gyp>rimraf>glob>minimatch": true,
-        "gulp-watch>chokidar>fsevents>node-pre-gyp>rimraf>glob>once": true,
-        "gulp-watch>chokidar>fsevents>node-pre-gyp>rimraf>glob>path-is-absolute": true
-      }
-    },
-    "gulp-watch>chokidar>fsevents>node-pre-gyp>rimraf>glob>fs.realpath": {
-      "builtin": {
-        "fs.lstat": true,
-        "fs.lstatSync": true,
-        "fs.readlink": true,
-        "fs.readlinkSync": true,
-        "fs.realpath": true,
-        "fs.realpathSync": true,
-        "fs.stat": true,
-        "fs.statSync": true,
-        "path.normalize": true,
-        "path.resolve": true
-      },
-      "globals": {
-        "console.error": true,
-        "console.trace": true,
-        "process.env.NODE_DEBUG": true,
-        "process.nextTick": true,
-        "process.noDeprecation": true,
-        "process.platform": true,
-        "process.throwDeprecation": true,
-        "process.traceDeprecation": true,
-        "process.version": true
-      }
-    },
-    "gulp-watch>chokidar>fsevents>node-pre-gyp>rimraf>glob>inflight": {
-      "globals": {
-        "process.nextTick": true
-      },
-      "packages": {
-        "gulp-watch>chokidar>fsevents>node-pre-gyp>rimraf>glob>once": true,
-        "gulp-watch>chokidar>fsevents>node-pre-gyp>rimraf>glob>once>wrappy": true
-      }
-    },
-    "gulp-watch>chokidar>fsevents>node-pre-gyp>rimraf>glob>inherits": {
-      "builtin": {
-        "util.inherits": true
-      }
-    },
-    "gulp-watch>chokidar>fsevents>node-pre-gyp>rimraf>glob>minimatch": {
-      "builtin": {
-        "path": true
-      },
-      "globals": {
-        "console.error": true
-      },
-      "packages": {
-        "gulp-watch>chokidar>fsevents>node-pre-gyp>rimraf>glob>minimatch>brace-expansion": true
-      }
-    },
-    "gulp-watch>chokidar>fsevents>node-pre-gyp>rimraf>glob>minimatch>brace-expansion": {
-      "packages": {
-        "gulp-watch>chokidar>fsevents>node-pre-gyp>rimraf>glob>minimatch>brace-expansion>balanced-match": true,
-        "gulp-watch>chokidar>fsevents>node-pre-gyp>rimraf>glob>minimatch>brace-expansion>concat-map": true
-      }
-    },
-    "gulp-watch>chokidar>fsevents>node-pre-gyp>rimraf>glob>once": {
-      "packages": {
-        "gulp-watch>chokidar>fsevents>node-pre-gyp>rimraf>glob>once>wrappy": true
-      }
-    },
-    "gulp-watch>chokidar>fsevents>node-pre-gyp>rimraf>glob>path-is-absolute": {
-      "globals": {
-        "process.platform": true
-      }
-    },
-    "gulp-watch>chokidar>fsevents>node-pre-gyp>semver": {
-      "globals": {
-        "console": true,
-        "process": true
-      }
-    },
-    "gulp-watch>chokidar>fsevents>node-pre-gyp>tar>safe-buffer": {
-      "builtin": {
-        "buffer": true
-      }
-    },
     "gulp-watch>chokidar>is-binary-path": {
       "builtin": {
         "path.extname": true
@@ -5157,7 +4738,6 @@
         "gulp-watch>path-is-absolute": true,
         "gulp>glob-watcher>anymatch": true,
         "gulp>glob-watcher>chokidar>braces": true,
-        "gulp>glob-watcher>chokidar>fsevents": true,
         "gulp>glob-watcher>chokidar>glob-parent": true,
         "gulp>glob-watcher>chokidar>is-binary-path": true,
         "gulp>glob-watcher>chokidar>normalize-path": true,
@@ -5205,389 +4785,6 @@
       "packages": {
         "gulp>glob-watcher>chokidar>braces>fill-range>is-number": true,
         "webpack>micromatch>braces>fill-range>repeat-string": true
-      }
-    },
-    "gulp>glob-watcher>chokidar>fsevents": {
-      "builtin": {
-        "events.EventEmitter": true,
-        "fs.stat": true,
-        "path.join": true,
-        "util.inherits": true
-      },
-      "globals": {
-        "__dirname": true,
-        "process.nextTick": true,
-        "process.platform": true,
-        "setImmediate": true
-      },
-      "packages": {
-        "gulp>glob-watcher>chokidar>fsevents>node-pre-gyp": true
-      }
-    },
-    "gulp>glob-watcher>chokidar>fsevents>node-pre-gyp": {
-      "builtin": {
-        "events.EventEmitter": true,
-        "fs.existsSync": true,
-        "fs.readFileSync": true,
-        "fs.renameSync": true,
-        "path.dirname": true,
-        "path.existsSync": true,
-        "path.join": true,
-        "path.resolve": true,
-        "url.parse": true,
-        "url.resolve": true,
-        "util.inherits": true
-      },
-      "globals": {
-        "__dirname": true,
-        "console.log": true,
-        "process.arch": true,
-        "process.cwd": true,
-        "process.env": true,
-        "process.platform": true,
-        "process.version.substr": true,
-        "process.versions": true
-      },
-      "packages": {
-        "gulp>glob-watcher>chokidar>fsevents>node-pre-gyp>detect-libc": true,
-        "gulp>glob-watcher>chokidar>fsevents>node-pre-gyp>nopt": true,
-        "gulp>glob-watcher>chokidar>fsevents>node-pre-gyp>npmlog": true,
-        "gulp>glob-watcher>chokidar>fsevents>node-pre-gyp>rimraf": true,
-        "gulp>glob-watcher>chokidar>fsevents>node-pre-gyp>semver": true
-      }
-    },
-    "gulp>glob-watcher>chokidar>fsevents>node-pre-gyp>detect-libc": {
-      "builtin": {
-        "child_process.spawnSync": true,
-        "fs.readdirSync": true,
-        "os.platform": true
-      },
-      "globals": {
-        "process.env": true
-      }
-    },
-    "gulp>glob-watcher>chokidar>fsevents>node-pre-gyp>nopt": {
-      "builtin": {
-        "path": true,
-        "stream.Stream": true,
-        "url": true
-      },
-      "globals": {
-        "console": true,
-        "process.argv": true,
-        "process.env.DEBUG_NOPT": true,
-        "process.env.NOPT_DEBUG": true,
-        "process.platform": true
-      },
-      "packages": {
-        "gulp>glob-watcher>chokidar>fsevents>node-pre-gyp>nopt>abbrev": true,
-        "gulp>glob-watcher>chokidar>fsevents>node-pre-gyp>nopt>osenv": true
-      }
-    },
-    "gulp>glob-watcher>chokidar>fsevents>node-pre-gyp>nopt>osenv": {
-      "builtin": {
-        "child_process.exec": true,
-        "path": true
-      },
-      "globals": {
-        "process.env.COMPUTERNAME": true,
-        "process.env.ComSpec": true,
-        "process.env.EDITOR": true,
-        "process.env.HOSTNAME": true,
-        "process.env.PATH": true,
-        "process.env.PROMPT": true,
-        "process.env.PS1": true,
-        "process.env.Path": true,
-        "process.env.SHELL": true,
-        "process.env.USER": true,
-        "process.env.USERDOMAIN": true,
-        "process.env.USERNAME": true,
-        "process.env.VISUAL": true,
-        "process.env.path": true,
-        "process.nextTick": true,
-        "process.platform": true
-      },
-      "packages": {
-        "gulp>glob-watcher>chokidar>fsevents>node-pre-gyp>nopt>osenv>os-homedir": true,
-        "gulp>glob-watcher>chokidar>fsevents>node-pre-gyp>nopt>osenv>os-tmpdir": true
-      }
-    },
-    "gulp>glob-watcher>chokidar>fsevents>node-pre-gyp>nopt>osenv>os-homedir": {
-      "builtin": {
-        "os.homedir": true
-      },
-      "globals": {
-        "process.env": true,
-        "process.getuid": true,
-        "process.platform": true
-      }
-    },
-    "gulp>glob-watcher>chokidar>fsevents>node-pre-gyp>nopt>osenv>os-tmpdir": {
-      "globals": {
-        "process.env.SystemRoot": true,
-        "process.env.TEMP": true,
-        "process.env.TMP": true,
-        "process.env.TMPDIR": true,
-        "process.env.windir": true,
-        "process.platform": true
-      }
-    },
-    "gulp>glob-watcher>chokidar>fsevents>node-pre-gyp>npmlog": {
-      "builtin": {
-        "events.EventEmitter": true,
-        "util": true
-      },
-      "globals": {
-        "process.nextTick": true,
-        "process.stderr": true
-      },
-      "packages": {
-        "gulp>glob-watcher>chokidar>fsevents>node-pre-gyp>npmlog>are-we-there-yet": true,
-        "gulp>glob-watcher>chokidar>fsevents>node-pre-gyp>npmlog>console-control-strings": true,
-        "gulp>glob-watcher>chokidar>fsevents>node-pre-gyp>npmlog>gauge": true,
-        "gulp>glob-watcher>chokidar>fsevents>node-pre-gyp>npmlog>set-blocking": true
-      }
-    },
-    "gulp>glob-watcher>chokidar>fsevents>node-pre-gyp>npmlog>are-we-there-yet": {
-      "builtin": {
-        "events.EventEmitter": true,
-        "util.inherits": true
-      },
-      "packages": {
-        "gulp>glob-watcher>chokidar>fsevents>node-pre-gyp>npmlog>are-we-there-yet>delegates": true,
-        "gulp>glob-watcher>chokidar>fsevents>node-pre-gyp>npmlog>are-we-there-yet>readable-stream": true
-      }
-    },
-    "gulp>glob-watcher>chokidar>fsevents>node-pre-gyp>npmlog>are-we-there-yet>readable-stream": {
-      "builtin": {
-        "events.EventEmitter": true,
-        "stream": true,
-        "util": true
-      },
-      "globals": {
-        "process.browser": true,
-        "process.env.READABLE_STREAM": true,
-        "process.stderr": true,
-        "process.stdout": true,
-        "process.version.slice": true,
-        "setImmediate": true
-      },
-      "packages": {
-        "gulp>glob-watcher>chokidar>fsevents>node-pre-gyp>npmlog>are-we-there-yet>readable-stream>core-util-is": true,
-        "gulp>glob-watcher>chokidar>fsevents>node-pre-gyp>npmlog>are-we-there-yet>readable-stream>isarray": true,
-        "gulp>glob-watcher>chokidar>fsevents>node-pre-gyp>npmlog>are-we-there-yet>readable-stream>process-nextick-args": true,
-        "gulp>glob-watcher>chokidar>fsevents>node-pre-gyp>npmlog>are-we-there-yet>readable-stream>string_decoder": true,
-        "gulp>glob-watcher>chokidar>fsevents>node-pre-gyp>npmlog>are-we-there-yet>readable-stream>util-deprecate": true,
-        "gulp>glob-watcher>chokidar>fsevents>node-pre-gyp>rimraf>glob>inherits": true,
-        "gulp>glob-watcher>chokidar>fsevents>node-pre-gyp>tar>safe-buffer": true
-      }
-    },
-    "gulp>glob-watcher>chokidar>fsevents>node-pre-gyp>npmlog>are-we-there-yet>readable-stream>core-util-is": {
-      "globals": {
-        "Buffer.isBuffer": true
-      }
-    },
-    "gulp>glob-watcher>chokidar>fsevents>node-pre-gyp>npmlog>are-we-there-yet>readable-stream>process-nextick-args": {
-      "globals": {
-        "process": true
-      }
-    },
-    "gulp>glob-watcher>chokidar>fsevents>node-pre-gyp>npmlog>are-we-there-yet>readable-stream>string_decoder": {
-      "packages": {
-        "gulp>glob-watcher>chokidar>fsevents>node-pre-gyp>tar>safe-buffer": true
-      }
-    },
-    "gulp>glob-watcher>chokidar>fsevents>node-pre-gyp>npmlog>are-we-there-yet>readable-stream>util-deprecate": {
-      "builtin": {
-        "util.deprecate": true
-      }
-    },
-    "gulp>glob-watcher>chokidar>fsevents>node-pre-gyp>npmlog>gauge": {
-      "builtin": {
-        "util.format": true
-      },
-      "globals": {
-        "clearInterval": true,
-        "process": true,
-        "setImmediate": true,
-        "setInterval": true
-      },
-      "packages": {
-        "gulp>glob-watcher>chokidar>fsevents>node-pre-gyp>npmlog>console-control-strings": true,
-        "gulp>glob-watcher>chokidar>fsevents>node-pre-gyp>npmlog>gauge>aproba": true,
-        "gulp>glob-watcher>chokidar>fsevents>node-pre-gyp>npmlog>gauge>has-unicode": true,
-        "gulp>glob-watcher>chokidar>fsevents>node-pre-gyp>npmlog>gauge>object-assign": true,
-        "gulp>glob-watcher>chokidar>fsevents>node-pre-gyp>npmlog>gauge>signal-exit": true,
-        "gulp>glob-watcher>chokidar>fsevents>node-pre-gyp>npmlog>gauge>string-width": true,
-        "gulp>glob-watcher>chokidar>fsevents>node-pre-gyp>npmlog>gauge>strip-ansi": true,
-        "gulp>glob-watcher>chokidar>fsevents>node-pre-gyp>npmlog>gauge>wide-align": true
-      }
-    },
-    "gulp>glob-watcher>chokidar>fsevents>node-pre-gyp>npmlog>gauge>has-unicode": {
-      "builtin": {
-        "os.type": true
-      },
-      "globals": {
-        "process.env.LANG": true,
-        "process.env.LC_ALL": true,
-        "process.env.LC_CTYPE": true
-      }
-    },
-    "gulp>glob-watcher>chokidar>fsevents>node-pre-gyp>npmlog>gauge>signal-exit": {
-      "builtin": {
-        "assert.equal": true,
-        "events": true
-      },
-      "globals": {
-        "process": true
-      }
-    },
-    "gulp>glob-watcher>chokidar>fsevents>node-pre-gyp>npmlog>gauge>string-width": {
-      "packages": {
-        "gulp>glob-watcher>chokidar>fsevents>node-pre-gyp>npmlog>gauge>string-width>code-point-at": true,
-        "gulp>glob-watcher>chokidar>fsevents>node-pre-gyp>npmlog>gauge>string-width>is-fullwidth-code-point": true,
-        "gulp>glob-watcher>chokidar>fsevents>node-pre-gyp>npmlog>gauge>strip-ansi": true
-      }
-    },
-    "gulp>glob-watcher>chokidar>fsevents>node-pre-gyp>npmlog>gauge>string-width>is-fullwidth-code-point": {
-      "packages": {
-        "gulp>glob-watcher>chokidar>fsevents>node-pre-gyp>npmlog>gauge>string-width>is-fullwidth-code-point>number-is-nan": true
-      }
-    },
-    "gulp>glob-watcher>chokidar>fsevents>node-pre-gyp>npmlog>gauge>strip-ansi": {
-      "packages": {
-        "gulp>glob-watcher>chokidar>fsevents>node-pre-gyp>npmlog>gauge>strip-ansi>ansi-regex": true
-      }
-    },
-    "gulp>glob-watcher>chokidar>fsevents>node-pre-gyp>npmlog>gauge>wide-align": {
-      "packages": {
-        "gulp>glob-watcher>chokidar>fsevents>node-pre-gyp>npmlog>gauge>string-width": true
-      }
-    },
-    "gulp>glob-watcher>chokidar>fsevents>node-pre-gyp>npmlog>set-blocking": {
-      "globals": {
-        "process.stderr": true,
-        "process.stdout": true
-      }
-    },
-    "gulp>glob-watcher>chokidar>fsevents>node-pre-gyp>rimraf": {
-      "builtin": {
-        "assert": true,
-        "fs": true,
-        "path.join": true
-      },
-      "globals": {
-        "process.platform": true,
-        "setTimeout": true
-      },
-      "packages": {
-        "gulp>glob-watcher>chokidar>fsevents>node-pre-gyp>rimraf>glob": true
-      }
-    },
-    "gulp>glob-watcher>chokidar>fsevents>node-pre-gyp>rimraf>glob": {
-      "builtin": {
-        "assert": true,
-        "events.EventEmitter": true,
-        "fs.lstat": true,
-        "fs.lstatSync": true,
-        "fs.readdir": true,
-        "fs.readdirSync": true,
-        "fs.stat": true,
-        "fs.statSync": true,
-        "path.join": true,
-        "path.resolve": true,
-        "util": true
-      },
-      "globals": {
-        "console.error": true,
-        "process.cwd": true,
-        "process.nextTick": true,
-        "process.platform": true
-      },
-      "packages": {
-        "gulp>glob-watcher>chokidar>fsevents>node-pre-gyp>rimraf>glob>fs.realpath": true,
-        "gulp>glob-watcher>chokidar>fsevents>node-pre-gyp>rimraf>glob>inflight": true,
-        "gulp>glob-watcher>chokidar>fsevents>node-pre-gyp>rimraf>glob>inherits": true,
-        "gulp>glob-watcher>chokidar>fsevents>node-pre-gyp>rimraf>glob>minimatch": true,
-        "gulp>glob-watcher>chokidar>fsevents>node-pre-gyp>rimraf>glob>once": true,
-        "gulp>glob-watcher>chokidar>fsevents>node-pre-gyp>rimraf>glob>path-is-absolute": true
-      }
-    },
-    "gulp>glob-watcher>chokidar>fsevents>node-pre-gyp>rimraf>glob>fs.realpath": {
-      "builtin": {
-        "fs.lstat": true,
-        "fs.lstatSync": true,
-        "fs.readlink": true,
-        "fs.readlinkSync": true,
-        "fs.realpath": true,
-        "fs.realpathSync": true,
-        "fs.stat": true,
-        "fs.statSync": true,
-        "path.normalize": true,
-        "path.resolve": true
-      },
-      "globals": {
-        "console.error": true,
-        "console.trace": true,
-        "process.env.NODE_DEBUG": true,
-        "process.nextTick": true,
-        "process.noDeprecation": true,
-        "process.platform": true,
-        "process.throwDeprecation": true,
-        "process.traceDeprecation": true,
-        "process.version": true
-      }
-    },
-    "gulp>glob-watcher>chokidar>fsevents>node-pre-gyp>rimraf>glob>inflight": {
-      "globals": {
-        "process.nextTick": true
-      },
-      "packages": {
-        "gulp>glob-watcher>chokidar>fsevents>node-pre-gyp>rimraf>glob>once": true,
-        "gulp>glob-watcher>chokidar>fsevents>node-pre-gyp>rimraf>glob>once>wrappy": true
-      }
-    },
-    "gulp>glob-watcher>chokidar>fsevents>node-pre-gyp>rimraf>glob>inherits": {
-      "builtin": {
-        "util.inherits": true
-      }
-    },
-    "gulp>glob-watcher>chokidar>fsevents>node-pre-gyp>rimraf>glob>minimatch": {
-      "builtin": {
-        "path": true
-      },
-      "globals": {
-        "console.error": true
-      },
-      "packages": {
-        "gulp>glob-watcher>chokidar>fsevents>node-pre-gyp>rimraf>glob>minimatch>brace-expansion": true
-      }
-    },
-    "gulp>glob-watcher>chokidar>fsevents>node-pre-gyp>rimraf>glob>minimatch>brace-expansion": {
-      "packages": {
-        "gulp>glob-watcher>chokidar>fsevents>node-pre-gyp>rimraf>glob>minimatch>brace-expansion>balanced-match": true,
-        "gulp>glob-watcher>chokidar>fsevents>node-pre-gyp>rimraf>glob>minimatch>brace-expansion>concat-map": true
-      }
-    },
-    "gulp>glob-watcher>chokidar>fsevents>node-pre-gyp>rimraf>glob>once": {
-      "packages": {
-        "gulp>glob-watcher>chokidar>fsevents>node-pre-gyp>rimraf>glob>once>wrappy": true
-      }
-    },
-    "gulp>glob-watcher>chokidar>fsevents>node-pre-gyp>rimraf>glob>path-is-absolute": {
-      "globals": {
-        "process.platform": true
-      }
-    },
-    "gulp>glob-watcher>chokidar>fsevents>node-pre-gyp>semver": {
-      "globals": {
-        "console": true,
-        "process": true
-      }
-    },
-    "gulp>glob-watcher>chokidar>fsevents>node-pre-gyp>tar>safe-buffer": {
-      "builtin": {
-        "buffer": true
       }
     },
     "gulp>glob-watcher>chokidar>glob-parent": {
@@ -6024,21 +5221,12 @@
         "watchify>xtend": true
       }
     },
-<<<<<<< HEAD
-    "gulp-sort": {
-      "packages": {
-        "through2": true
-      }
-    },
-    "gulp-sourcemaps": {
-=======
     "gulp>vinyl-fs>resolve-options": {
       "packages": {
         "gulp>vinyl-fs>value-or-function": true
       }
     },
     "gulp>vinyl-fs>through2": {
->>>>>>> e34a5ee0
       "builtin": {
         "util.inherits": true
       },
@@ -6089,15 +5277,10 @@
     },
     "gulp>vinyl-fs>vinyl-sourcemap>append-buffer": {
       "builtin": {
-<<<<<<< HEAD
-        "buffer.constants.MAX_LENGTH": true,
-        "path.join": true
-=======
         "os.EOL": true
       },
       "globals": {
         "Buffer": true
->>>>>>> e34a5ee0
       },
       "packages": {
         "gulp>vinyl-fs>vinyl-sourcemap>append-buffer>buffer-equal": true
@@ -6836,7 +6019,6 @@
         "eslint>glob-parent": true,
         "eslint>is-glob": true,
         "sass>chokidar>braces": true,
-        "sass>chokidar>fsevents": true,
         "sass>chokidar>is-binary-path": true,
         "watchify>anymatch": true
       }
@@ -6858,12 +6040,6 @@
       "packages": {
         "sass>chokidar>braces>fill-range>to-regex-range>is-number": true
       }
-    },
-    "sass>chokidar>fsevents": {
-      "globals": {
-        "process.platform": true
-      },
-      "native": true
     },
     "sass>chokidar>is-binary-path": {
       "builtin": {
@@ -7190,14 +6366,7 @@
     },
     "stylelint>@stylelint/postcss-markdown>unist-util-find-all-after": {
       "packages": {
-<<<<<<< HEAD
-        "ansi-colors": true,
-        "arr-diff": true,
-        "arr-union": true,
-        "extend-shallow": true
-=======
         "stylelint>@stylelint/postcss-markdown>unist-util-find-all-after>unist-util-is": true
->>>>>>> e34a5ee0
       }
     },
     "stylelint>autoprefixer": {
