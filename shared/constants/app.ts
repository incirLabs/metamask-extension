<<<<<<< HEAD
///: BEGIN:ONLY_INCLUDE_IN(snaps)
import { DialogType } from '@metamask/snaps-sdk';
///: END:ONLY_INCLUDE_IN
=======
///: BEGIN:ONLY_INCLUDE_IF(snaps)
import { DialogType } from '@metamask/snaps-sdk';
///: END:ONLY_INCLUDE_IF
>>>>>>> 4e8e0b41
import { RestrictedMethods } from './permissions';

/**
 * A string representing the type of environment the application is currently running in
 * popup - When the user click's the icon in their browser's extension bar; the default view
 * notification - When the extension opens due to interaction with a Web3 enabled website
 * fullscreen - When the user clicks 'expand view' to open the extension in a new tab
 * background - The background process that powers the extension
 */
export type EnvironmentType =
  | 'popup'
  | 'notification'
  | 'fullscreen'
  | 'background';
export const ENVIRONMENT_TYPE_POPUP = 'popup';
export const ENVIRONMENT_TYPE_NOTIFICATION = 'notification';
export const ENVIRONMENT_TYPE_FULLSCREEN = 'fullscreen';
export const ENVIRONMENT_TYPE_BACKGROUND = 'background';

export const PLATFORM_BRAVE = 'Brave';
export const PLATFORM_CHROME = 'Chrome';
export const PLATFORM_EDGE = 'Edge';
export const PLATFORM_FIREFOX = 'Firefox';
export const PLATFORM_OPERA = 'Opera';

export const MESSAGE_TYPE = {
  ADD_ETHEREUM_CHAIN: 'wallet_addEthereumChain',
  ETH_ACCOUNTS: RestrictedMethods.eth_accounts,
  ETH_DECRYPT: 'eth_decrypt',
  ETH_GET_ENCRYPTION_PUBLIC_KEY: 'eth_getEncryptionPublicKey',
  ETH_REQUEST_ACCOUNTS: 'eth_requestAccounts',
  ETH_SIGN: 'eth_sign',
  ETH_SIGN_TYPED_DATA: 'eth_signTypedData',
  ETH_SIGN_TYPED_DATA_V3: 'eth_signTypedData_v3',
  ETH_SIGN_TYPED_DATA_V4: 'eth_signTypedData_v4',
  GET_PROVIDER_STATE: 'metamask_getProviderState',
  LOG_WEB3_SHIM_USAGE: 'metamask_logWeb3ShimUsage',
  PERSONAL_SIGN: 'personal_sign',
  SEND_METADATA: 'metamask_sendDomainMetadata',
  SWITCH_ETHEREUM_CHAIN: 'wallet_switchEthereumChain',
  TRANSACTION: 'transaction',
  WALLET_REQUEST_PERMISSIONS: 'wallet_requestPermissions',
  WATCH_ASSET: 'wallet_watchAsset',
  WATCH_ASSET_LEGACY: 'metamask_watchAsset',
  ///: BEGIN:ONLY_INCLUDE_IF(snaps)
  SNAP_DIALOG_ALERT: `${RestrictedMethods.snap_dialog}:alert`,
  SNAP_DIALOG_CONFIRMATION: `${RestrictedMethods.snap_dialog}:confirmation`,
  SNAP_DIALOG_PROMPT: `${RestrictedMethods.snap_dialog}:prompt`,
  ///: END:ONLY_INCLUDE_IF
  ///: BEGIN:ONLY_INCLUDE_IF(build-mmi)
  MMI_AUTHENTICATE: 'metamaskinstitutional_authenticate',
  MMI_REAUTHENTICATE: 'metamaskinstitutional_reauthenticate',
  MMI_REFRESH_TOKEN: 'metamaskinstitutional_refresh_token',
  MMI_SUPPORTED: 'metamaskinstitutional_supported',
  MMI_PORTFOLIO: 'metamaskinstitutional_portfolio',
  MMI_OPEN_SWAPS: 'metamaskinstitutional_open_swaps',
  MMI_CHECK_IF_TOKEN_IS_PRESENT: 'metamaskinstitutional_checkIfTokenIsPresent',
  MMI_SET_ACCOUNT_AND_NETWORK: 'metamaskinstitutional_setAccountAndNetwork',
  MMI_OPEN_ADD_HARDWARE_WALLET: 'metamaskinstitutional_openAddHardwareWallet',
  ///: END:ONLY_INCLUDE_IF
} as const;

///: BEGIN:ONLY_INCLUDE_IF(keyring-snaps)
// eslint-disable-next-line prefer-destructuring
export const KEYRING_SNAPS_REGISTRY_URL =
  process.env.KEYRING_SNAPS_REGISTRY_URL;
///: END:ONLY_INCLUDE_IF

///: BEGIN:ONLY_INCLUDE_IF(snaps)
export const SNAP_DIALOG_TYPES = {
  [DialogType.Alert]: MESSAGE_TYPE.SNAP_DIALOG_ALERT,
  [DialogType.Confirmation]: MESSAGE_TYPE.SNAP_DIALOG_CONFIRMATION,
  [DialogType.Prompt]: MESSAGE_TYPE.SNAP_DIALOG_PROMPT,
};
///: END:ONLY_INCLUDE_IF

///: BEGIN:ONLY_INCLUDE_IF(keyring-snaps)
export const SNAP_MANAGE_ACCOUNTS_CONFIRMATION_TYPES = {
  confirmAccountCreation: 'snap_manageAccounts:confirmAccountCreation',
  confirmAccountRemoval: 'snap_manageAccounts:confirmAccountRemoval',
  showSnapAccountRedirect: 'showSnapAccountRedirect',
};
///: END:ONLY_INCLUDE_IF

/**
 * Custom messages to send and be received by the extension
 */
export const EXTENSION_MESSAGES = {
  CONNECTION_READY: 'CONNECTION_READY',
  READY: 'METAMASK_EXTENSION_READY',
} as const;

export const POLLING_TOKEN_ENVIRONMENT_TYPES = {
  [ENVIRONMENT_TYPE_POPUP]: 'popupGasPollTokens',
  [ENVIRONMENT_TYPE_NOTIFICATION]: 'notificationGasPollTokens',
  [ENVIRONMENT_TYPE_FULLSCREEN]: 'fullScreenGasPollTokens',
  [ENVIRONMENT_TYPE_BACKGROUND]: 'none',
} as const;

export const ORIGIN_METAMASK = 'metamask';

export const METAMASK_BETA_CHROME_ID = 'pbbkamfgmaedccnfkmjcofcecjhfgldn';
export const METAMASK_PROD_CHROME_ID = 'nkbihfbeogaeaoehlefnkodbefgpgknn';
export const METAMASK_FLASK_CHROME_ID = 'ljfoeinjpaedjfecbmggjgodbgkmjkjk';

export const METAMASK_MMI_BETA_CHROME_ID = 'kmbhbcbadohhhgdgihejcicbgcehoaeg';
export const METAMASK_MMI_PROD_CHROME_ID = 'ikkihjamdhfiojpdbnfllpjigpneipbc';

export const CHROME_BUILD_IDS = [
  METAMASK_BETA_CHROME_ID,
  METAMASK_PROD_CHROME_ID,
  METAMASK_FLASK_CHROME_ID,
  METAMASK_MMI_BETA_CHROME_ID,
  METAMASK_MMI_PROD_CHROME_ID,
] as const;

const METAMASK_BETA_FIREFOX_ID = 'webextension-beta@metamask.io';
const METAMASK_PROD_FIREFOX_ID = 'webextension@metamask.io';
const METAMASK_FLASK_FIREFOX_ID = 'webextension-flask@metamask.io';

export const FIREFOX_BUILD_IDS = [
  METAMASK_BETA_FIREFOX_ID,
  METAMASK_PROD_FIREFOX_ID,
  METAMASK_FLASK_FIREFOX_ID,
] as const;

export const UNKNOWN_TICKER_SYMBOL = 'UNKNOWN';<|MERGE_RESOLUTION|>--- conflicted
+++ resolved
@@ -1,12 +1,6 @@
-<<<<<<< HEAD
-///: BEGIN:ONLY_INCLUDE_IN(snaps)
-import { DialogType } from '@metamask/snaps-sdk';
-///: END:ONLY_INCLUDE_IN
-=======
 ///: BEGIN:ONLY_INCLUDE_IF(snaps)
 import { DialogType } from '@metamask/snaps-sdk';
 ///: END:ONLY_INCLUDE_IF
->>>>>>> 4e8e0b41
 import { RestrictedMethods } from './permissions';
 
 /**
