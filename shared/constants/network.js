--- conflicted
+++ resolved
@@ -124,8 +124,6 @@
 
 export const INFURA_BLOCKED_KEY = 'countryBlocked';
 
-<<<<<<< HEAD
-=======
 /**
  * Hardforks are points in the chain where logic is changed significantly
  * enough where there is a fork and the new fork becomes the active chain.
@@ -147,7 +145,6 @@
   LONDON: 'london',
 };
 
->>>>>>> c3e6514c
 export const CHAIN_ID_TO_GAS_LIMIT_BUFFER_MAP = {
   [OPTIMISM_CHAIN_ID]: 1,
   [OPTIMISM_TESTNET_CHAIN_ID]: 1,
