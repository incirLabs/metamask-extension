--- conflicted
+++ resolved
@@ -2,13 +2,9 @@
 
 ## Current Master
 
-<<<<<<< HEAD
 - Fix bug where account reset did not work with custom RPC providers.
 - Fix bug where nonce mutex was never released
-=======
-- Fix bug where account reset did not work with custom RPC providers
 - Stop reloading browser page on Ethereum network change
->>>>>>> 73a9aaa8
 
 ## 4.7.4 Tue Jun 05 2018
 
