--- conflicted
+++ resolved
@@ -2,13 +2,10 @@
 
 ## Current Master
 
-<<<<<<< HEAD
 - Fixed bug where opening MetaMask could close a non-metamask popup.
 - Fixed memory leak that caused occasional crashes.
 
-=======
 - Add a QR button to the Account detail screen
->>>>>>> 194f1724
 ## 2.11.1 2016-09-12
 
 - Fix bug that prevented caches from being cleared in Opera.
