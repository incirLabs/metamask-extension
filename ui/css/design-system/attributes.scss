--- conflicted
+++ resolved
@@ -46,11 +46,7 @@
 $text-align: left, right, center, justify, end;
 $font-weight: bold, normal, 100, 200, 300, 400, 500, 600, 700, 800, 900;
 $font-style: normal, italic, oblique;
-<<<<<<< HEAD
-$font-size: 10px, 12px;
-=======
 $font-size: 10px, 12px;
 
 // textarea
-$resize: none, both, horizontal, vertical, initial, inherit;
->>>>>>> 69e27c8a
+$resize: none, both, horizontal, vertical, initial, inherit;