--- conflicted
+++ resolved
@@ -780,8 +780,6 @@
     isInfuraBlocked = selectors.getInfuraBlocked(modifiedMockState);
     expect(isInfuraBlocked).toBe(true);
   });
-<<<<<<< HEAD
-=======
 
   it('#getSnapRegistryData', () => {
     const mockSnapId = 'npm:@metamask/test-snap-bip44';
@@ -800,5 +798,4 @@
       }),
     );
   });
->>>>>>> ef8403f6
 });