--- conflicted
+++ resolved
@@ -5,20 +5,7 @@
 import { DateTime } from 'luxon';
 import { getFormattedIpfsUrl } from '@metamask/controllers/dist/util';
 import slip44 from '@metamask/slip44';
-<<<<<<< HEAD
-import { addHexPrefix } from '../../../app/scripts/lib/util';
-import {
-  GOERLI_CHAIN_ID,
-  KOVAN_CHAIN_ID,
-  LOCALHOST_CHAIN_ID,
-  MAINNET_CHAIN_ID,
-  RINKEBY_CHAIN_ID,
-  ROPSTEN_CHAIN_ID,
-  SEPOLIA_CHAIN_ID,
-} from '../../../shared/constants/network';
-=======
 import { CHAIN_IDS } from '../../../shared/constants/network';
->>>>>>> d98c0942
 import { toChecksumHexAddress } from '../../../shared/modules/hexstring-utils';
 import {
   TRUNCATED_ADDRESS_START_CHARS,
@@ -57,15 +44,6 @@
 export function isDefaultMetaMaskChain(chainId) {
   if (
     !chainId ||
-<<<<<<< HEAD
-    chainId === MAINNET_CHAIN_ID ||
-    chainId === ROPSTEN_CHAIN_ID ||
-    chainId === RINKEBY_CHAIN_ID ||
-    chainId === KOVAN_CHAIN_ID ||
-    chainId === GOERLI_CHAIN_ID ||
-    chainId === SEPOLIA_CHAIN_ID ||
-    chainId === LOCALHOST_CHAIN_ID
-=======
     chainId === CHAIN_IDS.MAINNET ||
     chainId === CHAIN_IDS.ROPSTEN ||
     chainId === CHAIN_IDS.RINKEBY ||
@@ -73,7 +51,6 @@
     chainId === CHAIN_IDS.GOERLI ||
     chainId === CHAIN_IDS.SEPOLIA ||
     chainId === CHAIN_IDS.LOCALHOST
->>>>>>> d98c0942
   ) {
     return true;
   }
