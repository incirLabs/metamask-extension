--- conflicted
+++ resolved
@@ -74,10 +74,7 @@
     userAcknowledgedGasMissing: PropTypes.bool,
     setUserAcknowledgedGasMissing: PropTypes.func,
     renderSimulationFailureWarning: PropTypes.bool,
-<<<<<<< HEAD
-=======
     useCurrencyRateCheck: PropTypes.bool,
->>>>>>> 7e97ff2b
   };
 
   state = {
@@ -163,10 +160,7 @@
       supportsEIP1559,
       userAcknowledgedGasMissing,
       renderSimulationFailureWarning,
-<<<<<<< HEAD
-=======
       useCurrencyRateCheck,
->>>>>>> 7e97ff2b
     } = this.props;
     if (
       !isMultiLayerFeeNetwork &&
@@ -289,54 +283,8 @@
 
   renderFullDetails() {
     const { t } = this.context;
-<<<<<<< HEAD
-    const {
-      assetStandard,
-      showEditApprovalPermissionModal,
-      customTokenAmount,
-      tokenAmount,
-      decimals,
-      origin,
-      setCustomAmount,
-      tokenSymbol,
-      tokenBalance,
-    } = this.props;
-    if (assetStandard === TokenStandard.ERC20) {
-      return (
-        <div className="confirm-approve-content__full-tx-content">
-          <div className="confirm-approve-content__permission">
-            {this.renderApproveContentCard({
-              symbol: <i className="fa fa-user-check" />,
-              title: t('permissionRequest'),
-              content: this.renderERC20PermissionContent(),
-              showEdit: true,
-              onEditClick: () =>
-                showEditApprovalPermissionModal({
-                  customTokenAmount,
-                  decimals,
-                  origin,
-                  setCustomAmount,
-                  tokenAmount,
-                  tokenSymbol,
-                  tokenBalance,
-                }),
-            })}
-          </div>
-          <div className="confirm-approve-content__data">
-            {this.renderApproveContentCard({
-              symbol: <i className="fa fa-file" />,
-              title: 'Data',
-              content: this.renderDataContent(),
-              noBorder: true,
-            })}
-          </div>
-        </div>
-      );
-    } else if (
-=======
     const { assetStandard } = this.props;
     if (
->>>>>>> 7e97ff2b
       assetStandard === TokenStandard.ERC721 ||
       assetStandard === TokenStandard.ERC1155
     ) {
@@ -422,14 +370,6 @@
 
     let titleTokenDescription = t('token');
     if (
-<<<<<<< HEAD
-      assetStandard === TokenStandard.ERC20 ||
-      (tokenSymbol && !tokenId && !isSetApproveForAll)
-    ) {
-      titleTokenDescription = tokenSymbol;
-    } else if (
-=======
->>>>>>> 7e97ff2b
       assetStandard === TokenStandard.ERC721 ||
       assetStandard === TokenStandard.ERC1155 ||
       // if we don't have an asset standard but we do have either both an assetname and a tokenID or both a tokenSymbol and tokenId we assume its an NFT
@@ -582,10 +522,6 @@
       tokenId,
       tokenAddress,
       assetName,
-<<<<<<< HEAD
-      isSetApproveForAll,
-=======
->>>>>>> 7e97ff2b
       userAcknowledgedGasMissing,
       setUserAcknowledgedGasMissing,
       renderSimulationFailureWarning,
@@ -633,140 +569,6 @@
         <div className="confirm-approve-content__description">
           {this.renderDescription()}
         </div>
-<<<<<<< HEAD
-        {assetStandard === TokenStandard.ERC20 ||
-        (tokenSymbol && !tokenId && !isSetApproveForAll) ? (
-          <Box className="confirm-approve-content__address-display-content">
-            <Box display={DISPLAY.FLEX}>
-              <Identicon
-                className="confirm-approve-content__address-identicon"
-                diameter={20}
-                address={toAddress}
-              />
-              <Typography
-                variant={TYPOGRAPHY.H6}
-                fontWeight={FONT_WEIGHT.NORMAL}
-                color={COLORS.TEXT_ALTERNATIVE}
-                boxProps={{ marginBottom: 0 }}
-              >
-                {ellipsify(toAddress)}
-              </Typography>
-              <Button
-                type="link"
-                className="confirm-approve-content__copy-address"
-                onClick={() => {
-                  this.setState({ copied: true });
-                  this.copyTimeout = setTimeout(
-                    () => this.setState({ copied: false }),
-                    SECOND * 3,
-                  );
-                  copyToClipboard(toAddress);
-                }}
-                title={
-                  this.state.copied
-                    ? t('copiedExclamation')
-                    : t('copyToClipboard')
-                }
-              >
-                <CopyIcon size={9} color="var(--color-icon-default)" />
-              </Button>
-              <Button
-                type="link"
-                className="confirm-approve-content__etherscan-link"
-                onClick={() => {
-                  const blockExplorerTokenLink = isContract
-                    ? getTokenTrackerLink(
-                        toAddress,
-                        chainId,
-                        null,
-                        userAddress,
-                        {
-                          blockExplorerUrl: rpcPrefs?.blockExplorerUrl ?? null,
-                        },
-                      )
-                    : getAccountLink(
-                        toAddress,
-                        chainId,
-                        {
-                          blockExplorerUrl: rpcPrefs?.blockExplorerUrl ?? null,
-                        },
-                        null,
-                      );
-                  global.platform.openTab({
-                    url: blockExplorerTokenLink,
-                  });
-                }}
-                target="_blank"
-                rel="noopener noreferrer"
-                title={t('etherscanView')}
-              >
-                <i
-                  className="fa fa-share-square fa-sm"
-                  style={{ color: 'var(--color-icon-default)', fontSize: 11 }}
-                  title={t('etherscanView')}
-                />
-              </Button>
-            </Box>
-          </Box>
-        ) : (
-          <Box marginBottom={4} marginTop={2}>
-            <Button
-              type="link"
-              className="confirm-approve-content__verify-contract-details"
-              onClick={() => this.setState({ setShowContractDetails: true })}
-            >
-              {t('verifyContractDetails')}
-            </Button>
-            {setShowContractDetails && (
-              <ContractDetailsModal
-                onClose={() => this.setState({ setShowContractDetails: false })}
-                tokenName={tokenSymbol}
-                tokenAddress={tokenAddress}
-                toAddress={toAddress}
-                chainId={chainId}
-                rpcPrefs={rpcPrefs}
-                tokenId={tokenId}
-                assetName={assetName}
-                assetStandard={assetStandard}
-              />
-            )}
-          </Box>
-        )}
-        {assetStandard === TokenStandard.ERC20 ? (
-          <div className="confirm-approve-content__edit-submission-button-container">
-            <div
-              className="confirm-approve-content__medium-link-text cursor-pointer"
-              onClick={() =>
-                showEditApprovalPermissionModal({
-                  customTokenAmount,
-                  decimals,
-                  origin,
-                  setCustomAmount,
-                  tokenAmount,
-                  tokenSymbol,
-                  tokenBalance,
-                })
-              }
-            >
-              {t('editPermission')}
-            </div>
-          </div>
-        ) : null}
-        <div className="confirm-approve-content__card-wrapper">
-          {renderSimulationFailureWarning && (
-            <Box
-              paddingTop={0}
-              paddingRight={6}
-              paddingBottom={4}
-              paddingLeft={6}
-            >
-              <SimulationErrorMessage
-                userAcknowledgedGasMissing={userAcknowledgedGasMissing}
-                setUserAcknowledgedGasMissing={() =>
-                  setUserAcknowledgedGasMissing(true)
-                }
-              />
-=======
         <Box marginBottom={4} marginTop={2}>
           <Button
             type="link"
@@ -803,7 +605,6 @@
                   setUserAcknowledgedGasMissing(true)
                 }
               />
->>>>>>> 7e97ff2b
             </Box>
           )}
           {this.renderApproveContentCard({
