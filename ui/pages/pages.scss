--- conflicted
+++ resolved
@@ -1,8 +1,4 @@
 /** Please import your files in alphabetical order **/
-<<<<<<< HEAD
-@import 'add-nft/index';
-=======
->>>>>>> 1277c622
 @import 'keyring-snaps/index';
 @import 'import-token/index';
 @import 'asset/asset';
