--- conflicted
+++ resolved
@@ -73,15 +73,9 @@
     }
 
     let isFlask = false;
-<<<<<<< HEAD
-    ///: BEGIN:ONLY_INCLUDE_IN(build-flask)
-    isFlask = true;
-    ///: END:ONLY_INCLUDE_IN
-=======
     ///: BEGIN:ONLY_INCLUDE_IF(build-flask)
     isFlask = true;
     ///: END:ONLY_INCLUDE_IF
->>>>>>> 4e8e0b41
 
     if ((isFlask && !isHexString(input)) || isValidDomainName(input)) {
       lookupDomainName(input);
