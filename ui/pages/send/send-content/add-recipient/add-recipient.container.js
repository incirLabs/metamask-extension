--- conflicted
+++ resolved
@@ -19,17 +19,10 @@
   getDomainResolution,
   getDomainError,
   getDomainWarning,
-<<<<<<< HEAD
-  ///: BEGIN:ONLY_INCLUDE_IN(build-flask)
-  getResolvingSnap,
-  getDomainType,
-  ///: END:ONLY_INCLUDE_IN
-=======
   ///: BEGIN:ONLY_INCLUDE_IF(build-flask)
   getResolvingSnap,
   getDomainType,
   ///: END:ONLY_INCLUDE_IF
->>>>>>> 4e8e0b41
 } from '../../../../ducks/domains';
 import AddRecipient from './add-recipient.component';
 
@@ -37,17 +30,10 @@
 
 function mapStateToProps(state) {
   const domainResolution = getDomainResolution(state);
-<<<<<<< HEAD
-  ///: BEGIN:ONLY_INCLUDE_IN(build-flask)
-  const resolvingSnap = getResolvingSnap(state);
-  const domainType = getDomainType(state);
-  ///: END:ONLY_INCLUDE_IN
-=======
   ///: BEGIN:ONLY_INCLUDE_IF(build-flask)
   const resolvingSnap = getResolvingSnap(state);
   const domainType = getDomainType(state);
   ///: END:ONLY_INCLUDE_IF
->>>>>>> 4e8e0b41
   let addressBookEntryName = '';
   if (domainResolution) {
     const addressBookEntry = getAddressBookEntry(state, domainResolution) || {};
@@ -85,17 +71,10 @@
     ownedAccounts,
     userInput: getRecipientUserInput(state),
     recipient: getRecipient(state),
-<<<<<<< HEAD
-    ///: BEGIN:ONLY_INCLUDE_IN(build-flask)
-    resolvingSnap,
-    domainType,
-    ///: END:ONLY_INCLUDE_IN
-=======
     ///: BEGIN:ONLY_INCLUDE_IF(build-flask)
     resolvingSnap,
     domainType,
     ///: END:ONLY_INCLUDE_IF
->>>>>>> 4e8e0b41
   };
 }
 
