--- conflicted
+++ resolved
@@ -5,11 +5,7 @@
 import { SEND_STAGES, startNewDraftTransaction } from '../../ducks/send';
 import { ensInitialState } from '../../ducks/ens';
 import { renderWithProvider } from '../../../test/jest';
-<<<<<<< HEAD
-import { GOERLI_CHAIN_ID } from '../../../shared/constants/network';
-=======
 import { CHAIN_IDS } from '../../../shared/constants/network';
->>>>>>> 300cb6e7
 import { GAS_ESTIMATE_TYPES } from '../../../shared/constants/gas';
 import { INITIAL_SEND_STATE_FOR_EXISTING_DRAFT } from '../../../test/jest/mocks';
 import Send from './send';
@@ -85,28 +81,17 @@
     },
     currentCurrency: 'USD',
     provider: {
-<<<<<<< HEAD
-      chainId: GOERLI_CHAIN_ID,
-=======
       chainId: CHAIN_IDS.GOERLI,
->>>>>>> 300cb6e7
     },
     nativeCurrency: 'ETH',
     featureFlags: {
       sendHexData: false,
     },
     addressBook: {
-<<<<<<< HEAD
-      [GOERLI_CHAIN_ID]: [],
-    },
-    cachedBalances: {
-      [GOERLI_CHAIN_ID]: {},
-=======
       [CHAIN_IDS.GOERLI]: [],
     },
     cachedBalances: {
       [CHAIN_IDS.GOERLI]: {},
->>>>>>> 300cb6e7
     },
     accounts: {
       '0x0': { balance: '0x0', address: '0x0' },
