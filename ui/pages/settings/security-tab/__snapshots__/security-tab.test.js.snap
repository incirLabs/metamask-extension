// Jest Snapshot v1, https://goo.gl/fbAQLP

exports[`Security Tab should match snapshot 1`] = `
<div>
  <div
    class="settings-page__body"
  >
    <div
      class="settings-tab__error"
    >
      warning
    </div>
    <span
      class="settings-page__security-tab-sub-header__bold"
    >
      Security
    </span>
    <div
      class="settings-page__security-tab-sub-header"
    >
      Secret Recovery Phrase
    </div>
    <div
      class="settings-page__content-padded"
    >
      <button
        class="mm-box mm-text mm-button-base mm-button-base--size-lg mm-button-primary mm-text--body-md-medium mm-box--padding-0 mm-box--padding-right-4 mm-box--padding-left-4 mm-box--display-inline-flex mm-box--justify-content-center mm-box--align-items-center mm-box--color-primary-inverse mm-box--background-color-primary-default mm-box--rounded-pill"
        data-testid="reveal-seed-words"
        type="danger"
      >
        Reveal Secret Recovery Phrase
      </button>
    </div>
    <span
      class="settings-page__security-tab-sub-header__bold"
    >
      Privacy
    </span>
    <div>
      <span
        class="settings-page__security-tab-sub-header"
      >
        Alerts
      </span>
    </div>
    <div
      class="settings-page__content-padded"
    >
      <div
        class="mm-box settings-page__content-row mm-box--display-flex mm-box--gap-4 mm-box--flex-direction-row mm-box--justify-content-space-between"
      >
        <div
          class="settings-page__content-item"
        >
          <span>
            Use phishing detection
          </span>
          <div
            class="settings-page__content-description"
          >
            Display a warning for phishing domains targeting Ethereum users
          </div>
        </div>
        <div
          class="settings-page__content-item-col"
          data-testid="usePhishingDetection"
        >
          <label
            class="toggle-button toggle-button--on"
            tabindex="0"
          >
            <div
              style="display: flex; width: 52px; align-items: center; justify-content: flex-start; position: relative; cursor: pointer; background-color: transparent; border: 0px; padding: 0px; user-select: none;"
            >
              <div
                style="width: 40px; height: 24px; padding: 0px; border-radius: 26px; display: flex; align-items: center; justify-content: center; background-color: rgb(242, 244, 246);"
              >
                <div
                  style="font-size: 11px; display: flex; align-items: center; justify-content: center; font-family: 'Helvetica Neue', Helvetica, sans-serif; position: relative; color: rgb(250, 250, 250); margin-top: auto; margin-bottom: auto; line-height: 0; opacity: 1; width: 26px; height: 20px; left: 4px;"
                />
                <div
                  style="font-size: 11px; display: flex; align-items: center; justify-content: center; font-family: 'Helvetica Neue', Helvetica, sans-serif; position: relative; color: rgba(255, 255, 255, 0.6); bottom: 0px; margin-top: auto; margin-bottom: auto; padding-right: 5px; line-height: 0; width: 26px; height: 20px; opacity: 0;"
                />
              </div>
              <div
                style="position: absolute; height: 100%; top: 0px; left: 0px; display: flex; flex: 1; align-self: stretch; align-items: center; justify-content: flex-start;"
              >
                <div
                  style="width: 18px; height: 18px; display: flex; align-self: center; box-shadow: none; border-radius: 50%; box-sizing: border-box; position: relative; background-color: rgb(3, 125, 214); left: 18px;"
                />
              </div>
              <input
                style="border: 0px; height: 1px; margin: -1px; overflow: hidden; padding: 0px; position: absolute; width: 1px;"
                type="checkbox"
                value="true"
              />
            </div>
            <div
              class="toggle-button__status"
            >
              <span
                class="toggle-button__label-off"
              >
                Off
              </span>
              <span
                class="toggle-button__label-on"
              >
                On
              </span>
            </div>
          </label>
        </div>
      </div>
    </div>
    <div>
      <span
        class="settings-page__security-tab-sub-header"
      >
        Smart contracts
      </span>
    </div>
    <div
      class="settings-page__content-padded"
    >
      <div
        class="mm-box settings-page__content-row mm-box--display-flex mm-box--gap-4 mm-box--flex-direction-row mm-box--justify-content-space-between"
      >
        <div
          class="settings-page__content-item"
        >
          <span>
            Decode smart contracts
          </span>
          <div
            class="settings-page__content-description"
          >
            To improve user experience, we customize the activity tab with messages based on the smart contracts you interact with. MetaMask uses a service called 4byte.directory to decode data and show you a version of a smart contract that's easier to read. This helps reduce your chances of approving malicious smart contract actions, but can result in your IP address being shared.
          </div>
        </div>
        <div
          class="settings-page__content-item-col"
          data-testid="4byte-resolution-container"
        >
          <label
            class="toggle-button toggle-button--on"
            tabindex="0"
          >
            <div
              style="display: flex; width: 52px; align-items: center; justify-content: flex-start; position: relative; cursor: pointer; background-color: transparent; border: 0px; padding: 0px; user-select: none;"
            >
              <div
                style="width: 40px; height: 24px; padding: 0px; border-radius: 26px; display: flex; align-items: center; justify-content: center; background-color: rgb(242, 244, 246);"
              >
                <div
                  style="font-size: 11px; display: flex; align-items: center; justify-content: center; font-family: 'Helvetica Neue', Helvetica, sans-serif; position: relative; color: rgb(250, 250, 250); margin-top: auto; margin-bottom: auto; line-height: 0; opacity: 1; width: 26px; height: 20px; left: 4px;"
                />
                <div
                  style="font-size: 11px; display: flex; align-items: center; justify-content: center; font-family: 'Helvetica Neue', Helvetica, sans-serif; position: relative; color: rgba(255, 255, 255, 0.6); bottom: 0px; margin-top: auto; margin-bottom: auto; padding-right: 5px; line-height: 0; width: 26px; height: 20px; opacity: 0;"
                />
              </div>
              <div
                style="position: absolute; height: 100%; top: 0px; left: 0px; display: flex; flex: 1; align-self: stretch; align-items: center; justify-content: flex-start;"
              >
                <div
                  style="width: 18px; height: 18px; display: flex; align-self: center; box-shadow: none; border-radius: 50%; box-sizing: border-box; position: relative; background-color: rgb(3, 125, 214); left: 18px;"
                />
              </div>
              <input
                style="border: 0px; height: 1px; margin: -1px; overflow: hidden; padding: 0px; position: absolute; width: 1px;"
                type="checkbox"
                value="true"
              />
            </div>
            <div
              class="toggle-button__status"
            >
              <span
                class="toggle-button__label-off"
              >
                Off
              </span>
              <span
                class="toggle-button__label-on"
              >
                On
              </span>
            </div>
          </label>
        </div>
      </div>
    </div>
    <span
      class="settings-page__security-tab-sub-header"
    >
      Transactions
    </span>
    <div
      class="settings-page__content-padded"
    >
      <div
        class="mm-box settings-page__content-row mm-box--display-flex mm-box--gap-4 mm-box--flex-direction-row mm-box--justify-content-space-between"
      >
        <div
          class="settings-page__content-item"
        >
          <span>
            Show balance and token price checker
          </span>
          <div
            class="settings-page__content-description"
          >
            <span>
               
              We use 
              <a
                href="https://www.coingecko.com/"
                rel="noreferrer"
                target="_blank"
              >
                CoinGecko
              </a>
               and 
              <a
                href="https://www.cryptocompare.com/"
                rel="noreferrer"
                target="_blank"
              >
                CryptoCompare
              </a>
               APIs to display your balance and token price. 
              <a
                href="https://consensys.net/privacy-policy/"
                rel="noreferrer"
                target="_blank"
              >
                Privacy policy
              </a>
              
               
            </span>
          </div>
        </div>
        <div
          class="settings-page__content-item-col"
          data-testid="currencyRateCheckToggle"
        >
          <label
            class="toggle-button toggle-button--on"
            tabindex="0"
          >
            <div
              style="display: flex; width: 52px; align-items: center; justify-content: flex-start; position: relative; cursor: pointer; background-color: transparent; border: 0px; padding: 0px; user-select: none;"
            >
              <div
                style="width: 40px; height: 24px; padding: 0px; border-radius: 26px; display: flex; align-items: center; justify-content: center; background-color: rgb(242, 244, 246);"
              >
                <div
                  style="font-size: 11px; display: flex; align-items: center; justify-content: center; font-family: 'Helvetica Neue', Helvetica, sans-serif; position: relative; color: rgb(250, 250, 250); margin-top: auto; margin-bottom: auto; line-height: 0; opacity: 1; width: 26px; height: 20px; left: 4px;"
                />
                <div
                  style="font-size: 11px; display: flex; align-items: center; justify-content: center; font-family: 'Helvetica Neue', Helvetica, sans-serif; position: relative; color: rgba(255, 255, 255, 0.6); bottom: 0px; margin-top: auto; margin-bottom: auto; padding-right: 5px; line-height: 0; width: 26px; height: 20px; opacity: 0;"
                />
              </div>
              <div
                style="position: absolute; height: 100%; top: 0px; left: 0px; display: flex; flex: 1; align-self: stretch; align-items: center; justify-content: flex-start;"
              >
                <div
                  style="width: 18px; height: 18px; display: flex; align-self: center; box-shadow: none; border-radius: 50%; box-sizing: border-box; position: relative; background-color: rgb(3, 125, 214); left: 18px;"
                />
              </div>
              <input
                style="border: 0px; height: 1px; margin: -1px; overflow: hidden; padding: 0px; position: absolute; width: 1px;"
                type="checkbox"
                value="true"
              />
            </div>
            <div
              class="toggle-button__status"
            >
              <span
                class="toggle-button__label-off"
              >
                Off
              </span>
              <span
                class="toggle-button__label-on"
              >
                On
              </span>
            </div>
          </label>
        </div>
      </div>
      <div
        class="mm-box mm-incoming-transaction-toggle"
      >
        <p
          class="mm-box mm-text mm-text--body-md mm-box--color-text-default"
        >
          Show incoming transactions
        </p>
        <p
          class="mm-box mm-text mm-text--body-sm mm-box--color-text-alternative"
        >
          This relies on different third-party APIs for each network, which expose your Ethereum address and your IP address.
        </p>
        <div
<<<<<<< HEAD
          class="mm-box network-toggle-wrapper mm-box--margin-top-6 mm-box--margin-bottom-6 mm-box--display-flex mm-box--flex-direction-row mm-box--justify-content-space-between"
=======
          class="mm-box network-toggle-wrapper mm-box--margin-top-6 mm-box--margin-bottom-6 mm-box--display-flex mm-box--gap-4 mm-box--flex-direction-row mm-box--justify-content-space-between"
>>>>>>> ef8403f6
          data-testid="network-toggle-0x1"
        >
          <div
            class="mm-box network-toggle-wrapper__overflow-container mm-box--display-flex mm-box--gap-4 mm-box--align-items-center mm-box--width-full mm-box--background-color-transparent"
          >
            <div
              class="mm-box mm-text mm-avatar-base mm-avatar-base--size-sm mm-avatar-network mm-text--body-sm mm-text--text-transform-uppercase mm-box--display-flex mm-box--justify-content-center mm-box--align-items-center mm-box--color-text-default mm-box--background-color-background-alternative mm-box--rounded-full mm-box--border-color-transparent box--border-style-solid box--border-width-1"
            >
              <img
                alt="Custom Mainnet RPC logo"
                class="mm-avatar-network__network-image"
                src="./images/eth_logo.png"
              />
            </div>
            <div
              class="mm-box network-toggle-wrapper__overflow-container mm-box--display-flex mm-box--flex-direction-column"
            >
              <p
                class="mm-box mm-text mm-text--body-md mm-text--ellipsis mm-box--color-text-default mm-box--background-color-transparent"
              >
                Custom Mainnet RPC
              </p>
              <p
                class="mm-box mm-text mm-text--body-sm mm-text--ellipsis mm-box--color-primary-default mm-box--background-color-transparent"
              >
                <a
                  href="https://etherscan.io"
                  rel="noreferrer"
                  target="_blank"
                >
                  Etherscan.io
                </a>
              </p>
            </div>
          </div>
          <div
            class="mm-box mm-box--margin-left-auto"
          >
            <label
              class="toggle-button toggle-button--on"
              tabindex="0"
            >
              <div
                style="display: flex; width: 52px; align-items: center; justify-content: flex-start; position: relative; cursor: pointer; background-color: transparent; border: 0px; padding: 0px; user-select: none;"
              >
                <div
                  style="width: 40px; height: 24px; padding: 0px; border-radius: 26px; display: flex; align-items: center; justify-content: center; background-color: rgb(242, 244, 246);"
                >
                  <div
                    style="font-size: 11px; display: flex; align-items: center; justify-content: center; font-family: 'Helvetica Neue', Helvetica, sans-serif; position: relative; color: rgb(250, 250, 250); margin-top: auto; margin-bottom: auto; line-height: 0; opacity: 1; width: 26px; height: 20px; left: 4px;"
                  />
                  <div
                    style="font-size: 11px; display: flex; align-items: center; justify-content: center; font-family: 'Helvetica Neue', Helvetica, sans-serif; position: relative; color: rgba(255, 255, 255, 0.6); bottom: 0px; margin-top: auto; margin-bottom: auto; padding-right: 5px; line-height: 0; width: 26px; height: 20px; opacity: 0;"
                  />
                </div>
                <div
                  style="position: absolute; height: 100%; top: 0px; left: 0px; display: flex; flex: 1; align-self: stretch; align-items: center; justify-content: flex-start;"
                >
                  <div
                    style="width: 18px; height: 18px; display: flex; align-self: center; box-shadow: none; border-radius: 50%; box-sizing: border-box; position: relative; background-color: rgb(3, 125, 214); left: 18px;"
                  />
                </div>
                <input
                  style="border: 0px; height: 1px; margin: -1px; overflow: hidden; padding: 0px; position: absolute; width: 1px;"
                  type="checkbox"
                  value="true"
                />
              </div>
              <div
                class="toggle-button__status"
              >
                <span
                  class="toggle-button__label-off"
                >
                  Off
                </span>
                <span
                  class="toggle-button__label-on"
                >
                  On
                </span>
              </div>
            </label>
          </div>
        </div>
        <div
          class="mm-box network-toggle-wrapper mm-box--margin-top-6 mm-box--margin-bottom-6 mm-box--display-flex mm-box--gap-4 mm-box--flex-direction-row mm-box--justify-content-space-between"
          data-testid="network-toggle-0xe708"
        >
          <div
            class="mm-box network-toggle-wrapper__overflow-container mm-box--display-flex mm-box--gap-4 mm-box--align-items-center mm-box--width-full mm-box--background-color-transparent"
          >
            <div
              class="mm-box mm-text mm-avatar-base mm-avatar-base--size-sm mm-avatar-network mm-text--body-sm mm-text--text-transform-uppercase mm-box--display-flex mm-box--justify-content-center mm-box--align-items-center mm-box--color-text-default mm-box--background-color-background-alternative mm-box--rounded-full mm-box--border-color-transparent box--border-style-solid box--border-width-1"
            >
              <img
                alt="Linea Mainnet logo"
                class="mm-avatar-network__network-image"
                src="./images/linea-logo-mainnet.png"
              />
            </div>
            <div
              class="mm-box network-toggle-wrapper__overflow-container mm-box--display-flex mm-box--flex-direction-column"
            >
              <p
                class="mm-box mm-text mm-text--body-md mm-text--ellipsis mm-box--color-text-default mm-box--background-color-transparent"
              >
                Linea Mainnet
              </p>
              <p
                class="mm-box mm-text mm-text--body-sm mm-text--ellipsis mm-box--color-primary-default mm-box--background-color-transparent"
              >
                <a
                  href="https://lineascan.build"
                  rel="noreferrer"
                  target="_blank"
                >
                  Lineascan.build
                </a>
              </p>
            </div>
          </div>
          <div
            class="mm-box mm-box--margin-left-auto"
          >
            <label
              class="toggle-button toggle-button--off"
              tabindex="0"
            >
              <div
                style="display: flex; width: 52px; align-items: center; justify-content: flex-start; position: relative; cursor: pointer; background-color: transparent; border: 0px; padding: 0px; user-select: none;"
              >
                <div
                  style="width: 40px; height: 24px; padding: 0px; border-radius: 26px; display: flex; align-items: center; justify-content: center; background-color: rgb(242, 244, 246);"
                >
                  <div
                    style="font-size: 11px; display: flex; align-items: center; justify-content: center; font-family: 'Helvetica Neue', Helvetica, sans-serif; position: relative; color: rgb(250, 250, 250); margin-top: auto; margin-bottom: auto; line-height: 0; opacity: 0; width: 26px; height: 20px; left: 4px;"
                  />
                  <div
                    style="font-size: 11px; display: flex; align-items: center; justify-content: center; font-family: 'Helvetica Neue', Helvetica, sans-serif; position: relative; color: rgba(255, 255, 255, 0.6); bottom: 0px; margin-top: auto; margin-bottom: auto; padding-right: 5px; line-height: 0; width: 26px; height: 20px; opacity: 1;"
                  />
                </div>
                <div
                  style="position: absolute; height: 100%; top: 0px; left: 0px; display: flex; flex: 1; align-self: stretch; align-items: center; justify-content: flex-start;"
                >
                  <div
                    style="width: 18px; height: 18px; display: flex; align-self: center; box-shadow: none; border-radius: 50%; box-sizing: border-box; position: relative; background-color: rgb(106, 115, 125); left: 3px;"
                  />
                </div>
                <input
                  style="border: 0px; height: 1px; margin: -1px; overflow: hidden; padding: 0px; position: absolute; width: 1px;"
                  type="checkbox"
                  value="false"
                />
              </div>
              <div
                class="toggle-button__status"
              >
                <span
                  class="toggle-button__label-off"
                >
                  Off
                </span>
                <span
                  class="toggle-button__label-on"
                >
                  On
                </span>
              </div>
            </label>
          </div>
        </div>
        <div
          class="mm-box network-toggle-wrapper mm-box--margin-top-6 mm-box--margin-bottom-6 mm-box--display-flex mm-box--gap-4 mm-box--flex-direction-row mm-box--justify-content-space-between"
          data-testid="network-toggle-0x5"
        >
          <div
            class="mm-box network-toggle-wrapper__overflow-container mm-box--display-flex mm-box--gap-4 mm-box--align-items-center mm-box--width-full mm-box--background-color-transparent"
          >
            <div
              class="mm-box mm-text mm-avatar-base mm-avatar-base--size-sm mm-avatar-network mm-text--body-sm mm-text--text-transform-uppercase mm-box--display-flex mm-box--justify-content-center mm-box--align-items-center mm-box--color-text-default mm-box--background-color-background-alternative mm-box--rounded-full mm-box--border-color-transparent box--border-style-solid box--border-width-1"
            >
              G
            </div>
            <div
              class="mm-box network-toggle-wrapper__overflow-container mm-box--display-flex mm-box--flex-direction-column"
            >
              <p
                class="mm-box mm-text mm-text--body-md mm-text--ellipsis mm-box--color-text-default mm-box--background-color-transparent"
              >
                Goerli
              </p>
              <p
                class="mm-box mm-text mm-text--body-sm mm-text--ellipsis mm-box--color-primary-default mm-box--background-color-transparent"
              >
                <a
                  href="https://etherscan.io"
                  rel="noreferrer"
                  target="_blank"
                >
                  Etherscan.io
                </a>
              </p>
            </div>
          </div>
          <div
            class="mm-box mm-box--margin-left-auto"
          >
            <label
              class="toggle-button toggle-button--off"
              tabindex="0"
            >
              <div
                style="display: flex; width: 52px; align-items: center; justify-content: flex-start; position: relative; cursor: pointer; background-color: transparent; border: 0px; padding: 0px; user-select: none;"
              >
                <div
                  style="width: 40px; height: 24px; padding: 0px; border-radius: 26px; display: flex; align-items: center; justify-content: center; background-color: rgb(242, 244, 246);"
                >
                  <div
                    style="font-size: 11px; display: flex; align-items: center; justify-content: center; font-family: 'Helvetica Neue', Helvetica, sans-serif; position: relative; color: rgb(250, 250, 250); margin-top: auto; margin-bottom: auto; line-height: 0; opacity: 0; width: 26px; height: 20px; left: 4px;"
                  />
                  <div
                    style="font-size: 11px; display: flex; align-items: center; justify-content: center; font-family: 'Helvetica Neue', Helvetica, sans-serif; position: relative; color: rgba(255, 255, 255, 0.6); bottom: 0px; margin-top: auto; margin-bottom: auto; padding-right: 5px; line-height: 0; width: 26px; height: 20px; opacity: 1;"
                  />
                </div>
                <div
                  style="position: absolute; height: 100%; top: 0px; left: 0px; display: flex; flex: 1; align-self: stretch; align-items: center; justify-content: flex-start;"
                >
                  <div
                    style="width: 18px; height: 18px; display: flex; align-self: center; box-shadow: none; border-radius: 50%; box-sizing: border-box; position: relative; background-color: rgb(106, 115, 125); left: 3px;"
                  />
                </div>
                <input
                  style="border: 0px; height: 1px; margin: -1px; overflow: hidden; padding: 0px; position: absolute; width: 1px;"
                  type="checkbox"
                  value="false"
                />
              </div>
              <div
                class="toggle-button__status"
              >
                <span
                  class="toggle-button__label-off"
                >
                  Off
                </span>
                <span
                  class="toggle-button__label-on"
                >
                  On
                </span>
              </div>
            </label>
          </div>
        </div>
        <div
          class="mm-box network-toggle-wrapper mm-box--margin-top-6 mm-box--margin-bottom-6 mm-box--display-flex mm-box--gap-4 mm-box--flex-direction-row mm-box--justify-content-space-between"
          data-testid="network-toggle-0xaa36a7"
        >
          <div
            class="mm-box network-toggle-wrapper__overflow-container mm-box--display-flex mm-box--gap-4 mm-box--align-items-center mm-box--width-full mm-box--background-color-transparent"
          >
            <div
              class="mm-box mm-text mm-avatar-base mm-avatar-base--size-sm mm-avatar-network mm-text--body-sm mm-text--text-transform-uppercase mm-box--display-flex mm-box--justify-content-center mm-box--align-items-center mm-box--color-text-default mm-box--background-color-background-alternative mm-box--rounded-full mm-box--border-color-transparent box--border-style-solid box--border-width-1"
            >
              S
            </div>
            <div
              class="mm-box network-toggle-wrapper__overflow-container mm-box--display-flex mm-box--flex-direction-column"
            >
              <p
                class="mm-box mm-text mm-text--body-md mm-text--ellipsis mm-box--color-text-default mm-box--background-color-transparent"
              >
                Sepolia
              </p>
              <p
                class="mm-box mm-text mm-text--body-sm mm-text--ellipsis mm-box--color-primary-default mm-box--background-color-transparent"
              >
                <a
                  href="https://etherscan.io"
                  rel="noreferrer"
                  target="_blank"
                >
                  Etherscan.io
                </a>
              </p>
            </div>
          </div>
          <div
            class="mm-box mm-box--margin-left-auto"
          >
            <label
              class="toggle-button toggle-button--on"
              tabindex="0"
            >
              <div
                style="display: flex; width: 52px; align-items: center; justify-content: flex-start; position: relative; cursor: pointer; background-color: transparent; border: 0px; padding: 0px; user-select: none;"
              >
                <div
                  style="width: 40px; height: 24px; padding: 0px; border-radius: 26px; display: flex; align-items: center; justify-content: center; background-color: rgb(242, 244, 246);"
                >
                  <div
                    style="font-size: 11px; display: flex; align-items: center; justify-content: center; font-family: 'Helvetica Neue', Helvetica, sans-serif; position: relative; color: rgb(250, 250, 250); margin-top: auto; margin-bottom: auto; line-height: 0; opacity: 1; width: 26px; height: 20px; left: 4px;"
                  />
                  <div
                    style="font-size: 11px; display: flex; align-items: center; justify-content: center; font-family: 'Helvetica Neue', Helvetica, sans-serif; position: relative; color: rgba(255, 255, 255, 0.6); bottom: 0px; margin-top: auto; margin-bottom: auto; padding-right: 5px; line-height: 0; width: 26px; height: 20px; opacity: 0;"
                  />
                </div>
                <div
                  style="position: absolute; height: 100%; top: 0px; left: 0px; display: flex; flex: 1; align-self: stretch; align-items: center; justify-content: flex-start;"
                >
                  <div
                    style="width: 18px; height: 18px; display: flex; align-self: center; box-shadow: none; border-radius: 50%; box-sizing: border-box; position: relative; background-color: rgb(3, 125, 214); left: 18px;"
                  />
                </div>
                <input
                  style="border: 0px; height: 1px; margin: -1px; overflow: hidden; padding: 0px; position: absolute; width: 1px;"
                  type="checkbox"
                  value="true"
                />
              </div>
              <div
                class="toggle-button__status"
              >
                <span
                  class="toggle-button__label-off"
                >
                  Off
                </span>
                <span
                  class="toggle-button__label-on"
                >
                  On
                </span>
              </div>
            </label>
          </div>
        </div>
        <div
          class="mm-box network-toggle-wrapper mm-box--margin-top-6 mm-box--margin-bottom-6 mm-box--display-flex mm-box--gap-4 mm-box--flex-direction-row mm-box--justify-content-space-between"
          data-testid="network-toggle-0xe704"
        >
          <div
            class="mm-box network-toggle-wrapper__overflow-container mm-box--display-flex mm-box--gap-4 mm-box--align-items-center mm-box--width-full mm-box--background-color-transparent"
          >
            <div
              class="mm-box mm-text mm-avatar-base mm-avatar-base--size-sm mm-avatar-network mm-text--body-sm mm-text--text-transform-uppercase mm-box--display-flex mm-box--justify-content-center mm-box--align-items-center mm-box--color-text-default mm-box--background-color-background-alternative mm-box--rounded-full mm-box--border-color-transparent box--border-style-solid box--border-width-1"
            >
              <img
                alt="Linea Goerli logo"
                class="mm-avatar-network__network-image"
                src="./images/linea-logo-testnet.png"
              />
            </div>
            <div
              class="mm-box network-toggle-wrapper__overflow-container mm-box--display-flex mm-box--flex-direction-column"
            >
              <p
                class="mm-box mm-text mm-text--body-md mm-text--ellipsis mm-box--color-text-default mm-box--background-color-transparent"
              >
                Linea Goerli
              </p>
              <p
                class="mm-box mm-text mm-text--body-sm mm-text--ellipsis mm-box--color-primary-default mm-box--background-color-transparent"
              >
                <a
                  href="https://lineascan.build"
                  rel="noreferrer"
                  target="_blank"
                >
                  Lineascan.build
                </a>
              </p>
            </div>
          </div>
          <div
            class="mm-box mm-box--margin-left-auto"
          >
            <label
              class="toggle-button toggle-button--on"
              tabindex="0"
            >
              <div
                style="display: flex; width: 52px; align-items: center; justify-content: flex-start; position: relative; cursor: pointer; background-color: transparent; border: 0px; padding: 0px; user-select: none;"
              >
                <div
                  style="width: 40px; height: 24px; padding: 0px; border-radius: 26px; display: flex; align-items: center; justify-content: center; background-color: rgb(242, 244, 246);"
                >
                  <div
                    style="font-size: 11px; display: flex; align-items: center; justify-content: center; font-family: 'Helvetica Neue', Helvetica, sans-serif; position: relative; color: rgb(250, 250, 250); margin-top: auto; margin-bottom: auto; line-height: 0; opacity: 1; width: 26px; height: 20px; left: 4px;"
                  />
                  <div
                    style="font-size: 11px; display: flex; align-items: center; justify-content: center; font-family: 'Helvetica Neue', Helvetica, sans-serif; position: relative; color: rgba(255, 255, 255, 0.6); bottom: 0px; margin-top: auto; margin-bottom: auto; padding-right: 5px; line-height: 0; width: 26px; height: 20px; opacity: 0;"
                  />
                </div>
                <div
                  style="position: absolute; height: 100%; top: 0px; left: 0px; display: flex; flex: 1; align-self: stretch; align-items: center; justify-content: flex-start;"
                >
                  <div
                    style="width: 18px; height: 18px; display: flex; align-self: center; box-shadow: none; border-radius: 50%; box-sizing: border-box; position: relative; background-color: rgb(3, 125, 214); left: 18px;"
                  />
                </div>
                <input
                  style="border: 0px; height: 1px; margin: -1px; overflow: hidden; padding: 0px; position: absolute; width: 1px;"
                  type="checkbox"
                  value="true"
                />
              </div>
              <div
                class="toggle-button__status"
              >
                <span
                  class="toggle-button__label-off"
                >
                  Off
                </span>
                <span
                  class="toggle-button__label-on"
                >
                  On
                </span>
              </div>
            </label>
          </div>
        </div>
      </div>
    </div>
    <span
      class="settings-page__security-tab-sub-header"
    >
      Network provider
    </span>
    <div
      class="settings-page__content-padded"
    >
      <div
        class="mm-box settings-page__content-row mm-box--display-flex mm-box--gap-4 mm-box--flex-direction-column"
        data-testid="advanced-setting-choose-your-network"
      >
        <div
          class="settings-page__content-item"
        >
          <span>
            Choose your network
          </span>
          <div
            class="settings-page__content-description"
          >
            <span>
               
              We use Infura as our remote procedure call (RPC) provider to offer the most reliable and private access to Ethereum data we can. You can choose your own RPC, but remember that any RPC will receive your IP address and Ethereum wallet to make transactions. Read our 
              <a
                href="https://consensys.net/privacy-policy/"
                rel="noopener noreferrer"
                target="_blank"
              >
                Privacy policy
              </a>
               to learn more about how Infura handles data.
               
            </span>
          </div>
        </div>
        <div
          class="settings-page__content-item-col"
        >
          <button
            class="mm-box mm-text mm-button-base mm-button-base--size-md settings-page__button mm-button-primary mm-text--body-md-medium mm-box--padding-0 mm-box--padding-right-4 mm-box--padding-left-4 mm-box--display-inline-flex mm-box--justify-content-center mm-box--align-items-center mm-box--color-primary-inverse mm-box--background-color-primary-default mm-box--rounded-pill"
            type="secondary"
          >
            Add custom network
          </button>
        </div>
      </div>
      <div
        class="mm-box settings-page__content-row mm-box--display-flex mm-box--gap-4 mm-box--flex-direction-column"
        data-testid="setting-safe-chains-validation"
      >
        <div
          class="mm-box settings-page__content-row mm-box--display-flex mm-box--gap-4 mm-box--flex-direction-row mm-box--justify-content-space-between"
        >
          <div
            class="settings-page__content-item"
          >
            <span>
              Network details check
            </span>
            <div
              class="settings-page__content-description"
            >
              <span>
                 
                MetaMask uses a third-party service called 
                <b>
                  chainid.network
                </b>
                 to show accurate and standardized network details. This reduces your chances of connecting to malicious or incorrect network. When using this feature, your IP address is exposed to chainid.network.
                 
              </span>
            </div>
          </div>
          <div
            class="settings-page__content-item-col"
            data-testid="useSafeChainsListValidation"
          >
            <label
              class="toggle-button toggle-button--off"
              tabindex="0"
            >
              <div
                style="display: flex; width: 52px; align-items: center; justify-content: flex-start; position: relative; cursor: pointer; background-color: transparent; border: 0px; padding: 0px; user-select: none;"
              >
                <div
                  style="width: 40px; height: 24px; padding: 0px; border-radius: 26px; display: flex; align-items: center; justify-content: center; background-color: rgb(242, 244, 246);"
                >
                  <div
                    style="font-size: 11px; display: flex; align-items: center; justify-content: center; font-family: 'Helvetica Neue', Helvetica, sans-serif; position: relative; color: rgb(250, 250, 250); margin-top: auto; margin-bottom: auto; line-height: 0; opacity: 0; width: 26px; height: 20px; left: 4px;"
                  />
                  <div
                    style="font-size: 11px; display: flex; align-items: center; justify-content: center; font-family: 'Helvetica Neue', Helvetica, sans-serif; position: relative; color: rgba(255, 255, 255, 0.6); bottom: 0px; margin-top: auto; margin-bottom: auto; padding-right: 5px; line-height: 0; width: 26px; height: 20px; opacity: 1;"
                  />
                </div>
                <div
                  style="position: absolute; height: 100%; top: 0px; left: 0px; display: flex; flex: 1; align-self: stretch; align-items: center; justify-content: flex-start;"
                >
                  <div
                    style="width: 18px; height: 18px; display: flex; align-self: center; box-shadow: none; border-radius: 50%; box-sizing: border-box; position: relative; background-color: rgb(106, 115, 125); left: 3px;"
                  />
                </div>
                <input
                  style="border: 0px; height: 1px; margin: -1px; overflow: hidden; padding: 0px; position: absolute; width: 1px;"
                  type="checkbox"
                  value="false"
                />
              </div>
              <div
                class="toggle-button__status"
              >
                <span
                  class="toggle-button__label-off"
                >
                  Off
                </span>
                <span
                  class="toggle-button__label-on"
                >
                  On
                </span>
              </div>
            </label>
          </div>
        </div>
      </div>
      <div
        class="mm-box settings-page__content-row mm-box--display-flex mm-box--gap-4 mm-box--flex-direction-column"
        data-testid="setting-ipfs-gateway"
      >
        <div
          class="mm-box settings-page__content-row mm-box--display-flex mm-box--gap-4 mm-box--flex-direction-row mm-box--justify-content-space-between"
        >
          <div
            class="settings-page__content-item"
          >
            <span>
              IPFS gateway
            </span>
            <div
              class="settings-page__content-description"
            >
              MetaMask uses third-party services to show images of your NFTs stored on IPFS, display information related to ENS addresses entered in your browser's address bar, and fetch icons for different tokens. Your IP address may be exposed to these services when you’re using them.
            </div>
          </div>
          <div
            class="settings-page__content-item-col"
            data-testid="ipfsToggle"
          >
            <label
              class="toggle-button toggle-button--on"
              tabindex="0"
            >
              <div
                style="display: flex; width: 52px; align-items: center; justify-content: flex-start; position: relative; cursor: pointer; background-color: transparent; border: 0px; padding: 0px; user-select: none;"
              >
                <div
                  style="width: 40px; height: 24px; padding: 0px; border-radius: 26px; display: flex; align-items: center; justify-content: center; background-color: rgb(242, 244, 246);"
                >
                  <div
                    style="font-size: 11px; display: flex; align-items: center; justify-content: center; font-family: 'Helvetica Neue', Helvetica, sans-serif; position: relative; color: rgb(250, 250, 250); margin-top: auto; margin-bottom: auto; line-height: 0; opacity: 1; width: 26px; height: 20px; left: 4px;"
                  />
                  <div
                    style="font-size: 11px; display: flex; align-items: center; justify-content: center; font-family: 'Helvetica Neue', Helvetica, sans-serif; position: relative; color: rgba(255, 255, 255, 0.6); bottom: 0px; margin-top: auto; margin-bottom: auto; padding-right: 5px; line-height: 0; width: 26px; height: 20px; opacity: 0;"
                  />
                </div>
                <div
                  style="position: absolute; height: 100%; top: 0px; left: 0px; display: flex; flex: 1; align-self: stretch; align-items: center; justify-content: flex-start;"
                >
                  <div
                    style="width: 18px; height: 18px; display: flex; align-self: center; box-shadow: none; border-radius: 50%; box-sizing: border-box; position: relative; background-color: rgb(3, 125, 214); left: 18px;"
                  />
                </div>
                <input
                  style="border: 0px; height: 1px; margin: -1px; overflow: hidden; padding: 0px; position: absolute; width: 1px;"
                  type="checkbox"
                  value="true"
                />
              </div>
              <div
                class="toggle-button__status"
              >
                <span
                  class="toggle-button__label-off"
                >
                  Off
                </span>
                <span
                  class="toggle-button__label-on"
                >
                  On
                </span>
              </div>
            </label>
          </div>
        </div>
        <div
          class="settings-page__content-item"
        >
          <span>
            Add your preferred IPFS gateway
          </span>
          <div
            class="settings-page__content-item-col"
          >
            <div
              class="MuiFormControl-root MuiTextField-root MuiFormControl-marginDense MuiFormControl-fullWidth"
            >
              <div
                class="MuiInputBase-root MuiInput-root TextField-inputRoot-12 MuiInputBase-fullWidth MuiInput-fullWidth MuiInputBase-formControl MuiInput-formControl MuiInputBase-marginDense MuiInput-marginDense"
              >
                <input
                  aria-invalid="false"
                  class="MuiInputBase-input MuiInput-input MuiInputBase-inputMarginDense MuiInput-inputMarginDense"
                  dir="auto"
                  type="text"
                  value="dweb.link"
                />
              </div>
              
            </div>
          </div>
        </div>
        <div
          class="mm-box settings-page__content-row mm-box--margin-top-3 mm-box--display-flex mm-box--gap-4 mm-box--flex-direction-row mm-box--justify-content-space-between"
          id="ens-domains"
        >
          <div>
            Show ENS domains in address bar
            <div
              class="settings-page__content-description"
            >
              <span
                class="mm-box mm-text mm-text--inherit mm-box--color-inherit"
              >
                MetaMask lets you see ENS domains right in your browser's address bar. Here's how it works:
              </span>
              <ul
                class="mm-box mm-box--margin-top-4 mm-box--margin-bottom-4 mm-box--padding-inline-start-4"
                style="list-style-type: circle;"
              >
                <li
                  class="mm-box mm-text mm-text--inherit mm-box--color-inherit"
                >
                  MetaMask checks with Ethereum's ENS contract to find the code connected to the ENS name.
                </li>
                <li
                  class="mm-box mm-text mm-text--inherit mm-box--color-inherit"
                >
                  If the code links to IPFS, you can see the content associated with it (usually a website).
                </li>
              </ul>
              <span
                class="mm-box mm-text mm-text--inherit mm-box--color-inherit"
              >
                Keep in mind that using this feature exposes your IP address to IPFS third-party services.
              </span>
            </div>
          </div>
          <div
            class="settings-page__content-item-col"
            data-testid="ipfs-gateway-resolution-container"
          >
            <label
              class="toggle-button toggle-button--off"
              tabindex="0"
            >
              <div
                style="display: flex; width: 52px; align-items: center; justify-content: flex-start; position: relative; cursor: pointer; background-color: transparent; border: 0px; padding: 0px; user-select: none;"
              >
                <div
                  style="width: 40px; height: 24px; padding: 0px; border-radius: 26px; display: flex; align-items: center; justify-content: center; background-color: rgb(242, 244, 246);"
                >
                  <div
                    style="font-size: 11px; display: flex; align-items: center; justify-content: center; font-family: 'Helvetica Neue', Helvetica, sans-serif; position: relative; color: rgb(250, 250, 250); margin-top: auto; margin-bottom: auto; line-height: 0; opacity: 0; width: 26px; height: 20px; left: 4px;"
                  />
                  <div
                    style="font-size: 11px; display: flex; align-items: center; justify-content: center; font-family: 'Helvetica Neue', Helvetica, sans-serif; position: relative; color: rgba(255, 255, 255, 0.6); bottom: 0px; margin-top: auto; margin-bottom: auto; padding-right: 5px; line-height: 0; width: 26px; height: 20px; opacity: 1;"
                  />
                </div>
                <div
                  style="position: absolute; height: 100%; top: 0px; left: 0px; display: flex; flex: 1; align-self: stretch; align-items: center; justify-content: flex-start;"
                >
                  <div
                    style="width: 18px; height: 18px; display: flex; align-self: center; box-shadow: none; border-radius: 50%; box-sizing: border-box; position: relative; background-color: rgb(106, 115, 125); left: 3px;"
                  />
                </div>
                <input
                  style="border: 0px; height: 1px; margin: -1px; overflow: hidden; padding: 0px; position: absolute; width: 1px;"
                  type="checkbox"
                  value="false"
                />
              </div>
              <div
                class="toggle-button__status"
              >
                <span
                  class="toggle-button__label-off"
                >
                  Off
                </span>
                <span
                  class="toggle-button__label-on"
                >
                  On
                </span>
              </div>
            </label>
          </div>
        </div>
      </div>
    </div>
    <span
      class="settings-page__security-tab-sub-header"
    >
      Token autodetection
    </span>
    <div
      class="settings-page__content-padded"
    >
      <div
        class="mm-box settings-page__content-row mm-box--display-flex mm-box--gap-4 mm-box--flex-direction-row mm-box--justify-content-space-between"
        data-testid="advanced-setting-gas-fee-estimation"
        id="advanced-settings-autodetect-tokens"
      >
        <div
          class="settings-page__content-item"
        >
          <span>
            Autodetect tokens
          </span>
          <div
            class="settings-page__content-description"
          >
            <span>
               
              We use third-party APIs to detect and display new tokens sent to your wallet. Turn off if you don’t want the app to automatically pull data from those services. 
              <a
                href="https://consensys.net/privacy-policy/"
                rel="noopener noreferrer"
                target="_blank"
              >
                Learn More
              </a>
              
               
            </span>
          </div>
        </div>
        <div
          class="settings-page__content-item-col"
          data-testid="autoDetectTokens"
        >
          <label
            class="toggle-button toggle-button--on"
            tabindex="0"
          >
            <div
              style="display: flex; width: 52px; align-items: center; justify-content: flex-start; position: relative; cursor: pointer; background-color: transparent; border: 0px; padding: 0px; user-select: none;"
            >
              <div
                style="width: 40px; height: 24px; padding: 0px; border-radius: 26px; display: flex; align-items: center; justify-content: center; background-color: rgb(242, 244, 246);"
              >
                <div
                  style="font-size: 11px; display: flex; align-items: center; justify-content: center; font-family: 'Helvetica Neue', Helvetica, sans-serif; position: relative; color: rgb(250, 250, 250); margin-top: auto; margin-bottom: auto; line-height: 0; opacity: 1; width: 26px; height: 20px; left: 4px;"
                />
                <div
                  style="font-size: 11px; display: flex; align-items: center; justify-content: center; font-family: 'Helvetica Neue', Helvetica, sans-serif; position: relative; color: rgba(255, 255, 255, 0.6); bottom: 0px; margin-top: auto; margin-bottom: auto; padding-right: 5px; line-height: 0; width: 26px; height: 20px; opacity: 0;"
                />
              </div>
              <div
                style="position: absolute; height: 100%; top: 0px; left: 0px; display: flex; flex: 1; align-self: stretch; align-items: center; justify-content: flex-start;"
              >
                <div
                  style="width: 18px; height: 18px; display: flex; align-self: center; box-shadow: none; border-radius: 50%; box-sizing: border-box; position: relative; background-color: rgb(3, 125, 214); left: 18px;"
                />
              </div>
              <input
                style="border: 0px; height: 1px; margin: -1px; overflow: hidden; padding: 0px; position: absolute; width: 1px;"
                type="checkbox"
                value="true"
              />
            </div>
            <div
              class="toggle-button__status"
            >
              <span
                class="toggle-button__label-off"
              >
                Off
              </span>
              <span
                class="toggle-button__label-on"
              >
                On
              </span>
            </div>
          </label>
        </div>
      </div>
      <div
        class="mm-box settings-page__content-row mm-box--display-flex mm-box--gap-4 mm-box--flex-direction-row mm-box--justify-content-space-between"
      >
        <div
          class="settings-page__content-item"
        >
          <span>
            Batch account balance requests
          </span>
          <div
            class="settings-page__content-description"
          >
            Get faster balance updates by batching account balance requests. This lets us fetch your account balances together, so you get quicker updates for an improved experience. When this feature is off, third parties may be less likely to associate your accounts with each other.
          </div>
        </div>
        <div
          class="settings-page__content-item-col"
          data-testid="useMultiAccountBalanceChecker"
        >
          <label
            class="toggle-button toggle-button--off"
            tabindex="0"
          >
            <div
              style="display: flex; width: 52px; align-items: center; justify-content: flex-start; position: relative; cursor: pointer; background-color: transparent; border: 0px; padding: 0px; user-select: none;"
            >
              <div
                style="width: 40px; height: 24px; padding: 0px; border-radius: 26px; display: flex; align-items: center; justify-content: center; background-color: rgb(242, 244, 246);"
              >
                <div
                  style="font-size: 11px; display: flex; align-items: center; justify-content: center; font-family: 'Helvetica Neue', Helvetica, sans-serif; position: relative; color: rgb(250, 250, 250); margin-top: auto; margin-bottom: auto; line-height: 0; opacity: 0; width: 26px; height: 20px; left: 4px;"
                />
                <div
                  style="font-size: 11px; display: flex; align-items: center; justify-content: center; font-family: 'Helvetica Neue', Helvetica, sans-serif; position: relative; color: rgba(255, 255, 255, 0.6); bottom: 0px; margin-top: auto; margin-bottom: auto; padding-right: 5px; line-height: 0; width: 26px; height: 20px; opacity: 1;"
                />
              </div>
              <div
                style="position: absolute; height: 100%; top: 0px; left: 0px; display: flex; flex: 1; align-self: stretch; align-items: center; justify-content: flex-start;"
              >
                <div
                  style="width: 18px; height: 18px; display: flex; align-self: center; box-shadow: none; border-radius: 50%; box-sizing: border-box; position: relative; background-color: rgb(106, 115, 125); left: 3px;"
                />
              </div>
              <input
                style="border: 0px; height: 1px; margin: -1px; overflow: hidden; padding: 0px; position: absolute; width: 1px;"
                type="checkbox"
                value="false"
              />
            </div>
            <div
              class="toggle-button__status"
            >
              <span
                class="toggle-button__label-off"
              >
                Off
              </span>
              <span
                class="toggle-button__label-on"
              >
                On
              </span>
            </div>
          </label>
        </div>
      </div>
      <div
        class="mm-box settings-page__content-row mm-box--display-flex mm-box--gap-4 mm-box--flex-direction-row mm-box--justify-content-space-between"
      >
        <div
          class="settings-page__content-item"
        >
          <span>
            Enable OpenSea API
          </span>
          <div
            class="settings-page__content-description"
          >
            Use OpenSea's API to fetch NFT data. NFT auto-detection relies on OpenSea's API, and will not be available when this is turned off.
          </div>
        </div>
        <div
          class="settings-page__content-item-col"
          data-testid="enableOpenSeaAPI"
        >
          <label
            class="toggle-button toggle-button--on"
            tabindex="0"
          >
            <div
              style="display: flex; width: 52px; align-items: center; justify-content: flex-start; position: relative; cursor: pointer; background-color: transparent; border: 0px; padding: 0px; user-select: none;"
            >
              <div
                style="width: 40px; height: 24px; padding: 0px; border-radius: 26px; display: flex; align-items: center; justify-content: center; background-color: rgb(242, 244, 246);"
              >
                <div
                  style="font-size: 11px; display: flex; align-items: center; justify-content: center; font-family: 'Helvetica Neue', Helvetica, sans-serif; position: relative; color: rgb(250, 250, 250); margin-top: auto; margin-bottom: auto; line-height: 0; opacity: 1; width: 26px; height: 20px; left: 4px;"
                />
                <div
                  style="font-size: 11px; display: flex; align-items: center; justify-content: center; font-family: 'Helvetica Neue', Helvetica, sans-serif; position: relative; color: rgba(255, 255, 255, 0.6); bottom: 0px; margin-top: auto; margin-bottom: auto; padding-right: 5px; line-height: 0; width: 26px; height: 20px; opacity: 0;"
                />
              </div>
              <div
                style="position: absolute; height: 100%; top: 0px; left: 0px; display: flex; flex: 1; align-self: stretch; align-items: center; justify-content: flex-start;"
              >
                <div
                  style="width: 18px; height: 18px; display: flex; align-self: center; box-shadow: none; border-radius: 50%; box-sizing: border-box; position: relative; background-color: rgb(3, 125, 214); left: 18px;"
                />
              </div>
              <input
                style="border: 0px; height: 1px; margin: -1px; overflow: hidden; padding: 0px; position: absolute; width: 1px;"
                type="checkbox"
                value="true"
              />
            </div>
            <div
              class="toggle-button__status"
            >
              <span
                class="toggle-button__label-off"
              >
                Off
              </span>
              <span
                class="toggle-button__label-on"
              >
                On
              </span>
            </div>
          </label>
        </div>
      </div>
      <div
        class="mm-box settings-page__content-row mm-box--display-flex mm-box--gap-4 mm-box--flex-direction-row mm-box--justify-content-space-between"
      >
        <div
          class="settings-page__content-item"
        >
          <span>
            Autodetect NFTs
          </span>
          <div
            class="settings-page__content-description"
          >
            Let MetaMask add NFTs you own using third-party services (like OpenSea). Autodetecting NFTs exposes your IP and account address to these services. Enabling this feature could associate your IP address with your Ethereum address and display fake NFTs airdropped by scammers. You can add tokens manually to avoid this risk.
          </div>
        </div>
        <div
          class="settings-page__content-item-col"
          data-testid="useNftDetection"
        >
          <label
            class="toggle-button toggle-button--on"
            tabindex="0"
          >
            <div
              style="display: flex; width: 52px; align-items: center; justify-content: flex-start; position: relative; cursor: pointer; background-color: transparent; border: 0px; padding: 0px; user-select: none;"
            >
              <div
                style="width: 40px; height: 24px; padding: 0px; border-radius: 26px; display: flex; align-items: center; justify-content: center; background-color: rgb(242, 244, 246);"
              >
                <div
                  style="font-size: 11px; display: flex; align-items: center; justify-content: center; font-family: 'Helvetica Neue', Helvetica, sans-serif; position: relative; color: rgb(250, 250, 250); margin-top: auto; margin-bottom: auto; line-height: 0; opacity: 1; width: 26px; height: 20px; left: 4px;"
                />
                <div
                  style="font-size: 11px; display: flex; align-items: center; justify-content: center; font-family: 'Helvetica Neue', Helvetica, sans-serif; position: relative; color: rgba(255, 255, 255, 0.6); bottom: 0px; margin-top: auto; margin-bottom: auto; padding-right: 5px; line-height: 0; width: 26px; height: 20px; opacity: 0;"
                />
              </div>
              <div
                style="position: absolute; height: 100%; top: 0px; left: 0px; display: flex; flex: 1; align-self: stretch; align-items: center; justify-content: flex-start;"
              >
                <div
                  style="width: 18px; height: 18px; display: flex; align-self: center; box-shadow: none; border-radius: 50%; box-sizing: border-box; position: relative; background-color: rgb(3, 125, 214); left: 18px;"
                />
              </div>
              <input
                style="border: 0px; height: 1px; margin: -1px; overflow: hidden; padding: 0px; position: absolute; width: 1px;"
                type="checkbox"
                value="true"
              />
            </div>
            <div
              class="toggle-button__status"
            >
              <span
                class="toggle-button__label-off"
              >
                Off
              </span>
              <span
                class="toggle-button__label-on"
              >
                On
              </span>
            </div>
          </label>
        </div>
      </div>
    </div>
    <span
      class="settings-page__security-tab-sub-header"
    >
      Signature requests
    </span>
    <div
      class="settings-page__content-padded"
    >
      <div
        class="mm-box settings-page__content-row mm-box--display-flex mm-box--gap-4 mm-box--flex-direction-row mm-box--justify-content-space-between"
      >
        <div
          class="settings-page__content-item"
        >
          <span>
            Suggest address names
          </span>
          <div
            class="settings-page__content-description"
          >
            We pull data from third parties like Etherscan, Infura, and Lens Protocol, to suggest names for addresses on signatures requests. Turning on name suggestions exposes your IP address to these third parties.
          </div>
        </div>
        <div
          class="settings-page__content-item-col"
          data-testid="useExternalNameSources"
        >
          <label
            class="toggle-button toggle-button--off"
            tabindex="0"
          >
            <div
              style="display: flex; width: 52px; align-items: center; justify-content: flex-start; position: relative; cursor: pointer; background-color: transparent; border: 0px; padding: 0px; user-select: none;"
            >
              <div
                style="width: 40px; height: 24px; padding: 0px; border-radius: 26px; display: flex; align-items: center; justify-content: center; background-color: rgb(242, 244, 246);"
              >
                <div
                  style="font-size: 11px; display: flex; align-items: center; justify-content: center; font-family: 'Helvetica Neue', Helvetica, sans-serif; position: relative; color: rgb(250, 250, 250); margin-top: auto; margin-bottom: auto; line-height: 0; opacity: 0; width: 26px; height: 20px; left: 4px;"
                />
                <div
                  style="font-size: 11px; display: flex; align-items: center; justify-content: center; font-family: 'Helvetica Neue', Helvetica, sans-serif; position: relative; color: rgba(255, 255, 255, 0.6); bottom: 0px; margin-top: auto; margin-bottom: auto; padding-right: 5px; line-height: 0; width: 26px; height: 20px; opacity: 1;"
                />
              </div>
              <div
                style="position: absolute; height: 100%; top: 0px; left: 0px; display: flex; flex: 1; align-self: stretch; align-items: center; justify-content: flex-start;"
              >
                <div
                  style="width: 18px; height: 18px; display: flex; align-self: center; box-shadow: none; border-radius: 50%; box-sizing: border-box; position: relative; background-color: rgb(106, 115, 125); left: 3px;"
                />
              </div>
              <input
                style="border: 0px; height: 1px; margin: -1px; overflow: hidden; padding: 0px; position: absolute; width: 1px;"
                type="checkbox"
                value="false"
              />
            </div>
            <div
              class="toggle-button__status"
            >
              <span
                class="toggle-button__label-off"
              >
                Off
              </span>
              <span
                class="toggle-button__label-on"
              >
                On
              </span>
            </div>
          </label>
        </div>
      </div>
    </div>
    <span
      class="settings-page__security-tab-sub-header"
    >
      Metrics
    </span>
    <div
      class="settings-page__content-padded"
    >
      <div
        class="mm-box settings-page__content-row mm-box--display-flex mm-box--gap-4 mm-box--flex-direction-row mm-box--justify-content-space-between"
      >
        <div
          class="settings-page__content-item"
        >
          <span>
            Participate in MetaMetrics
          </span>
          <div
            class="settings-page__content-description"
          >
            <span>
              Participate in MetaMetrics to help us make MetaMask better
            </span>
          </div>
        </div>
        <div
          class="settings-page__content-item-col"
          data-testid="participateInMetaMetrics"
        >
          <label
            class="toggle-button toggle-button--off"
            tabindex="0"
          >
            <div
              style="display: flex; width: 52px; align-items: center; justify-content: flex-start; position: relative; cursor: pointer; background-color: transparent; border: 0px; padding: 0px; user-select: none;"
            >
              <div
                style="width: 40px; height: 24px; padding: 0px; border-radius: 26px; display: flex; align-items: center; justify-content: center; background-color: rgb(242, 244, 246);"
              >
                <div
                  style="font-size: 11px; display: flex; align-items: center; justify-content: center; font-family: 'Helvetica Neue', Helvetica, sans-serif; position: relative; color: rgb(250, 250, 250); margin-top: auto; margin-bottom: auto; line-height: 0; opacity: 0; width: 26px; height: 20px; left: 4px;"
                />
                <div
                  style="font-size: 11px; display: flex; align-items: center; justify-content: center; font-family: 'Helvetica Neue', Helvetica, sans-serif; position: relative; color: rgba(255, 255, 255, 0.6); bottom: 0px; margin-top: auto; margin-bottom: auto; padding-right: 5px; line-height: 0; width: 26px; height: 20px; opacity: 1;"
                />
              </div>
              <div
                style="position: absolute; height: 100%; top: 0px; left: 0px; display: flex; flex: 1; align-self: stretch; align-items: center; justify-content: flex-start;"
              >
                <div
                  style="width: 18px; height: 18px; display: flex; align-self: center; box-shadow: none; border-radius: 50%; box-sizing: border-box; position: relative; background-color: rgb(106, 115, 125); left: 3px;"
                />
              </div>
              <input
                style="border: 0px; height: 1px; margin: -1px; overflow: hidden; padding: 0px; position: absolute; width: 1px;"
                type="checkbox"
                value="false"
              />
            </div>
            <div
              class="toggle-button__status"
            >
              <span
                class="toggle-button__label-off"
              >
                Off
              </span>
              <span
                class="toggle-button__label-on"
              >
                On
              </span>
            </div>
          </label>
        </div>
      </div>
    </div>
  </div>
</div>
`;<|MERGE_RESOLUTION|>--- conflicted
+++ resolved
@@ -306,11 +306,7 @@
           This relies on different third-party APIs for each network, which expose your Ethereum address and your IP address.
         </p>
         <div
-<<<<<<< HEAD
-          class="mm-box network-toggle-wrapper mm-box--margin-top-6 mm-box--margin-bottom-6 mm-box--display-flex mm-box--flex-direction-row mm-box--justify-content-space-between"
-=======
           class="mm-box network-toggle-wrapper mm-box--margin-top-6 mm-box--margin-bottom-6 mm-box--display-flex mm-box--gap-4 mm-box--flex-direction-row mm-box--justify-content-space-between"
->>>>>>> ef8403f6
           data-testid="network-toggle-0x1"
         >
           <div
