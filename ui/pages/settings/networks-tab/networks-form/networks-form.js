--- conflicted
+++ resolved
@@ -358,17 +358,6 @@
         return null;
       }
 
-<<<<<<< HEAD
-      try {
-        safeChainsList =
-          (await fetchWithCache({
-            url: 'https://chainid.network/chains.json',
-            functionName: 'getSafeChainsList',
-          })) || [];
-      } catch (err) {
-        log.warn('Failed to fetch the chainList from chainid.network', err);
-        providerError = err;
-=======
       let safeChainsList = [];
       if (useSafeChainsListValidation) {
         try {
@@ -380,7 +369,6 @@
           log.warn('Failed to fetch the chainList from chainid.network', err);
           providerError = err;
         }
->>>>>>> b9ec72e2
       }
 
       if (providerError) {
