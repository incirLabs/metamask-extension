// Jest Snapshot v1, https://goo.gl/fbAQLP

exports[`ExperimentalTab with desktop enabled renders ExperimentalTab component without error 1`] = `
<div>
  <div
    class="settings-page__body"
  >
    <h4
      class="mm-box mm-text mm-text--heading-sm mm-box--margin-bottom-2 mm-box--color-text-alternative"
    >
      Security
    </h4>
    <div
      class="settings-page__content-row settings-page__content-row-experimental"
    >
      <span
        class="mm-box mm-text mm-text--inherit mm-box--color-text-alternative"
      >
        Security alerts
      </span>
      <p
        class="mm-box mm-text mm-text--body-sm mm-box--color-text-default"
      >
        This feature alerts you to malicious activity by actively reviewing transaction and signature requests. Always do your own due diligence before approving any requests. There's no guarantee that this feature will detect all malicious activity. By enabling this feature you agree to the provider's terms of use.
      </p>
      <div
        class="settings-page__content-description"
      >
        <p
          class="mm-box mm-text mm-text--body-sm-bold mm-box--margin-top-4 mm-box--color-text-alternative"
        >
          Select your preferred provider
        </p>
        <div
          class="mm-box mm-box--margin-top-3 mm-box--margin-bottom-3 mm-box--display-flex mm-box--gap-4 mm-box--flex-direction-row mm-box--justify-content-space-between"
          data-testid="settings-toggle-security-alert-blockaid"
        >
          <div>
            <div
              class="mm-box mm-box--display-flex"
            >
              <p
                class="mm-box mm-text mm-text--body-md mm-box--color-text-default"
              >
                Blockaid
              </p>
              <div
                class="mm-box mm-tag mm-box--margin-left-2 mm-box--padding-right-1 mm-box--padding-left-1 mm-box--display-inline-block mm-box--justify-content-center mm-box--align-items-center mm-box--background-color-background-default mm-box--rounded-pill mm-box--border-color-border-default mm-box--border-width-1 box--border-style-solid"
              >
                <p
                  class="mm-box mm-text mm-text--body-sm mm-box--color-text-default"
                >
                  Recommended
                </p>
              </div>
<<<<<<< HEAD
              <h6
                class="mm-box mm-text mm-text--body-sm mm-box--margin-top-0 mm-box--margin-right-1 mm-box--color-text-alternative"
              >
                Privacy preserving - no data is shared with third parties. Available on Ethereum Mainnet.
              </h6>
=======
>>>>>>> d51d5c42
            </div>
            <h6
              class="mm-box mm-text mm-text--body-sm mm-box--margin-top-0 mm-box--margin-right-1 mm-box--color-text-alternative"
            >
              Privacy preserving - no data is shared with third parties. Available on Ethereum Mainnet.
            </h6>
          </div>
          <label
            class="toggle-button toggle-button--off"
            tabindex="0"
          >
            <div
              style="display: flex; width: 52px; align-items: center; justify-content: flex-start; position: relative; cursor: pointer; background-color: transparent; border: 0px; padding: 0px; user-select: none;"
            >
              <div
                style="width: 40px; height: 24px; padding: 0px; border-radius: 26px; display: flex; align-items: center; justify-content: center; background-color: rgb(242, 244, 246);"
              >
                <div
                  style="font-size: 11px; display: flex; align-items: center; justify-content: center; font-family: 'Helvetica Neue', Helvetica, sans-serif; position: relative; color: rgb(250, 250, 250); margin-top: auto; margin-bottom: auto; line-height: 0; opacity: 0; width: 26px; height: 20px; left: 4px;"
                />
                <div
                  style="font-size: 11px; display: flex; align-items: center; justify-content: center; font-family: 'Helvetica Neue', Helvetica, sans-serif; position: relative; color: rgba(255, 255, 255, 0.6); bottom: 0px; margin-top: auto; margin-bottom: auto; padding-right: 5px; line-height: 0; width: 26px; height: 20px; opacity: 1;"
                />
              </div>
              <div
                style="position: absolute; height: 100%; top: 0px; left: 0px; display: flex; flex: 1; align-self: stretch; align-items: center; justify-content: flex-start;"
              >
                <div
                  style="width: 18px; height: 18px; display: flex; align-self: center; box-shadow: none; border-radius: 50%; box-sizing: border-box; position: relative; background-color: rgb(106, 115, 125); left: 3px;"
                />
              </div>
              <input
                style="border: 0px; height: 1px; margin: -1px; overflow: hidden; padding: 0px; position: absolute; width: 1px;"
                type="checkbox"
                value="false"
              />
            </div>
            <div
              class="toggle-button__status"
            >
              <span
                class="toggle-button__label-off"
              />
              <span
                class="toggle-button__label-on"
              />
            </div>
          </label>
        </div>
        <div
          class="mm-box mm-box--margin-top-3 mm-box--margin-bottom-3 mm-box--display-flex mm-box--gap-4 mm-box--flex-direction-row mm-box--justify-content-space-between"
        >
          <div>
            <div
              class="mm-box mm-box--display-flex"
            >
              <p
                class="mm-box mm-text mm-text--body-md mm-box--color-text-default"
              >
                OpenSea + Blockaid
              </p>
              <div
                class="mm-box mm-tag mm-box--margin-left-2 mm-box--padding-right-1 mm-box--padding-left-1 mm-box--display-inline-block mm-box--justify-content-center mm-box--align-items-center mm-box--background-color-background-default mm-box--rounded-pill mm-box--border-color-border-default mm-box--border-width-1 box--border-style-solid"
              >
                <p
                  class="mm-box mm-text mm-text--body-sm mm-box--color-text-default"
                >
                  Beta
                </p>
              </div>
            </div>
            <h6
              class="mm-box mm-text mm-text--body-sm mm-box--margin-top-0 mm-box--margin-right-1 mm-box--color-text-alternative"
            >
              <span>
                 
                Data is shared with third parties. Security providers will receive your unsigned transactions and signature requests. 
                <a
                  class="mm-box mm-text mm-button-base mm-button-link mm-button-link--size-auto mm-text--bodyMd mm-box--padding-0 mm-box--padding-right-0 mm-box--padding-left-0 mm-box--display-inline-flex mm-box--justify-content-center mm-box--align-items-center mm-box--color-primary-default mm-box--background-color-transparent"
                  href="https://opensea.io/securityproviderterms"
                  rel="noopener noreferrer"
                  target="_blank"
                >
                  Terms of use
                </a>
                
                 
              </span>
            </h6>
          </div>
          <label
            class="toggle-button toggle-button--off"
            tabindex="0"
          >
            <div
              style="display: flex; width: 52px; align-items: center; justify-content: flex-start; position: relative; cursor: pointer; background-color: transparent; border: 0px; padding: 0px; user-select: none;"
            >
              <div
                style="width: 40px; height: 24px; padding: 0px; border-radius: 26px; display: flex; align-items: center; justify-content: center; background-color: rgb(242, 244, 246);"
              >
                <div
                  style="font-size: 11px; display: flex; align-items: center; justify-content: center; font-family: 'Helvetica Neue', Helvetica, sans-serif; position: relative; color: rgb(250, 250, 250); margin-top: auto; margin-bottom: auto; line-height: 0; opacity: 0; width: 26px; height: 20px; left: 4px;"
                />
                <div
                  style="font-size: 11px; display: flex; align-items: center; justify-content: center; font-family: 'Helvetica Neue', Helvetica, sans-serif; position: relative; color: rgba(255, 255, 255, 0.6); bottom: 0px; margin-top: auto; margin-bottom: auto; padding-right: 5px; line-height: 0; width: 26px; height: 20px; opacity: 1;"
                />
              </div>
              <div
                style="position: absolute; height: 100%; top: 0px; left: 0px; display: flex; flex: 1; align-self: stretch; align-items: center; justify-content: flex-start;"
              >
                <div
                  style="width: 18px; height: 18px; display: flex; align-self: center; box-shadow: none; border-radius: 50%; box-sizing: border-box; position: relative; background-color: rgb(106, 115, 125); left: 3px;"
                />
              </div>
              <input
                style="border: 0px; height: 1px; margin: -1px; overflow: hidden; padding: 0px; position: absolute; width: 1px;"
                type="checkbox"
                value="false"
              />
            </div>
            <div
              class="toggle-button__status"
            >
              <span
                class="toggle-button__label-off"
              />
              <span
                class="toggle-button__label-on"
              />
            </div>
          </label>
        </div>
      </div>
    </div>
    <h4
      class="mm-box mm-text mm-text--heading-sm mm-text--font-weight-bold mm-box--margin-bottom-2 mm-box--color-text-alternative"
    >
      Snaps
    </h4>
    <div
      class="mm-box settings-page__content-row settings-page__content-row-experimental mm-box--margin-bottom-3"
    >
      <div
        class="settings-page__content-item"
      >
        <span>
          Account Snaps
        </span>
        <div
          class="settings-page__content-description"
        >
          <h6
            class="mm-box mm-text mm-text--body-sm mm-box--color-text-alternative"
          >
            Accounts controlled by third-party Snaps.
          </h6>
          <div
            class="settings-page__content-item-col"
          >
            <h5
              class="mm-box mm-text mm-text--body-md mm-text--font-weight-medium mm-box--margin-bottom-0 mm-box--color-text-default"
            >
              Enable "Add account Snap (Beta)"
            </h5>
            <label
              class="toggle-button toggle-button--off"
              tabindex="0"
            >
              <div
                style="display: flex; width: 52px; align-items: center; justify-content: flex-start; position: relative; cursor: pointer; background-color: transparent; border: 0px; padding: 0px; user-select: none;"
              >
                <div
                  style="width: 40px; height: 24px; padding: 0px; border-radius: 26px; display: flex; align-items: center; justify-content: center; background-color: rgb(242, 244, 246);"
                >
                  <div
                    style="font-size: 11px; display: flex; align-items: center; justify-content: center; font-family: 'Helvetica Neue', Helvetica, sans-serif; position: relative; color: rgb(250, 250, 250); margin-top: auto; margin-bottom: auto; line-height: 0; opacity: 0; width: 26px; height: 20px; left: 4px;"
                  />
                  <div
                    style="font-size: 11px; display: flex; align-items: center; justify-content: center; font-family: 'Helvetica Neue', Helvetica, sans-serif; position: relative; color: rgba(255, 255, 255, 0.6); bottom: 0px; margin-top: auto; margin-bottom: auto; padding-right: 5px; line-height: 0; width: 26px; height: 20px; opacity: 1;"
                  />
                </div>
                <div
                  style="position: absolute; height: 100%; top: 0px; left: 0px; display: flex; flex: 1; align-self: stretch; align-items: center; justify-content: flex-start;"
                >
                  <div
                    style="width: 18px; height: 18px; display: flex; align-self: center; box-shadow: none; border-radius: 50%; box-sizing: border-box; position: relative; background-color: rgb(106, 115, 125); left: 3px;"
                  />
                </div>
                <input
                  data-testid="add-snap-account-toggle"
                  style="border: 0px; height: 1px; margin: -1px; overflow: hidden; padding: 0px; position: absolute; width: 1px;"
                  type="checkbox"
                  value="false"
                />
              </div>
              <div
                class="toggle-button__status"
              >
                <span
                  class="toggle-button__label-off"
                />
                <span
                  class="toggle-button__label-on"
                />
              </div>
            </label>
          </div>
          <h6
            class="mm-box mm-text mm-text--body-sm mm-box--margin-top-0 mm-box--color-text-alternative"
          >
            Turning on this feature will give you the option to add the new Beta account Snaps right from your account list. If you install an account Snap, remember that it is a third-party service.
          </h6>
        </div>
      </div>
    </div>
    <h4
      class="mm-box mm-text mm-text--heading-sm mm-box--margin-bottom-2 mm-box--color-text-alternative"
    >
      Desktop App
    </h4>
    <div
      class="mm-box mm-box--display-flex mm-box--flex-direction-row mm-box--flex-wrap-wrap mm-box--justify-content-space-between mm-box--align-items-center"
      data-testid="advanced-setting-desktop-pairing"
    >
      <p
        class="mm-box mm-text mm-text--body-md mm-box--margin-top-3 mm-box--padding-right-2 mm-box--color-text-default"
      >
        Click to run all background processes in the desktop app.
      </p>
      <div
        class="mm-box settings-page__content-item-col mm-box--padding-top-3"
      >
        <button
          class="button btn--rounded btn-primary btn--large"
        >
          Disable Desktop App
        </button>
      </div>
    </div>
    <div
      class="mm-box settings-page__content-row settings-page__content-row-experimental"
      data-testid="experimental-setting-toggle-request-queue"
    >
      <div
        class="settings-page__content-item"
      >
        <span>
          Select networks for each site
        </span>
        <div
          class="settings-page__content-description"
        >
          This allows you to select a network for each site instead of a single selected network for all sites. This feature will prevent you from switching networks manually, which my break your user experience on certain sites.
        </div>
      </div>
      <div
        class="settings-page__content-item-col"
      >
        <label
          class="toggle-button toggle-button--off request-queue-toggle"
          tabindex="0"
        >
          <div
            style="display: flex; width: 52px; align-items: center; justify-content: flex-start; position: relative; cursor: pointer; background-color: transparent; border: 0px; padding: 0px; user-select: none;"
          >
            <div
              style="width: 40px; height: 24px; padding: 0px; border-radius: 26px; display: flex; align-items: center; justify-content: center; background-color: rgb(242, 244, 246);"
            >
              <div
                style="font-size: 11px; display: flex; align-items: center; justify-content: center; font-family: 'Helvetica Neue', Helvetica, sans-serif; position: relative; color: rgb(250, 250, 250); margin-top: auto; margin-bottom: auto; line-height: 0; opacity: 0; width: 26px; height: 20px; left: 4px;"
              />
              <div
                style="font-size: 11px; display: flex; align-items: center; justify-content: center; font-family: 'Helvetica Neue', Helvetica, sans-serif; position: relative; color: rgba(255, 255, 255, 0.6); bottom: 0px; margin-top: auto; margin-bottom: auto; padding-right: 5px; line-height: 0; width: 26px; height: 20px; opacity: 1;"
              />
            </div>
            <div
              style="position: absolute; height: 100%; top: 0px; left: 0px; display: flex; flex: 1; align-self: stretch; align-items: center; justify-content: flex-start;"
            >
              <div
                style="width: 18px; height: 18px; display: flex; align-self: center; box-shadow: none; border-radius: 50%; box-sizing: border-box; position: relative; background-color: rgb(106, 115, 125); left: 3px;"
              />
            </div>
            <input
              style="border: 0px; height: 1px; margin: -1px; overflow: hidden; padding: 0px; position: absolute; width: 1px;"
              type="checkbox"
              value="false"
            />
          </div>
          <div
            class="toggle-button__status"
          >
            <span
              class="toggle-button__label-off"
            >
              Off
            </span>
            <span
              class="toggle-button__label-on"
            >
              On
            </span>
          </div>
        </label>
      </div>
    </div>
  </div>
</div>
`;<|MERGE_RESOLUTION|>--- conflicted
+++ resolved
@@ -53,14 +53,6 @@
                   Recommended
                 </p>
               </div>
-<<<<<<< HEAD
-              <h6
-                class="mm-box mm-text mm-text--body-sm mm-box--margin-top-0 mm-box--margin-right-1 mm-box--color-text-alternative"
-              >
-                Privacy preserving - no data is shared with third parties. Available on Ethereum Mainnet.
-              </h6>
-=======
->>>>>>> d51d5c42
             </div>
             <h6
               class="mm-box mm-text mm-text--body-sm mm-box--margin-top-0 mm-box--margin-right-1 mm-box--color-text-alternative"
