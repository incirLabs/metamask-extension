--- conflicted
+++ resolved
@@ -105,17 +105,9 @@
   };
 
   componentDidUpdate(prevProps) {
-<<<<<<< HEAD
-    if (process.env.DARK_MODE_V1) {
-      const { theme } = this.props;
-      if (theme !== prevProps.theme) {
-        document.documentElement.setAttribute('data-theme', theme);
-      }
-=======
     const { theme } = this.props;
     if (theme !== prevProps.theme) {
       document.documentElement.setAttribute('data-theme', theme);
->>>>>>> 53006d4c
     }
   }
 
@@ -136,13 +128,7 @@
         pageChanged(locationObj.pathname);
       }
     });
-<<<<<<< HEAD
-    if (process.env.DARK_MODE_V1 && theme) {
-      document.documentElement.setAttribute('data-theme', theme);
-    }
-=======
     document.documentElement.setAttribute('data-theme', theme);
->>>>>>> 53006d4c
   }
 
   renderRoutes() {
@@ -343,7 +329,6 @@
       isMouseUser,
       browserEnvironmentOs: os,
       browserEnvironmentBrowser: browser,
-      theme,
     } = this.props;
     const loadMessage =
       loadingMessage || isNetworkLoading
@@ -355,7 +340,6 @@
           [`os-${os}`]: os,
           [`browser-${browser}`]: browser,
           'mouse-user-styles': isMouseUser,
-          [`theme-${theme}`]: process.env.DARK_MODE_V1 && theme,
         })}
         dir={textDirection}
         onClick={() => setMouseUserState(true)}
