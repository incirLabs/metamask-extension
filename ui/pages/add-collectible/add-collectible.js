import React, { useContext, useState } from 'react';
import { useHistory } from 'react-router-dom';
import { useDispatch, useSelector } from 'react-redux';
import { isValidHexAddress } from '@metamask/controller-utils';
import { useI18nContext } from '../../hooks/useI18nContext';
import { DEFAULT_ROUTE } from '../../helpers/constants/routes';
import {
  DISPLAY,
  FONT_WEIGHT,
  TYPOGRAPHY,
} from '../../helpers/constants/design-system';

import Box from '../../components/ui/box';
import Typography from '../../components/ui/typography';
import ActionableMessage from '../../components/ui/actionable-message';
import PageContainer from '../../components/ui/page-container';
import {
  addNftVerifyOwnership,
  getTokenStandardAndDetails,
  ignoreTokens,
  setNewCollectibleAddedMessage,
  updateCollectibleDropDownState,
} from '../../store/actions';
import FormField from '../../components/ui/form-field';
<<<<<<< HEAD
import { getIsMainnet, getUseNftDetection } from '../../selectors';
import { getCollectiblesDetectionNoticeDismissed } from '../../ducks/metamask/metamask';
=======
import {
  getCurrentChainId,
  getIsMainnet,
  getSelectedAddress,
  getUseNftDetection,
} from '../../selectors';
import {
  getCollectiblesDetectionNoticeDismissed,
  getCollectiblesDropdownState,
} from '../../ducks/metamask/metamask';
>>>>>>> 90d2ca07
import CollectiblesDetectionNotice from '../../components/app/collectibles-detection-notice';
import { MetaMetricsContext } from '../../contexts/metametrics';
import { AssetType } from '../../../shared/constants/transaction';
import { EVENT, EVENT_NAMES } from '../../../shared/constants/metametrics';

export default function AddCollectible() {
  const t = useI18nContext();
  const history = useHistory();
  const dispatch = useDispatch();
  const useNftDetection = useSelector(getUseNftDetection);
  const isMainnet = useSelector(getIsMainnet);
  const collectibleDetectionNoticeDismissed = useSelector(
    getCollectiblesDetectionNoticeDismissed,
  );
  const collectiblesDropdownState = useSelector(getCollectiblesDropdownState);
  const selectedAddress = useSelector(getSelectedAddress);
  const chainId = useSelector(getCurrentChainId);
  const addressEnteredOnImportTokensPage =
    history?.location?.state?.addressEnteredOnImportTokensPage;
  const contractAddressToConvertFromTokenToCollectible =
    history?.location?.state?.tokenAddress;

  const [collectibleAddress, setCollectibleAddress] = useState(
    addressEnteredOnImportTokensPage ??
      contractAddressToConvertFromTokenToCollectible ??
      '',
  );
  const [tokenId, setTokenId] = useState('');
  const [disabled, setDisabled] = useState(true);
  const [collectibleAddFailed, setCollectibleAddFailed] = useState(false);
  const trackEvent = useContext(MetaMetricsContext);

  const handleAddCollectible = async () => {
    try {
<<<<<<< HEAD
      await dispatch(addNftVerifyOwnership(address, tokenId));
=======
      await dispatch(addNftVerifyOwnership(collectibleAddress, tokenId));
      const newCollectibleDropdownState = {
        ...collectiblesDropdownState,
        [selectedAddress]: {
          ...collectiblesDropdownState?.[selectedAddress],
          [chainId]: {
            ...collectiblesDropdownState?.[selectedAddress]?.[chainId],
            [collectibleAddress]: true,
          },
        },
      };

      dispatch(updateCollectibleDropDownState(newCollectibleDropdownState));
>>>>>>> 90d2ca07
    } catch (error) {
      const { message } = error;
      dispatch(setNewCollectibleAddedMessage(message));
      setCollectibleAddFailed(true);
      return;
    }
    if (contractAddressToConvertFromTokenToCollectible) {
      await dispatch(
        ignoreTokens({
          tokensToIgnore: contractAddressToConvertFromTokenToCollectible,
          dontShowLoadingIndicator: true,
        }),
      );
    }
    dispatch(setNewCollectibleAddedMessage('success'));

    const tokenDetails = await getTokenStandardAndDetails(
      collectibleAddress,
      null,
      tokenId.toString(),
    );

    trackEvent({
      event: EVENT_NAMES.TOKEN_ADDED,
      category: 'Wallet',
      sensitiveProperties: {
        token_contract_address: collectibleAddress,
        token_symbol: tokenDetails?.symbol,
        tokenId: tokenId.toString(),
<<<<<<< HEAD
        asset_type: ASSET_TYPES.NFT,
=======
        asset_type: AssetType.NFT,
>>>>>>> 90d2ca07
        token_standard: tokenDetails?.standard,
        source: EVENT.SOURCE.TOKEN.CUSTOM,
      },
    });

    history.push(DEFAULT_ROUTE);
  };

  const validateAndSetAddress = (val) => {
    setDisabled(!isValidHexAddress(val) || !tokenId);
<<<<<<< HEAD
    setAddress(val);
  };

  const validateAndSetTokenId = (val) => {
    setDisabled(!isValidHexAddress(address) || !val || isNaN(Number(val)));
=======
    setCollectibleAddress(val);
  };

  const validateAndSetTokenId = (val) => {
    setDisabled(
      !isValidHexAddress(collectibleAddress) || !val || isNaN(Number(val)),
    );
>>>>>>> 90d2ca07
    setTokenId(val);
  };

  return (
    <PageContainer
      title={t('importNFT')}
      onSubmit={() => {
        handleAddCollectible();
      }}
      submitText={t('add')}
      onCancel={() => {
        history.push(DEFAULT_ROUTE);
      }}
      onClose={() => {
        history.push(DEFAULT_ROUTE);
      }}
      disabled={disabled}
      contentComponent={
        <Box>
          {isMainnet &&
          !useNftDetection &&
          !collectibleDetectionNoticeDismissed ? (
            <CollectiblesDetectionNotice />
          ) : null}
          {collectibleAddFailed && (
            <Box marginLeft={4} marginRight={4}>
              <ActionableMessage
                type="danger"
                useIcon
                iconFillColor="var(--color-error-default)"
                message={
                  <Box display={DISPLAY.INLINE_FLEX}>
                    <Typography
                      variant={TYPOGRAPHY.H7}
                      fontWeight={FONT_WEIGHT.NORMAL}
                      margin={0}
                    >
                      {t('collectibleAddFailedMessage')}
                    </Typography>
                    <button
                      className="fas fa-times add-collectible__close"
                      title={t('close')}
                      onClick={() => setCollectibleAddFailed(false)}
                    />
                  </Box>
                }
              />
            </Box>
          )}
          <Box margin={4}>
            <FormField
              dataTestId="address"
              titleText={t('address')}
              placeholder="0x..."
              value={collectibleAddress}
              onChange={(val) => {
                validateAndSetAddress(val);
                setCollectibleAddFailed(false);
              }}
              tooltipText={t('importNFTAddressToolTip')}
              autoFocus
            />
            <FormField
              dataTestId="token-id"
              titleText={t('tokenId')}
              placeholder={t('nftTokenIdPlaceholder')}
              value={tokenId}
              onChange={(val) => {
                validateAndSetTokenId(val);
                setCollectibleAddFailed(false);
              }}
              tooltipText={t('importNFTTokenIdToolTip')}
            />
          </Box>
        </Box>
      }
    />
  );
}<|MERGE_RESOLUTION|>--- conflicted
+++ resolved
@@ -22,10 +22,6 @@
   updateCollectibleDropDownState,
 } from '../../store/actions';
 import FormField from '../../components/ui/form-field';
-<<<<<<< HEAD
-import { getIsMainnet, getUseNftDetection } from '../../selectors';
-import { getCollectiblesDetectionNoticeDismissed } from '../../ducks/metamask/metamask';
-=======
 import {
   getCurrentChainId,
   getIsMainnet,
@@ -36,7 +32,6 @@
   getCollectiblesDetectionNoticeDismissed,
   getCollectiblesDropdownState,
 } from '../../ducks/metamask/metamask';
->>>>>>> 90d2ca07
 import CollectiblesDetectionNotice from '../../components/app/collectibles-detection-notice';
 import { MetaMetricsContext } from '../../contexts/metametrics';
 import { AssetType } from '../../../shared/constants/transaction';
@@ -71,9 +66,6 @@
 
   const handleAddCollectible = async () => {
     try {
-<<<<<<< HEAD
-      await dispatch(addNftVerifyOwnership(address, tokenId));
-=======
       await dispatch(addNftVerifyOwnership(collectibleAddress, tokenId));
       const newCollectibleDropdownState = {
         ...collectiblesDropdownState,
@@ -87,7 +79,6 @@
       };
 
       dispatch(updateCollectibleDropDownState(newCollectibleDropdownState));
->>>>>>> 90d2ca07
     } catch (error) {
       const { message } = error;
       dispatch(setNewCollectibleAddedMessage(message));
@@ -117,11 +108,7 @@
         token_contract_address: collectibleAddress,
         token_symbol: tokenDetails?.symbol,
         tokenId: tokenId.toString(),
-<<<<<<< HEAD
-        asset_type: ASSET_TYPES.NFT,
-=======
         asset_type: AssetType.NFT,
->>>>>>> 90d2ca07
         token_standard: tokenDetails?.standard,
         source: EVENT.SOURCE.TOKEN.CUSTOM,
       },
@@ -132,13 +119,6 @@
 
   const validateAndSetAddress = (val) => {
     setDisabled(!isValidHexAddress(val) || !tokenId);
-<<<<<<< HEAD
-    setAddress(val);
-  };
-
-  const validateAndSetTokenId = (val) => {
-    setDisabled(!isValidHexAddress(address) || !val || isNaN(Number(val)));
-=======
     setCollectibleAddress(val);
   };
 
@@ -146,7 +126,6 @@
     setDisabled(
       !isValidHexAddress(collectibleAddress) || !val || isNaN(Number(val)),
     );
->>>>>>> 90d2ca07
     setTokenId(val);
   };
 
