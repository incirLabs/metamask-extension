--- conflicted
+++ resolved
@@ -1,19 +1,7 @@
 import nock from 'nock';
 import { MOCKS } from '../../../test/jest';
-<<<<<<< HEAD
-import {
-  MAINNET_CHAIN_ID,
-  BSC_CHAIN_ID,
-  POLYGON_CHAIN_ID,
-  LOCALHOST_CHAIN_ID,
-  SEPOLIA_CHAIN_ID,
-  AVALANCHE_CHAIN_ID,
-  ETH_SYMBOL,
-} from '../../../shared/constants/network';
-=======
 import { CHAIN_IDS, CURRENCY_SYMBOLS } from '../../../shared/constants/network';
 import { getSwapsTokensReceivedFromTxMeta } from '../../../shared/lib/transactions-controller-utils';
->>>>>>> 300cb6e7
 import {
   SWAPS_CHAINID_CONTRACT_ADDRESS_MAP,
   SWAPS_CHAINID_DEFAULT_TOKEN_MAP,
@@ -23,10 +11,7 @@
   ETHEREUM,
   POLYGON,
   BSC,
-<<<<<<< HEAD
-=======
   GOERLI,
->>>>>>> 300cb6e7
   AVALANCHE,
 } from '../../../shared/constants/swaps';
 import {
@@ -281,18 +266,12 @@
       ).toBe(true);
     });
 
-<<<<<<< HEAD
-    it('returns true if "to" is Rinkeby contract address on Rinkeby network', () => {
-      usedTradeTxParams.to = SWAPS_CHAINID_CONTRACT_ADDRESS_MAP['0x4'];
-      expect(isContractAddressValid(usedTradeTxParams.to, '0x4')).toBe(true);
-=======
     it('returns true if "to" is Goerli contract address on Goerli network', () => {
       usedTradeTxParams.to =
         SWAPS_CHAINID_CONTRACT_ADDRESS_MAP[CHAIN_IDS.GOERLI];
       expect(
         isContractAddressValid(usedTradeTxParams.to, CHAIN_IDS.GOERLI),
       ).toBe(true);
->>>>>>> 300cb6e7
     });
 
     it('returns true if "to" is testnet contract address', () => {
@@ -331,21 +310,12 @@
       expect(getNetworkNameByChainId(CHAIN_IDS.POLYGON)).toBe(POLYGON);
     });
 
-<<<<<<< HEAD
-    it('returns "rinkeby" for Rinkeby chain ID', () => {
-      expect(getNetworkNameByChainId('0x4')).toBe('rinkeby');
-    });
-
-    it('returns "avalanche" for Avalanche chain ID', () => {
-      expect(getNetworkNameByChainId(AVALANCHE_CHAIN_ID)).toBe(AVALANCHE);
-=======
     it('returns "goerli" for Goerli chain ID', () => {
       expect(getNetworkNameByChainId(CHAIN_IDS.GOERLI)).toBe(GOERLI);
     });
 
     it('returns "avalanche" for Avalanche chain ID', () => {
       expect(getNetworkNameByChainId(CHAIN_IDS.AVALANCHE)).toBe(AVALANCHE);
->>>>>>> 300cb6e7
     });
   });
 
@@ -362,8 +332,6 @@
       ).toMatchObject(expectedSwapsLiveness);
     });
 
-<<<<<<< HEAD
-=======
     it('returns info that Swaps are enabled and cannot use API v2 for Goerli chain ID', () => {
       const expectedSwapsLiveness = {
         swapsFeatureIsLive: true,
@@ -376,7 +344,6 @@
       ).toMatchObject(expectedSwapsLiveness);
     });
 
->>>>>>> 300cb6e7
     it('returns info that Swaps are disabled and cannot use API v2 if network name is not found', () => {
       const expectedSwapsLiveness = {
         swapsFeatureIsLive: false,
@@ -384,11 +351,7 @@
       expect(
         getSwapsLivenessForNetwork(
           MOCKS.createFeatureFlagsResponse(),
-<<<<<<< HEAD
-          SEPOLIA_CHAIN_ID,
-=======
           CHAIN_IDS.SEPOLIA,
->>>>>>> 300cb6e7
         ),
       ).toMatchObject(expectedSwapsLiveness);
     });
