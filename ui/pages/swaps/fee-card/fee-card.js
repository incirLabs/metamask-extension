--- conflicted
+++ resolved
@@ -109,10 +109,6 @@
                     }
                     containerClassName="fee-card__info-tooltip-content-container"
                     wrapperClassName="fee-card__row-label fee-card__info-tooltip-container"
-<<<<<<< HEAD
-                    wide
-=======
->>>>>>> afb3475d
                   />
                 </>
               }
