--- conflicted
+++ resolved
@@ -35,10 +35,6 @@
   truthyString,
   validateData,
 } from '../../../shared/lib/swaps-utils';
-<<<<<<< HEAD
-import { SECOND } from '../../../shared/constants/time';
-=======
->>>>>>> 8885c54f
 import { sumHexes } from '../../helpers/utils/transactions.util';
 
 const CACHE_REFRESH_FIVE_MINUTES = 300000;
