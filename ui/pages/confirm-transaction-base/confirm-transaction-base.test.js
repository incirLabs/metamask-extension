--- conflicted
+++ resolved
@@ -185,13 +185,7 @@
     expect(container).toMatchSnapshot();
   });
 
-<<<<<<< HEAD
-  it('should contain L1 L2 fee details for optimism', () => {
-    baseStore.metamask.providerConfig.chainId = CHAIN_IDS.OPTIMISM;
-    baseStore.confirmTransaction.txData.chainId = CHAIN_IDS.OPTIMISM;
-=======
   it('should not contain L1 L2 fee details for chains that are not optimism', () => {
->>>>>>> c2bbbb1d
     const store = configureMockStore(middleware)(baseStore);
     const { queryByText } = renderWithProvider(
       <ConfirmTransactionBase actionKey="confirm" />,
