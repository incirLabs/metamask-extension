--- conflicted
+++ resolved
@@ -64,11 +64,7 @@
             value: '0x1',
           },
           asset: {
-<<<<<<< HEAD
-            type: ASSET_TYPES.NFT,
-=======
             type: AssetType.NFT,
->>>>>>> 90d2ca07
             balance: '0xaf',
             details: {
               address: '0xToken',
