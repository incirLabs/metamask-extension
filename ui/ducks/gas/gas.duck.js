import { cloneDeep } from 'lodash';
import BigNumber from 'bignumber.js';
import {
  getStorageItem,
  setStorageItem,
} from '../../helpers/utils/storage-helpers';
import {
  decGWEIToHexWEI,
  getValueFromWeiHex,
} from '../../helpers/utils/conversions.util';
import { getIsMainnet, getCurrentChainId } from '../../selectors';
import fetchWithCache from '../../helpers/utils/fetch-with-cache';
<<<<<<< HEAD
=======
import {
  BASIC_GAS_ESTIMATE_STATUS,
  RESET_CUSTOM_DATA,
  SET_BASIC_GAS_ESTIMATE_DATA,
  SET_CUSTOM_GAS_LIMIT,
  SET_CUSTOM_GAS_PRICE,
  SET_ESTIMATE_SOURCE,
} from './gas-action-constants';
>>>>>>> 23a85982

export const BASIC_ESTIMATE_STATES = {
  LOADING: 'LOADING',
  FAILED: 'FAILED',
  READY: 'READY',
};

export const GAS_SOURCE = {
  METASWAPS: 'MetaSwaps',
  ETHGASPRICE: 'eth_gasprice',
};

const initState = {
  customData: {
    price: null,
    limit: null,
  },
  basicEstimates: {
    safeLow: null,
    average: null,
    fast: null,
  },
  basicEstimateStatus: BASIC_ESTIMATE_STATES.LOADING,
  estimateSource: '',
};

// Reducer
export default function reducer(state = initState, action) {
  switch (action.type) {
    case BASIC_GAS_ESTIMATE_STATUS:
      return {
        ...state,
        basicEstimateStatus: action.value,
      };
    case SET_BASIC_GAS_ESTIMATE_DATA:
      return {
        ...state,
        basicEstimates: action.value,
      };
    case SET_CUSTOM_GAS_PRICE:
      return {
        ...state,
        customData: {
          ...state.customData,
          price: action.value,
        },
      };
    case SET_CUSTOM_GAS_LIMIT:
      return {
        ...state,
        customData: {
          ...state.customData,
          limit: action.value,
        },
      };
    case RESET_CUSTOM_DATA:
      return {
        ...state,
        customData: cloneDeep(initState.customData),
      };
    case SET_ESTIMATE_SOURCE:
      return {
        ...state,
        estimateSource: action.value,
      };
    default:
      return state;
  }
}

// Action Creators
export function setBasicEstimateStatus(status) {
  return {
    type: BASIC_GAS_ESTIMATE_STATUS,
    value: status,
  };
}

async function basicGasPriceQuery() {
  const url = `https://api.metaswap.codefi.network/gasPrices`;
  return await fetchWithCache(
    url,
    {
      referrer: url,
      referrerPolicy: 'no-referrer-when-downgrade',
      method: 'GET',
      mode: 'cors',
    },
    { cacheRefreshTime: 75000 },
  );
}

export function fetchBasicGasEstimates() {
  return async (dispatch, getState) => {
    const isMainnet = getIsMainnet(getState());

    dispatch(setBasicEstimateStatus(BASIC_ESTIMATE_STATES.LOADING));
    let basicEstimates;
    try {
      dispatch(setEstimateSource(GAS_SOURCE.ETHGASPRICE));
      if (isMainnet || process.env.IN_TEST) {
        try {
          basicEstimates = await fetchExternalBasicGasEstimates();
          dispatch(setEstimateSource(GAS_SOURCE.METASWAPS));
        } catch (error) {
          basicEstimates = await fetchEthGasPriceEstimates(getState());
        }
      } else {
        basicEstimates = await fetchEthGasPriceEstimates(getState());
      }
      dispatch(setBasicGasEstimateData(basicEstimates));
      dispatch(setBasicEstimateStatus(BASIC_ESTIMATE_STATES.READY));
    } catch (error) {
      dispatch(setBasicEstimateStatus(BASIC_ESTIMATE_STATES.FAILED));
    }

    return basicEstimates;
  };
}

async function fetchExternalBasicGasEstimates() {
  const {
    SafeGasPrice,
    ProposeGasPrice,
    FastGasPrice,
  } = await basicGasPriceQuery();

  const [safeLow, average, fast] = [
    SafeGasPrice,
    ProposeGasPrice,
    FastGasPrice,
  ].map((price) => new BigNumber(price, 10).toNumber());

  const basicEstimates = {
    safeLow,
    average,
    fast,
  };

  return basicEstimates;
}

async function fetchEthGasPriceEstimates(state) {
  const chainId = getCurrentChainId(state);
  const [cachedTimeLastRetrieved, cachedBasicEstimates] = await Promise.all([
    getStorageItem(`${chainId}_BASIC_PRICE_ESTIMATES_LAST_RETRIEVED`),
    getStorageItem(`${chainId}_BASIC_PRICE_ESTIMATES`),
  ]);
  const timeLastRetrieved = cachedTimeLastRetrieved || 0;
  if (cachedBasicEstimates && Date.now() - timeLastRetrieved < 75000) {
    return cachedBasicEstimates;
  }
  const gasPrice = await global.eth.gasPrice();
  const averageGasPriceInDecGWEI = getValueFromWeiHex({
    value: gasPrice.toString(16),
    numberOfDecimals: 4,
    toDenomination: 'GWEI',
  });
  const basicEstimates = {
    average: Number(averageGasPriceInDecGWEI),
  };
  const timeRetrieved = Date.now();

  await Promise.all([
    setStorageItem(`${chainId}_BASIC_PRICE_ESTIMATES`, basicEstimates),
    setStorageItem(
      `${chainId}_BASIC_PRICE_ESTIMATES_LAST_RETRIEVED`,
      timeRetrieved,
    ),
  ]);

  return basicEstimates;
}

export function setCustomGasPriceForRetry(newPrice) {
  return async (dispatch) => {
    if (newPrice === '0x0') {
      const { fast } = await fetchExternalBasicGasEstimates();
      dispatch(setCustomGasPrice(decGWEIToHexWEI(fast)));
    } else {
      dispatch(setCustomGasPrice(newPrice));
    }
  };
}

export function setBasicGasEstimateData(basicGasEstimateData) {
  return {
    type: SET_BASIC_GAS_ESTIMATE_DATA,
    value: basicGasEstimateData,
  };
}

export function setCustomGasPrice(newPrice) {
  return {
    type: SET_CUSTOM_GAS_PRICE,
    value: newPrice,
  };
}

export function setCustomGasLimit(newLimit) {
  return {
    type: SET_CUSTOM_GAS_LIMIT,
    value: newLimit,
  };
}

export function resetCustomData() {
  return { type: RESET_CUSTOM_DATA };
}

export function setEstimateSource(estimateSource) {
  return {
    type: SET_ESTIMATE_SOURCE,
    value: estimateSource,
  };
}<|MERGE_RESOLUTION|>--- conflicted
+++ resolved
@@ -10,8 +10,6 @@
 } from '../../helpers/utils/conversions.util';
 import { getIsMainnet, getCurrentChainId } from '../../selectors';
 import fetchWithCache from '../../helpers/utils/fetch-with-cache';
-<<<<<<< HEAD
-=======
 import {
   BASIC_GAS_ESTIMATE_STATUS,
   RESET_CUSTOM_DATA,
@@ -20,7 +18,6 @@
   SET_CUSTOM_GAS_PRICE,
   SET_ESTIMATE_SOURCE,
 } from './gas-action-constants';
->>>>>>> 23a85982
 
 export const BASIC_ESTIMATE_STATES = {
   LOADING: 'LOADING',
