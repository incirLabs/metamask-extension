import { connect } from 'react-redux';
import { compose } from 'redux';
import { withRouter } from 'react-router-dom';
import {
  goHome,
  showModal,
  resolvePendingApproval,
  rejectPendingApproval,
  rejectAllMessages,
  completedTx,
} from '../../../store/actions';
///: BEGIN:ONLY_INCLUDE_IN(build-mmi)
// eslint-disable-next-line import/order
import { showCustodianDeepLink } from '@metamask-institutional/extension';
import {
  mmiActionsFactory,
  setPersonalMessageInProgress,
} from '../../../store/institutional/institution-background';
import { getEnvironmentType } from '../../../../app/scripts/lib/util';
<<<<<<< HEAD
import {
  showCustodyConfirmLink,
  checkForUnapprovedMessages,
} from '../../../store/institutional/institution-actions';
=======
import { showCustodyConfirmLink } from '../../../store/institutional/institution-actions';
>>>>>>> 877e184b
import { ENVIRONMENT_TYPE_NOTIFICATION } from '../../../../shared/constants/app';
///: END:ONLY_INCLUDE_IN
import {
  accountsWithSendEtherInfoSelector,
  getSubjectMetadata,
  doesAddressRequireLedgerHidConnection,
  unconfirmedMessagesHashSelector,
  getTotalUnapprovedMessagesCount,
  ///: BEGIN:ONLY_INCLUDE_IN(build-mmi)
<<<<<<< HEAD
  unapprovedPersonalMsgsSelector,
=======
>>>>>>> 877e184b
  getAccountType,
  getSelectedAccount,
  ///: END:ONLY_INCLUDE_IN
} from '../../../selectors';
import { getAccountByAddress, valuesFor } from '../../../helpers/utils/util';
import { clearConfirmTransaction } from '../../../ducks/confirm-transaction/confirm-transaction.duck';
import { getMostRecentOverviewPage } from '../../../ducks/history/history';
import { isAddressLedger } from '../../../ducks/metamask/metamask';
import SignatureRequestOriginal from './signature-request-original.component';

function mapStateToProps(state, ownProps) {
  const {
    msgParams: { from },
  } = ownProps.txData;

  ///: BEGIN:ONLY_INCLUDE_IN(build-mmi)
  const envType = getEnvironmentType();
  ///: END:ONLY_INCLUDE_IN

  const hardwareWalletRequiresConnection =
    doesAddressRequireLedgerHidConnection(state, from);
  const isLedgerWallet = isAddressLedger(state, from);
  const messagesList = unconfirmedMessagesHashSelector(state);
  const messagesCount = getTotalUnapprovedMessagesCount(state);

  return {
    requester: null,
    requesterAddress: null,
    mostRecentOverviewPage: getMostRecentOverviewPage(state),
    hardwareWalletRequiresConnection,
    isLedgerWallet,
    // not passed to component
    allAccounts: accountsWithSendEtherInfoSelector(state),
    subjectMetadata: getSubjectMetadata(state),
    messagesList,
    messagesCount,
    ///: BEGIN:ONLY_INCLUDE_IN(build-mmi)
    accountType: getAccountType(state),
    isNotification: envType === ENVIRONMENT_TYPE_NOTIFICATION,
    selectedAccount: getSelectedAccount(state),
    unapprovedPersonalMessages: unapprovedPersonalMsgsSelector(state),
    ///: END:ONLY_INCLUDE_IN
  };
}

let mapDispatchToProps = null;

mapDispatchToProps = function (dispatch) {
<<<<<<< HEAD
  return {
    goHome: () => dispatch(goHome()),
    clearConfirmTransaction: () => dispatch(clearConfirmTransaction()),
    showRejectTransactionsConfirmationModal: ({
      onSubmit,
      unapprovedTxCount: messagesCount,
    }) => {
      return dispatch(
        showModal({
          name: 'REJECT_TRANSACTIONS',
          onSubmit,
          unapprovedTxCount: messagesCount,
          isRequestType: true,
        }),
      );
    },
    completedTx: (txId) => dispatch(completedTx(txId)),
    resolvePendingApproval: (id) => {
      dispatch(resolvePendingApproval(id));
    },
    rejectPendingApproval: (id, error) =>
      dispatch(rejectPendingApproval(id, error)),
    cancelAllApprovals: (messagesList) => {
      dispatch(rejectAllMessages(messagesList));
    },
  };
};

///: BEGIN:ONLY_INCLUDE_IN(build-mmi)
function mmiMapDispatchToProps(dispatch) {
  const mmiActions = mmiActionsFactory();
=======
>>>>>>> 877e184b
  return {
    setMsgInProgress: (msgId) => dispatch(setPersonalMessageInProgress(msgId)),
    showCustodianDeepLink: ({
      custodyId,
      fromAddress,
      closeNotification,
      onDeepLinkFetched,
      onDeepLinkShown,
    }) =>
      showCustodianDeepLink({
        dispatch,
        mmiActions,
        txId: undefined,
        fromAddress,
        custodyId,
        isSignature: true,
        closeNotification,
        onDeepLinkFetched,
        onDeepLinkShown,
        showCustodyConfirmLink,
      }),
    showTransactionsFailedModal: ({
      errorMessage,
      closeNotification,
      operationFailed,
    }) =>
      dispatch(
        showModal({
          name: 'TRANSACTION_FAILED',
          errorMessage,
          closeNotification,
          operationFailed,
        }),
      ),
    setWaitForConfirmDeepLinkDialog: (wait) =>
      dispatch(mmiActions.setWaitForConfirmDeepLinkDialog(wait)),
    goHome: () => dispatch(goHome()),
    clearConfirmTransaction: () => dispatch(clearConfirmTransaction()),
    showRejectTransactionsConfirmationModal: ({
      onSubmit,
      unapprovedTxCount: messagesCount,
    }) => {
      return dispatch(
        showModal({
          name: 'REJECT_TRANSACTIONS',
          onSubmit,
          unapprovedTxCount: messagesCount,
          isRequestType: true,
        }),
      );
    },
    completedTx: (txId) => dispatch(completedTx(txId)),
    resolvePendingApproval: (id) => {
      dispatch(resolvePendingApproval(id));
    },
    rejectPendingApproval: (id, error) =>
      dispatch(rejectPendingApproval(id, error)),
    cancelAllApprovals: (messagesList) => {
      dispatch(rejectAllMessages(messagesList));
    },
  };
};

///: BEGIN:ONLY_INCLUDE_IN(build-mmi)
function mmiMapDispatchToProps(dispatch) {
  const mmiActions = mmiActionsFactory();
  return {
    setMsgInProgress: (msgId) => dispatch(setPersonalMessageInProgress(msgId)),
    showCustodianDeepLink: ({
      custodyId,
      fromAddress,
      closeNotification,
      onDeepLinkFetched,
      onDeepLinkShown,
    }) =>
      showCustodianDeepLink({
        dispatch,
        mmiActions,
        txId: undefined,
        fromAddress,
        custodyId,
        isSignature: true,
        closeNotification,
        onDeepLinkFetched,
        onDeepLinkShown,
        showCustodyConfirmLink,
      }),
    showTransactionsFailedModal: ({
      errorMessage,
      closeNotification,
      operationFailed,
    }) =>
      dispatch(
        showModal({
          name: 'TRANSACTION_FAILED',
          errorMessage,
          closeNotification,
          operationFailed,
        }),
      ),
    setWaitForConfirmDeepLinkDialog: (wait) =>
      dispatch(mmiActions.setWaitForConfirmDeepLinkDialog(wait)),
    clearConfirmTransaction: () => dispatch(clearConfirmTransaction()),
    showRejectTransactionsConfirmationModal: ({
      onSubmit,
      unapprovedTxCount: messagesCount,
    }) => {
      return dispatch(
        showModal({
          name: 'REJECT_TRANSACTIONS',
          onSubmit,
          unapprovedTxCount: messagesCount,
          isRequestType: true,
        }),
      );
    },
    completedTx: (txId) => dispatch(completedTx(txId)),
    resolvePendingApproval: (id) => {
      dispatch(resolvePendingApproval(id));
    },
    rejectPendingApproval: (id, error) =>
      dispatch(rejectPendingApproval(id, error)),
    cancelAllApprovals: (messagesList) => {
      dispatch(rejectAllMessages(messagesList));
    },
  };
}

mapDispatchToProps = mmiMapDispatchToProps;
///: END:ONLY_INCLUDE_IN

function mergeProps(stateProps, dispatchProps, ownProps) {
  const { txData } = ownProps;

  const {
    allAccounts,
    messagesList,
    ///: BEGIN:ONLY_INCLUDE_IN(build-mmi)
    accountType,
    isNotification,
<<<<<<< HEAD
    unapprovedPersonalMessages,
=======
>>>>>>> 877e184b
    ///: END:ONLY_INCLUDE_IN
    ...otherStateProps
  } = stateProps;

  const {
    msgParams: { from },
  } = txData;

  const fromAccount = getAccountByAddress(allAccounts, from);

  const { cancelAllApprovals: dispatchCancelAllApprovals } = dispatchProps;

  ///: BEGIN:ONLY_INCLUDE_IN(build-mmi)
  const mmiOnSignCallback = async (_msgData) => {
    if (accountType === 'custody') {
      try {
<<<<<<< HEAD
        let msgData = _msgData;
        let id = _msgData.custodyId;
        if (!_msgData.custodyId) {
          msgData = checkForUnapprovedMessages(
            _msgData,
            unapprovedPersonalMessages,
          );
          id = msgData.custodyId;
        }
        dispatchProps.showCustodianDeepLink({
          custodyId: id,
=======
        await dispatchProps.resolvePendingApproval(_msgData.id);
        dispatchProps.completedTx(_msgData.id);

        dispatchProps.showCustodianDeepLink({
          custodyId: null,
>>>>>>> 877e184b
          fromAddress: fromAccount.address,
          closeNotification: isNotification,
          onDeepLinkFetched: () => undefined,
          onDeepLinkShown: () => undefined,
        });
<<<<<<< HEAD
        await dispatchProps.setMsgInProgress(msgData.metamaskId);
        await dispatchProps.setWaitForConfirmDeepLinkDialog(true);
        await goHome();
=======
        await dispatchProps.setWaitForConfirmDeepLinkDialog(true);
>>>>>>> 877e184b
      } catch (err) {
        await dispatchProps.setWaitForConfirmDeepLinkDialog(true);
        await dispatchProps.showTransactionsFailedModal({
          errorMessage: err.message,
          closeNotification: true,
          operationFailed: true,
        });
      }
<<<<<<< HEAD
=======
    } else {
      // Non Custody accounts follow normal flow
      await dispatchProps.resolvePendingApproval(_msgData.id);
      dispatchProps.completedTx(_msgData.id);
>>>>>>> 877e184b
    }
  };
  ///: END:ONLY_INCLUDE_IN

  return {
    ...ownProps,
    ...otherStateProps,
    ...dispatchProps,
    fromAccount,
    txData,
    cancelAllApprovals: () =>
      dispatchCancelAllApprovals(valuesFor(messagesList)),
    ///: BEGIN:ONLY_INCLUDE_IN(build-mmi)
    mmiOnSignCallback,
    ///: END:ONLY_INCLUDE_IN
  };
}

export default compose(
  withRouter,
  connect(mapStateToProps, mapDispatchToProps, mergeProps),
)(SignatureRequestOriginal);<|MERGE_RESOLUTION|>--- conflicted
+++ resolved
@@ -17,14 +17,7 @@
   setPersonalMessageInProgress,
 } from '../../../store/institutional/institution-background';
 import { getEnvironmentType } from '../../../../app/scripts/lib/util';
-<<<<<<< HEAD
-import {
-  showCustodyConfirmLink,
-  checkForUnapprovedMessages,
-} from '../../../store/institutional/institution-actions';
-=======
 import { showCustodyConfirmLink } from '../../../store/institutional/institution-actions';
->>>>>>> 877e184b
 import { ENVIRONMENT_TYPE_NOTIFICATION } from '../../../../shared/constants/app';
 ///: END:ONLY_INCLUDE_IN
 import {
@@ -34,10 +27,6 @@
   unconfirmedMessagesHashSelector,
   getTotalUnapprovedMessagesCount,
   ///: BEGIN:ONLY_INCLUDE_IN(build-mmi)
-<<<<<<< HEAD
-  unapprovedPersonalMsgsSelector,
-=======
->>>>>>> 877e184b
   getAccountType,
   getSelectedAccount,
   ///: END:ONLY_INCLUDE_IN
@@ -78,7 +67,6 @@
     accountType: getAccountType(state),
     isNotification: envType === ENVIRONMENT_TYPE_NOTIFICATION,
     selectedAccount: getSelectedAccount(state),
-    unapprovedPersonalMessages: unapprovedPersonalMsgsSelector(state),
     ///: END:ONLY_INCLUDE_IN
   };
 }
@@ -86,76 +74,7 @@
 let mapDispatchToProps = null;
 
 mapDispatchToProps = function (dispatch) {
-<<<<<<< HEAD
-  return {
-    goHome: () => dispatch(goHome()),
-    clearConfirmTransaction: () => dispatch(clearConfirmTransaction()),
-    showRejectTransactionsConfirmationModal: ({
-      onSubmit,
-      unapprovedTxCount: messagesCount,
-    }) => {
-      return dispatch(
-        showModal({
-          name: 'REJECT_TRANSACTIONS',
-          onSubmit,
-          unapprovedTxCount: messagesCount,
-          isRequestType: true,
-        }),
-      );
-    },
-    completedTx: (txId) => dispatch(completedTx(txId)),
-    resolvePendingApproval: (id) => {
-      dispatch(resolvePendingApproval(id));
-    },
-    rejectPendingApproval: (id, error) =>
-      dispatch(rejectPendingApproval(id, error)),
-    cancelAllApprovals: (messagesList) => {
-      dispatch(rejectAllMessages(messagesList));
-    },
-  };
-};
-
-///: BEGIN:ONLY_INCLUDE_IN(build-mmi)
-function mmiMapDispatchToProps(dispatch) {
-  const mmiActions = mmiActionsFactory();
-=======
->>>>>>> 877e184b
-  return {
-    setMsgInProgress: (msgId) => dispatch(setPersonalMessageInProgress(msgId)),
-    showCustodianDeepLink: ({
-      custodyId,
-      fromAddress,
-      closeNotification,
-      onDeepLinkFetched,
-      onDeepLinkShown,
-    }) =>
-      showCustodianDeepLink({
-        dispatch,
-        mmiActions,
-        txId: undefined,
-        fromAddress,
-        custodyId,
-        isSignature: true,
-        closeNotification,
-        onDeepLinkFetched,
-        onDeepLinkShown,
-        showCustodyConfirmLink,
-      }),
-    showTransactionsFailedModal: ({
-      errorMessage,
-      closeNotification,
-      operationFailed,
-    }) =>
-      dispatch(
-        showModal({
-          name: 'TRANSACTION_FAILED',
-          errorMessage,
-          closeNotification,
-          operationFailed,
-        }),
-      ),
-    setWaitForConfirmDeepLinkDialog: (wait) =>
-      dispatch(mmiActions.setWaitForConfirmDeepLinkDialog(wait)),
+  return {
     goHome: () => dispatch(goHome()),
     clearConfirmTransaction: () => dispatch(clearConfirmTransaction()),
     showRejectTransactionsConfirmationModal: ({
@@ -260,10 +179,6 @@
     ///: BEGIN:ONLY_INCLUDE_IN(build-mmi)
     accountType,
     isNotification,
-<<<<<<< HEAD
-    unapprovedPersonalMessages,
-=======
->>>>>>> 877e184b
     ///: END:ONLY_INCLUDE_IN
     ...otherStateProps
   } = stateProps;
@@ -280,37 +195,17 @@
   const mmiOnSignCallback = async (_msgData) => {
     if (accountType === 'custody') {
       try {
-<<<<<<< HEAD
-        let msgData = _msgData;
-        let id = _msgData.custodyId;
-        if (!_msgData.custodyId) {
-          msgData = checkForUnapprovedMessages(
-            _msgData,
-            unapprovedPersonalMessages,
-          );
-          id = msgData.custodyId;
-        }
-        dispatchProps.showCustodianDeepLink({
-          custodyId: id,
-=======
         await dispatchProps.resolvePendingApproval(_msgData.id);
         dispatchProps.completedTx(_msgData.id);
 
         dispatchProps.showCustodianDeepLink({
           custodyId: null,
->>>>>>> 877e184b
           fromAddress: fromAccount.address,
           closeNotification: isNotification,
           onDeepLinkFetched: () => undefined,
           onDeepLinkShown: () => undefined,
         });
-<<<<<<< HEAD
-        await dispatchProps.setMsgInProgress(msgData.metamaskId);
         await dispatchProps.setWaitForConfirmDeepLinkDialog(true);
-        await goHome();
-=======
-        await dispatchProps.setWaitForConfirmDeepLinkDialog(true);
->>>>>>> 877e184b
       } catch (err) {
         await dispatchProps.setWaitForConfirmDeepLinkDialog(true);
         await dispatchProps.showTransactionsFailedModal({
@@ -319,13 +214,10 @@
           operationFailed: true,
         });
       }
-<<<<<<< HEAD
-=======
     } else {
       // Non Custody accounts follow normal flow
       await dispatchProps.resolvePendingApproval(_msgData.id);
       dispatchProps.completedTx(_msgData.id);
->>>>>>> 877e184b
     }
   };
   ///: END:ONLY_INCLUDE_IN
