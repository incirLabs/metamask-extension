// Jest Snapshot v1, https://goo.gl/fbAQLP

exports[`Eth Sign Modal should match snapshot 1`] = `
<div>
  <div
    class="box eth-sign-modal box--padding-4 box--display-flex box--flex-direction-column box--justify-content-flex-start"
  >
    <div
      class="box box--margin-bottom-4 box--display-flex box--flex-direction-row box--justify-content-center"
    >
      <span
        class="box eth-sign-modal__warning-icon mm-icon mm-icon--size-lg box--display-inline-block box--flex-direction-row box--color-error-default"
        style="mask-image: url('./images/icons/danger.svg');"
      />
      <button
        aria-label="Close"
        class="box mm-button-icon mm-button-icon--size-sm eth-sign-modal__close box--display-inline-flex box--flex-direction-row box--justify-content-center box--align-items-center box--color-icon-default box--background-color-transparent box--rounded-lg"
      >
        <span
          class="box mm-icon mm-icon--size-sm box--display-inline-block box--flex-direction-row box--color-inherit"
          style="mask-image: url('./images/icons/close.svg');"
        />
      </button>
    </div>
    <h3
      class="box mm-text mm-text--heading-md mm-text--text-align-center box--margin-bottom-6 box--flex-direction-row box--color-text-default"
    >
      Use at your own risk
    </h3>
    <p
      class="box mm-text mm-text--body-md box--flex-direction-row box--color-text-default"
    >
      Allowing eth_sign requests can make you vulnerable to phishing attacks. Always review the URL and be careful when signing  messages that contain code.
      <a
        class="mm-box mm-text mm-button-base mm-button-link mm-button-link--size-auto mm-text--body-md-medium mm-box--padding-right-0 mm-box--padding-left-0 mm-box--display-inline-flex mm-box--justify-content-center mm-box--align-items-center mm-box--color-primary-default mm-box--background-color-transparent"
        href="https://support.metamask.io/hc/en-us/articles/14764161421467"
        rel="noopener noreferrer"
        target="_blank"
      >
        Learn more
      </a>
    </p>
    <div
      class="box mm-banner-base mm-banner-alert mm-banner-alert--severity-danger box--margin-top-6 box--margin-bottom-6 box--padding-3 box--padding-left-2 box--display-flex box--gap-2 box--flex-direction-row box--background-color-error-muted box--rounded-sm"
    >
      <span
        class="box mm-icon mm-icon--size-lg box--display-inline-block box--flex-direction-row box--color-error-default"
        style="mask-image: url('./images/icons/danger.svg');"
      />
      <div>
        If you've been asked to turn this setting on,
         you might be getting scammed
      </div>
    </div>
    <div
      class="box box--gap-2 box--flex-direction-row box--align-items-flex-start box--display-flex"
    >
      <input
        class="check-box eth-sign__checkbox far fa-square"
        data-testid="eth-sign__checkbox"
        id="eth-sign__checkbox"
        readonly=""
        type="checkbox"
      />
      <label
<<<<<<< HEAD
        class="box mm-text mm-label mm-label--html-for mm-text--body-md mm-text--font-weight-medium box--display-inline-flex box--flex-direction-row box--align-items-center box--color-text-default"
=======
        class="mm-box mm-text mm-label mm-label--html-for mm-text--body-md mm-text--font-weight-medium mm-box--display-inline-flex mm-box--align-items-center mm-box--color-text-default"
>>>>>>> 1277c622
        for="eth-sign__checkbox"
      >
        <span
          class="box mm-text mm-text--body-md box--flex-direction-row box--color-text-default"
        >
          I understand that I can lose all of my funds and NFTs if I enable eth_sign requests. 
        </span>
      </label>
    </div>
    <div
      class="box box--margin-top-6 box--display-flex box--gap-4 box--flex-direction-row box--justify-content-space-between"
    >
      <button
        class="mm-box mm-text mm-button-base mm-button-base--size-lg mm-button-base--block mm-button-secondary mm-text--body-md-medium mm-box--padding-right-4 mm-box--padding-left-4 mm-box--display-inline-flex mm-box--justify-content-center mm-box--align-items-center mm-box--color-primary-default mm-box--background-color-transparent mm-box--rounded-pill mm-box--border-color-primary-default box--border-style-solid box--border-width-1"
      >
        Cancel
      </button>
      <button
        class="mm-box mm-text mm-button-base mm-button-base--size-lg mm-button-base--disabled mm-button-base--block mm-button-primary mm-button-primary--disabled mm-text--body-md-medium mm-box--padding-right-4 mm-box--padding-left-4 mm-box--display-inline-flex mm-box--justify-content-center mm-box--align-items-center mm-box--color-primary-inverse mm-box--background-color-primary-default mm-box--rounded-pill"
        disabled=""
      >
        Continue
      </button>
    </div>
  </div>
</div>
`;<|MERGE_RESOLUTION|>--- conflicted
+++ resolved
@@ -63,11 +63,7 @@
         type="checkbox"
       />
       <label
-<<<<<<< HEAD
-        class="box mm-text mm-label mm-label--html-for mm-text--body-md mm-text--font-weight-medium box--display-inline-flex box--flex-direction-row box--align-items-center box--color-text-default"
-=======
         class="mm-box mm-text mm-label mm-label--html-for mm-text--body-md mm-text--font-weight-medium mm-box--display-inline-flex mm-box--align-items-center mm-box--color-text-default"
->>>>>>> 1277c622
         for="eth-sign__checkbox"
       >
         <span
