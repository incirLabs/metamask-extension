--- conflicted
+++ resolved
@@ -1,12 +1,7 @@
 import React, { Component } from 'react';
 import PropTypes from 'prop-types';
 import Button from '../../../ui/button/button.component';
-<<<<<<< HEAD
-import { ButtonIcon } from '../../../component-library';
-import { ICON_NAMES } from '../../../component-library/icon/deprecated';
-=======
 import { ButtonIcon, IconName } from '../../../component-library';
->>>>>>> b14b6ba0
 
 export default class NewAccountModal extends Component {
   static contextTypes = {
