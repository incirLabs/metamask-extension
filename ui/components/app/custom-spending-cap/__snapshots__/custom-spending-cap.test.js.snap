--- conflicted
+++ resolved
@@ -27,89 +27,6 @@
               style="display: inline;"
               tabindex="0"
             >
-<<<<<<< HEAD
-              <div
-                class="mm-box form-field__heading-title mm-box--display-flex mm-box--align-items-baseline"
-              >
-                <h6
-                  class="box mm-text mm-text--body-sm-bold box--display-inline-block box--flex-direction-row box--color-text-default"
-                  for="custom-spending-cap"
-                  tag="label"
-                >
-                  Custom spending cap
-                </h6>
-                
-                <div
-                  class="box box--display-inline-block box--flex-direction-row"
-                >
-                  <div>
-                    <div
-                      aria-describedby="tippy-tooltip-1"
-                      class=""
-                      data-original-title="null"
-                      data-tooltipped=""
-                      style="display: inline;"
-                      tabindex="0"
-                    >
-                      <span
-                        class="box mm-icon mm-icon--size-inherit box--display-inline-block box--flex-direction-row box--color-inherit"
-                        style="mask-image: url('./images/icons/question.svg');"
-                      />
-                    </div>
-                  </div>
-                </div>
-              </div>
-            </div>
-            <input
-              class="form-field__input"
-              data-testid="custom-spending-cap-input"
-              id="custom-spending-cap"
-              placeholder="Enter a number"
-              type="text"
-              value="7"
-            />
-            
-          </div>
-        </div>
-        <div
-          class="box custom-spending-cap__max box--margin-left-auto box--padding-right-4 box--padding-bottom-2 box--flex-direction-row box--text-align-end box--width-max"
-        >
-          <button
-            class="mm-box mm-text mm-button-base mm-button-link mm-button-link--size-auto mm-text--body-md-medium mm-box--padding-right-0 mm-box--padding-left-0 mm-box--display-inline-flex mm-box--justify-content-center mm-box--align-items-center mm-box--color-primary-default mm-box--background-color-transparent"
-          >
-            Max
-          </button>
-        </div>
-        <div
-          class="box custom-spending-cap__description box--flex-direction-row"
-        >
-          <h6
-            class="box mm-text mm-text--body-sm box--padding-top-2 box--flex-direction-row box--color-text-default"
-          >
-            <span>
-               
-              This allows the third party to spend 
-              <h6
-                class="box mm-text custom-spending-cap__input-value-and-token-name mm-text--body-sm-bold box--flex-direction-row box--color-text-default"
-              >
-                7
-                 
-                TST
-              </h6>
-               from your current balance.
-               
-            </span>
-          </h6>
-          <a
-            class="mm-box mm-text mm-button-base mm-button-base--size-sm mm-button-link mm-text--body-md-medium mm-box--margin-bottom-2 mm-box--padding-right-0 mm-box--padding-left-0 mm-box--display-inline-flex mm-box--justify-content-center mm-box--align-items-center mm-box--color-primary-default mm-box--background-color-transparent"
-            href="https://support.metamask.io/hc/en-us/articles/6055177143579-How-to-customize-token-approvals-with-a-spending-cap"
-            target="_blank"
-          >
-            Learn more
-          </a>
-        </div>
-      </label>
-=======
               <span
                 class="mm-box mm-icon mm-icon--size-inherit mm-box--display-inline-block mm-box--color-icon-alternative"
                 style="mask-image: url('./images/icons/question.svg');"
@@ -155,7 +72,6 @@
          from your current balance.
          
       </span>
->>>>>>> 877e184b
     </div>
     <a
       class="mm-box mm-text mm-button-base mm-button-base--size-sm mm-button-link mm-text--body-md-medium mm-box--padding-0 mm-box--padding-right-0 mm-box--padding-left-0 mm-box--display-inline-flex mm-box--justify-content-center mm-box--align-items-center mm-box--color-primary-default mm-box--background-color-transparent"
