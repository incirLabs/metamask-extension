import React, { useMemo, useState, useCallback, useContext } from 'react';
import PropTypes from 'prop-types';
import classnames from 'classnames';
import { useHistory } from 'react-router-dom';
import { useSelector } from 'react-redux';

import ListItem from '../../ui/list-item';
import { useTransactionDisplayData } from '../../../hooks/useTransactionDisplayData';
import { useI18nContext } from '../../../hooks/useI18nContext';

import TransactionListItemDetails from '../transaction-list-item-details';
import { CONFIRM_TRANSACTION_ROUTE } from '../../../helpers/constants/routes';
import { useShouldShowSpeedUp } from '../../../hooks/useShouldShowSpeedUp';
import TransactionStatusLabel from '../transaction-status-label/transaction-status-label';
import TransactionIcon from '../transaction-icon';
///: BEGIN:ONLY_INCLUDE_IN(build-mmi)
import { IconColor } from '../../../helpers/constants/design-system';
import { Icon, IconName, IconSize } from '../../component-library';
///: END:ONLY_INCLUDE_IN
import { MetaMetricsEventCategory } from '../../../../shared/constants/metametrics';
import {
  TransactionGroupCategory,
  TransactionStatus,
} from '../../../../shared/constants/transaction';
import { EditGasModes } from '../../../../shared/constants/gas';
import {
  GasFeeContextProvider,
  useGasFeeContext,
} from '../../../contexts/gasFee';
import {
  TransactionModalContextProvider,
  useTransactionModalContext,
} from '../../../contexts/transaction-modal';
import { checkNetworkAndAccountSupports1559 } from '../../../selectors';
import { isLegacyTransaction } from '../../../helpers/utils/transactions.util';
import Button from '../../ui/button';
import AdvancedGasFeePopover from '../advanced-gas-fee-popover';
import CancelButton from '../cancel-button';
import CancelSpeedupPopover from '../cancel-speedup-popover';
import EditGasFeePopover from '../edit-gas-fee-popover';
import EditGasPopover from '../edit-gas-popover';
import { MetaMetricsContext } from '../../../contexts/metametrics';
import SiteOrigin from '../../ui/site-origin';

function TransactionListItemInner({
  transactionGroup,
  setEditGasMode,
  isEarliestNonce = false,
}) {
  const t = useI18nContext();
  const history = useHistory();
  const { hasCancelled } = transactionGroup;
  const [showDetails, setShowDetails] = useState(false);
  const [showCancelEditGasPopover, setShowCancelEditGasPopover] =
    useState(false);
  const [showRetryEditGasPopover, setShowRetryEditGasPopover] = useState(false);
  const { supportsEIP1559 } = useGasFeeContext();
  const { openModal } = useTransactionModalContext();

  const {
    initialTransaction: { id },
    primaryTransaction: { err, status },
  } = transactionGroup;

  const trackEvent = useContext(MetaMetricsContext);

  const retryTransaction = useCallback(
    async (event) => {
      event.stopPropagation();
      trackEvent({
        event: 'Clicked "Speed Up"',
        category: MetaMetricsEventCategory.Navigation,
        properties: {
          action: 'Activity Log',
          legacy_event: true,
        },
      });
      if (supportsEIP1559) {
        setEditGasMode(EditGasModes.speedUp);
        openModal('cancelSpeedUpTransaction');
      } else {
        setShowRetryEditGasPopover(true);
      }
    },
    [openModal, setEditGasMode, trackEvent, supportsEIP1559],
  );

  const cancelTransaction = useCallback(
    (event) => {
      event.stopPropagation();
      trackEvent({
        event: 'Clicked "Cancel"',
        category: MetaMetricsEventCategory.Navigation,
        properties: {
          action: 'Activity Log',
          legacy_event: true,
        },
      });
      if (supportsEIP1559) {
        setEditGasMode(EditGasModes.cancel);
        openModal('cancelSpeedUpTransaction');
      } else {
        setShowCancelEditGasPopover(true);
      }
    },
    [trackEvent, openModal, setEditGasMode, supportsEIP1559],
  );

  const shouldShowSpeedUp = useShouldShowSpeedUp(
    transactionGroup,
    isEarliestNonce,
  );

  const {
    title,
    subtitle,
    subtitleContainsOrigin,
    date,
    category,
    primaryCurrency,
    recipientAddress,
    secondaryCurrency,
    displayedStatusKey,
    isPending,
    senderAddress,
  } = useTransactionDisplayData(transactionGroup);

  const isSignatureReq = category === TransactionGroupCategory.signatureRequest;
  const isApproval = category === TransactionGroupCategory.approval;
  const isUnapproved = status === TransactionStatus.unapproved;
  const isSwap = category === TransactionGroupCategory.swap;
  ///: BEGIN:ONLY_INCLUDE_IN(build-mmi)
  const isCustodian = Boolean(transactionGroup.primaryTransaction.custodyId);
  ///: END:ONLY_INCLUDE_IN

  const className = classnames('transaction-list-item', {
    'transaction-list-item--unconfirmed':
      isPending ||
      [
        TransactionStatus.failed,
        TransactionStatus.dropped,
        TransactionStatus.rejected,
      ].includes(displayedStatusKey),
  });

  const toggleShowDetails = useCallback(() => {
    if (isUnapproved) {
      history.push(`${CONFIRM_TRANSACTION_ROUTE}/${id}`);
      return;
    }
    setShowDetails((prev) => !prev);
  }, [isUnapproved, history, id]);

  ///: BEGIN:ONLY_INCLUDE_IN(build-mmi)
  const debugTransactionMeta = {
    'data-hash': transactionGroup.primaryTransaction.hash,
    ...(isCustodian
      ? {
          'data-custodiantransactionid':
            transactionGroup.primaryTransaction.custodyId,
        }
      : {}),
  };
  ///: END:ONLY_INCLUDE_IN

  const speedUpButton = useMemo(() => {
    ///: BEGIN:ONLY_INCLUDE_IN(build-mmi)
    if (isCustodian) {
      return null;
    }
    ///: END:ONLY_INCLUDE_IN

    if (!shouldShowSpeedUp || !isPending || isUnapproved) {
      return null;
    }

    return (
      <Button
        type="primary"
        onClick={hasCancelled ? cancelTransaction : retryTransaction}
        style={hasCancelled ? { width: 'auto' } : null}
      >
        {hasCancelled ? t('speedUpCancellation') : t('speedUp')}
      </Button>
    );
  }, [
    shouldShowSpeedUp,
    isUnapproved,
    t,
    isPending,
    hasCancelled,
    retryTransaction,
    cancelTransaction,
    ///: BEGIN:ONLY_INCLUDE_IN(build-mmi)
    isCustodian,
    ///: END:ONLY_INCLUDE_IN
  ]);

<<<<<<< HEAD
  const showCancelButton = !hasCancelled && isPending && !isUnapproved;
  const showBorder = process.env.MULTICHAIN;
=======
  const showBorder = process.env.MULTICHAIN;
  let showCancelButton = !hasCancelled && isPending && !isUnapproved;

  ///: BEGIN:ONLY_INCLUDE_IN(build-mmi)
  showCancelButton = showCancelButton && !isCustodian;
  const PENDING_COLOR = IconColor.iconAlternative;
  const OK_COLOR = IconColor.primaryDefault;
  const FAIL_COLOR = IconColor.errorDefault;
  const getTransactionColor = (tsStatus) => {
    switch (tsStatus) {
      case TransactionStatus.signed:
        return PENDING_COLOR;
      case TransactionStatus.rejected:
      case TransactionStatus.failed:
      case TransactionStatus.dropped:
        return FAIL_COLOR;
      default:
        return OK_COLOR;
    }
  };
  ///: END:ONLY_INCLUDE_IN
>>>>>>> c2bbbb1d

  return (
    <>
      <ListItem
        onClick={toggleShowDetails}
        className={className}
        title={title}
        icon={
          ///: BEGIN:ONLY_INCLUDE_IN(build-mmi)
          isCustodian ? (
            <div style={{ position: 'relative' }} data-testid="custody-icon">
              <TransactionIcon
                category={category}
                status={displayedStatusKey}
              />
              <Icon
                name={IconName.Custody}
                className="transaction-list-item__icon-badge"
                color={getTransactionColor(status)}
                size={IconSize.Xs}
              />
            </div>
          ) : (
            ///: END:ONLY_INCLUDE_IN
            <TransactionIcon category={category} status={displayedStatusKey} />
            ///: BEGIN:ONLY_INCLUDE_IN(build-mmi)
          )
          ///: END:ONLY_INCLUDE_IN
        }
        showBorder={showBorder}
        subtitle={
          <h3>
            <TransactionStatusLabel
              isPending={isPending}
              isEarliestNonce={isEarliestNonce}
              error={err}
              date={date}
              status={displayedStatusKey}
              ///: BEGIN:ONLY_INCLUDE_IN(build-mmi)
              custodyStatus={transactionGroup.primaryTransaction.custodyStatus}
              custodyStatusDisplayText={
                transactionGroup.primaryTransaction.custodyStatusDisplayText
              }
              ///: END:ONLY_INCLUDE_IN
            />
            {subtitleContainsOrigin ? (
              <SiteOrigin siteOrigin={subtitle} />
            ) : (
              <span className="transaction-list-item__address" title={subtitle}>
                {subtitle}
              </span>
            )}
          </h3>
        }
        rightContent={
          !isSignatureReq &&
          !isApproval && (
            <>
              <h2
                title={primaryCurrency}
                className="transaction-list-item__primary-currency"
              >
                {primaryCurrency}
              </h2>
              <h3 className="transaction-list-item__secondary-currency">
                {secondaryCurrency}
              </h3>
            </>
          )
        }
      >
        <div className="transaction-list-item__pending-actions">
          {speedUpButton}
          {showCancelButton && (
            <CancelButton
              transaction={transactionGroup.primaryTransaction}
              cancelTransaction={cancelTransaction}
            />
          )}
        </div>
        {
          ///: BEGIN:ONLY_INCLUDE_IN(build-mmi)
          <a {...debugTransactionMeta} className="test-transaction-meta" />
          ///: END:ONLY_INCLUDE_IN
        }
      </ListItem>
      {showDetails && (
        <TransactionListItemDetails
          title={title}
          onClose={toggleShowDetails}
          transactionGroup={transactionGroup}
          primaryCurrency={primaryCurrency}
          senderAddress={senderAddress}
          recipientAddress={recipientAddress}
          onRetry={retryTransaction}
          showRetry={
            ///: BEGIN:ONLY_INCLUDE_IN(build-mmi)
            !isCustodian &&
            ///: END:ONLY_INCLUDE_IN
            status === TransactionStatus.failed &&
            !isSwap
          }
          showSpeedUp={
            ///: BEGIN:ONLY_INCLUDE_IN(build-mmi)
            !isCustodian &&
            ///: END:ONLY_INCLUDE_IN
            shouldShowSpeedUp
          }
          isEarliestNonce={isEarliestNonce}
          onCancel={cancelTransaction}
          showCancel={
            ///: BEGIN:ONLY_INCLUDE_IN(build-mmi)
            !isCustodian &&
            ///: END:ONLY_INCLUDE_IN
            isPending &&
            !hasCancelled
          }
          transactionStatus={() => (
            <TransactionStatusLabel
              isPending={isPending}
              isEarliestNonce={isEarliestNonce}
              error={err}
              date={date}
              status={displayedStatusKey}
              statusOnly
            />
          )}
        />
      )}
      {!supportsEIP1559 && showRetryEditGasPopover && (
        <EditGasPopover
          onClose={() => setShowRetryEditGasPopover(false)}
          mode={EditGasModes.speedUp}
          transaction={transactionGroup.primaryTransaction}
        />
      )}
      {!supportsEIP1559 && showCancelEditGasPopover && (
        <EditGasPopover
          onClose={() => setShowCancelEditGasPopover(false)}
          mode={EditGasModes.cancel}
          transaction={transactionGroup.primaryTransaction}
        />
      )}
    </>
  );
}

TransactionListItemInner.propTypes = {
  transactionGroup: PropTypes.object.isRequired,
  isEarliestNonce: PropTypes.bool,
  setEditGasMode: PropTypes.func,
};

const TransactionListItem = (props) => {
  const { transactionGroup } = props;
  const [editGasMode, setEditGasMode] = useState();
  const transaction = transactionGroup.primaryTransaction;

  const supportsEIP1559 =
    useSelector(checkNetworkAndAccountSupports1559) &&
    !isLegacyTransaction(transaction?.txParams);

  return (
    <GasFeeContextProvider
      transaction={transactionGroup.primaryTransaction}
      editGasMode={editGasMode}
    >
      <TransactionModalContextProvider>
        <TransactionListItemInner {...props} setEditGasMode={setEditGasMode} />
        {supportsEIP1559 && (
          <>
            <CancelSpeedupPopover />
            <EditGasFeePopover />
            <AdvancedGasFeePopover />
          </>
        )}
      </TransactionModalContextProvider>
    </GasFeeContextProvider>
  );
};

TransactionListItem.propTypes = {
  transactionGroup: PropTypes.object.isRequired,
};

export default TransactionListItem;<|MERGE_RESOLUTION|>--- conflicted
+++ resolved
@@ -196,10 +196,6 @@
     ///: END:ONLY_INCLUDE_IN
   ]);
 
-<<<<<<< HEAD
-  const showCancelButton = !hasCancelled && isPending && !isUnapproved;
-  const showBorder = process.env.MULTICHAIN;
-=======
   const showBorder = process.env.MULTICHAIN;
   let showCancelButton = !hasCancelled && isPending && !isUnapproved;
 
@@ -221,7 +217,6 @@
     }
   };
   ///: END:ONLY_INCLUDE_IN
->>>>>>> c2bbbb1d
 
   return (
     <>
