// Jest Snapshot v1, https://goo.gl/fbAQLP

exports[`App Header should match snapshot 1`] = `
<div>
  <div
    class="app-header"
  >
    <div
      class="app-header__contents"
    >
      <div
        class="app-header__logo-container app-header__logo-container--clickable"
        data-testid="app-header-logo"
      >
        <svg
          class="app-header__metafox-logo--horizontal"
          height="30"
          viewBox="0 0 1311 242"
          width="162"
          xmlns="http://www.w3.org/2000/svg"
        >
          <g
            fill="none"
          >
            <g
              fill="var(--color-text-default)"
              transform="translate(361 61)"
            >
              <path
                d="m796.7 60.9c-6.8-4.5-14.3-7.7-21.4-11.7-4.6-2.6-9.5-4.9-13.5-8.2-6.8-5.6-5.4-16.6 1.7-21.4 10.2-6.8 27.1-3 28.9 10.9 0 .3.3.5.6.5h15.4c.4 0 .7-.3.6-.7-.8-9.6-4.5-17.6-11.3-22.7-6.5-4.9-13.9-7.5-21.8-7.5-40.7 0-44.4 43.1-22.5 56.7 2.5 1.6 24 12.4 31.6 17.1s10 13.3 6.7 20.1c-3 6.2-10.8 10.5-18.6 10-8.5-.5-15.1-5.1-17.4-12.3-.4-1.3-.6-3.8-.6-4.9 0-.3-.3-.6-.6-.6h-16.7c-.3 0-.6.3-.6.6 0 12.1 3 18.8 11.2 24.9 7.7 5.8 16.1 8.2 24.8 8.2 22.8 0 34.6-12.9 37-26.3 2.1-13.1-1.8-24.9-13.5-32.7z"
              />
              <path
                d="m71.6 2.3h-7.4-8.1c-.3 0-.5.2-.6.4l-13.7 45.2c-.2.6-1 .6-1.2 0l-13.7-45.2c-.1-.3-.3-.4-.6-.4h-8.1-7.4-10c-.3 0-.6.3-.6.6v115.4c0 .3.3.6.6.6h16.7c.3 0 .6-.3.6-.6v-87.7c0-.7 1-.8 1.2-.2l13.8 45.5 1 3.2c.1.3.3.4.6.4h12.8c.3 0 .5-.2.6-.4l1-3.2 13.8-45.5c.2-.7 1.2-.5 1.2.2v87.7c0 .3.3.6.6.6h16.7c.3 0 .6-.3.6-.6v-115.4c0-.3-.3-.6-.6-.6z"
              />
              <path
                d="m541 2.3c-.3 0-.5.2-.6.4l-13.7 45.2c-.2.6-1 .6-1.2 0l-13.7-45.2c-.1-.3-.3-.4-.6-.4h-25.4c-.3 0-.6.3-.6.6v115.4c0 .3.3.6.6.6h16.7c.3 0 .6-.3.6-.6v-87.7c0-.7 1-.8 1.2-.2l13.8 45.5 1 3.2c.1.3.3.4.6.4h12.8c.3 0 .5-.2.6-.4l1-3.2 13.8-45.5c.2-.7 1.2-.5 1.2.2v87.7c0 .3.3.6.6.6h16.7c.3 0 .6-.3.6-.6v-115.4c0-.3-.3-.6-.6-.6z"
              />
              <path
                d="m325.6 2.3h-31.1-16.7-31.1c-.3 0-.6.3-.6.6v14.4c0 .3.3.6.6.6h30.5v100.4c0 .3.3.6.6.6h16.7c.3 0 .6-.3.6-.6v-100.4h30.5c.3 0 .6-.3.6-.6v-14.4c0-.3-.2-.6-.6-.6z"
              />
              <path
                d="m424.1 118.9h15.2c.4 0 .7-.4.6-.8l-31.4-115.8c-.1-.3-.3-.4-.6-.4h-5.8-10.2-5.8c-.3 0-.5.2-.6.4l-31.4 115.8c-.1.4.2.8.6.8h15.2c.3 0 .5-.2.6-.4l9.1-33.7c.1-.3.3-.4.6-.4h33.6c.3 0 .5.2.6.4l9.1 33.7c.1.2.4.4.6.4zm-39.9-51 12.2-45.1c.2-.6 1-.6 1.2 0l12.2 45.1c.1.4-.2.8-.6.8h-24.4c-.4 0-.7-.4-.6-.8z"
              />
              <path
                d="m683.3 118.9h15.2c.4 0 .7-.4.6-.8l-31.4-115.8c-.1-.3-.3-.4-.6-.4h-5.8-10.2-5.8c-.3 0-.5.2-.6.4l-31.4 115.8c-.1.4.2.8.6.8h15.2c.3 0 .5-.2.6-.4l9.1-33.7c.1-.3.3-.4.6-.4h33.6c.3 0 .5.2.6.4l9.1 33.7c.1.2.3.4.6.4zm-39.9-51 12.2-45.1c.2-.6 1-.6 1.2 0l12.2 45.1c.1.4-.2.8-.6.8h-24.4c-.4 0-.7-.4-.6-.8z"
              />
              <path
                d="m149.8 101.8v-35.8c0-.3.3-.6.6-.6h44.5c.3 0 .6-.3.6-.6v-14.4c0-.3-.3-.6-.6-.6h-44.5c-.3 0-.6-.3-.6-.6v-30.6c0-.3.3-.6.6-.6h50.6c.3 0 .6-.3.6-.6v-14.4c0-.3-.3-.6-.6-.6h-51.2-17.3c-.3 0-.6.3-.6.6v15 31.9 15.6 37 15.8c0 .3.3.6.6.6h17.3 53.3c.3 0 .6-.3.6-.6v-15.2c0-.3-.3-.6-.6-.6h-52.8c-.3-.1-.5-.3-.5-.7z"
              />
              <path
                d="m949.3 117.9-57.8-59.7c-.2-.2-.2-.6 0-.8l52-54c.4-.4.1-1-.4-1h-21.3c-.2 0-.3.1-.4.2l-44.1 45.8c-.4.4-1 .1-1-.4v-45c0-.3-.3-.6-.6-.6h-16.7c-.3 0-.6.3-.6.6v115.4c0 .3.3.6.6.6h16.7c.3 0 .6-.3.6-.6v-50.8c0-.5.7-.8 1-.4l50 51.6c.1.1.3.2.4.2h21.3c.4-.1.7-.8.3-1.1z"
              />
            </g>
            <g
              stroke-linecap="round"
              stroke-linejoin="round"
              transform="translate(1 1)"
            >
              <path
                d="m246.1.2-101.1 75 18.8-44.2z"
                fill="#e17726"
                stroke="#e17726"
              />
              <g
                fill="#e27625"
                stroke="#e27625"
                transform="translate(2)"
              >
                <path
                  d="m10.9.2 100.2 75.7-17.9-44.9z"
                />
                <path
                  d="m207.7 174.1-26.9 41.2 57.6 15.9 16.5-56.2z"
                />
                <path
                  d="m.2 175 16.4 56.2 57.5-15.9-26.8-41.2z"
                />
                <path
                  d="m71 104.5-16 24.2 57 2.6-1.9-61.5z"
                />
                <path
                  d="m184 104.5-39.7-35.4-1.3 62.2 57-2.6z"
                />
                <path
                  d="m74.1 215.3 34.5-16.7-29.7-23.2z"
                />
                <path
                  d="m146.4 198.6 34.4 16.7-4.7-39.9z"
                />
              </g>
              <g
                fill="#d5bfb2"
                stroke="#d5bfb2"
                transform="translate(76 198)"
              >
                <path
                  d="m106.8 17.3-34.4-16.7 2.8 22.4-.3 9.5z"
                />
                <path
                  d="m.1 17.3 32 15.2-.2-9.5 2.7-22.4z"
                />
              </g>
              <path
                d="m108.7 160.6-28.6-8.4 20.2-9.3z"
                fill="#233447"
                stroke="#233447"
              />
              <path
                d="m150.3 160.6 8.4-17.7 20.3 9.3z"
                fill="#233447"
                stroke="#233447"
              />
              <g
                fill="#cc6228"
                stroke="#cc6228"
                transform="translate(49 128)"
              >
                <path
                  d="m27.1 87.3 5-41.2-31.8.9z"
                />
                <path
                  d="m128.9 46.1 4.9 41.2 26.9-40.3z"
                />
                <path
                  d="m153 .7-57 2.6 5.3 29.3 8.4-17.7 20.3 9.3z"
                />
                <path
                  d="m31.1 24.2 20.2-9.3 8.4 17.7 5.3-29.3-57-2.6z"
                />
              </g>
              <g
                fill="#e27525"
                stroke="#e27525"
                transform="translate(57 128)"
              >
                <path
                  d="m0 .7 23.9 46.7-.8-23.2z"
                />
                <path
                  d="m122 24.2-.9 23.2 23.9-46.7z"
                />
                <path
                  d="m57 3.3-5.3 29.3 6.7 34.6 1.5-45.6z"
                />
                <path
                  d="m88 3.3-2.8 18.2 1.4 45.7 6.7-34.6z"
                />
              </g>
              <path
                d="m150.3 160.6-6.7 34.6 4.8 3.4 29.7-23.2.9-23.2z"
                fill="#f5841f"
                stroke="#f5841f"
              />
              <path
                d="m80.1 152.2.8 23.2 29.7 23.2 4.8-3.4-6.7-34.6z"
                fill="#f5841f"
                stroke="#f5841f"
              />
              <path
                d="m150.9 230.5.3-9.5-2.6-2.2h-38.2l-2.5 2.2.2 9.5-32-15.2 11.2 9.2 22.7 15.7h38.9l22.8-15.7 11.1-9.2z"
                fill="#c0ac9d"
                stroke="#c0ac9d"
              />
              <path
                d="m148.4 198.6-4.8-3.4h-28.2l-4.8 3.4-2.7 22.4 2.5-2.2h38.2l2.6 2.2z"
                fill="#161616"
                stroke="#161616"
              />
              <g
                fill="#763e1a"
                stroke="#763e1a"
              >
                <path
                  d="m250.4 80.1 8.5-41.4-12.8-38.5-97.7 72.5 37.6 31.8 53.1 15.5 11.7-13.7-5.1-3.7 8.1-7.4-6.2-4.8 8.1-6.2z"
                />
                <path
                  d="m.1 38.7 8.6 41.4-5.5 4.1 8.2 6.2-6.2 4.8 8.1 7.4-5.1 3.7 11.7 13.7 53.1-15.5 37.6-31.8-97.7-72.5z"
                />
              </g>
              <g
                fill="#f5841f"
                stroke="#f5841f"
              >
                <path
                  d="m239.1 120-53.1-15.5 16 24.2-23.9 46.7 31.6-.4h47.2z"
                />
                <path
                  d="m73 104.5-53.1 15.5-17.7 55h47.1l31.6.4-23.9-46.7z"
                />
                <path
                  d="m145 131.3 3.4-58.6 15.4-41.7h-68.6l15.4 41.7 3.4 58.6 1.3 18.4.1 45.5h28.2l.1-45.5z"
                />
              </g>
            </g>
          </g>
        </svg>
        <img
          alt=""
          class="app-header__metafox-logo--icon"
          src="./images/logo/metamask-fox.svg"
        />
      </div>
      <div
        class="app-header__account-menu-container"
      >
        <div
          class="app-header__network-component-wrapper"
        >
          <div
            class="network-display network-display--clickable chip chip--with-left-icon chip--with-right-icon chip--border-color-border-default chip--background-color-undefined chip--max-content"
            data-testid="network-display"
            role="button"
            tabindex="0"
          >
            <div
              class="chip__left-icon"
            >
              <div
                class="color-indicator color-indicator--filled color-indicator--color-icon-muted color-indicator--size-lg"
                data-testid="color-icon-icon-muted"
              >
                <i
                  class="color-indicator__icon fa fa-question"
                />
              </div>
            </div>
            <span
              class="box box--margin-top-1 box--margin-bottom-1 box--flex-direction-row typography chip__label typography--h7 typography--weight-normal typography--style-normal typography--color-text-alternative"
            >
              Private network
            </span>
            <div
              class="chip__right-icon"
            >
<<<<<<< HEAD
              <div
                class="box mm-icon mm-icon--size-xs box--flex-direction-row box--color-inherit"
=======
              <span
                class="box mm-icon mm-icon--size-xs box--display-inline-block box--flex-direction-row box--color-inherit"
>>>>>>> 93be4810
                style="mask-image: url('./images/icons/arrow-down.svg');"
              />
            </div>
          </div>
        </div>
        <button
          class="account-menu__icon"
          data-testid="account-menu-icon"
        >
          <div
            class="identicon__address-wrapper"
            style="height: 40px; width: 40px; border-radius: 20px;"
          >
            <div
              class="identicon"
              style="height: 32px; width: 32px; border-radius: 16px;"
            >
              <div
                style="border-radius: 50px; overflow: hidden; padding: 0px; margin: 0px; width: 32px; height: 32px; display: inline-block; background: rgb(250, 58, 0);"
              >
                <svg
                  height="32"
                  width="32"
                  x="0"
                  y="0"
                >
                  <rect
                    fill="#18CDF2"
                    height="32"
                    transform="translate(-1.04839350379394 -3.3042840694604987) rotate(328.9 16 16)"
                    width="32"
                    x="0"
                    y="0"
                  />
                  <rect
                    fill="#035E56"
                    height="32"
                    transform="translate(-18.298461708832043 10.5924618717486) rotate(176.2 16 16)"
                    width="32"
                    x="0"
                    y="0"
                  />
                  <rect
                    fill="#F26602"
                    height="32"
                    transform="translate(16.667842018223922 -14.205139722997082) rotate(468.9 16 16)"
                    width="32"
                    x="0"
                    y="0"
                  />
                </svg>
              </div>
            </div>
          </div>
          <div
            class="account-menu__icon__notification-count"
          >
            1
          </div>
        </button>
      </div>
    </div>
  </div>
</div>
`;<|MERGE_RESOLUTION|>--- conflicted
+++ resolved
@@ -232,13 +232,8 @@
             <div
               class="chip__right-icon"
             >
-<<<<<<< HEAD
-              <div
-                class="box mm-icon mm-icon--size-xs box--flex-direction-row box--color-inherit"
-=======
               <span
                 class="box mm-icon mm-icon--size-xs box--display-inline-block box--flex-direction-row box--color-inherit"
->>>>>>> 93be4810
                 style="mask-image: url('./images/icons/arrow-down.svg');"
               />
             </div>
