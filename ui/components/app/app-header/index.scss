--- conflicted
+++ resolved
@@ -34,10 +34,6 @@
     }
   }
 
-<<<<<<< HEAD
-  ///: BEGIN:ONLY_INCLUDE_IN(build-mmi)
-=======
->>>>>>> c2bbbb1d
   &__custody-logo {
     &--icon {
       height: 16px;
@@ -49,10 +45,6 @@
       }
     }
   }
-<<<<<<< HEAD
-  ///: END:ONLY_INCLUDE_IN
-=======
->>>>>>> c2bbbb1d
 
   &__contents {
     display: flex;
