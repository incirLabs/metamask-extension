import React, { useContext, useEffect, useState } from 'react';
import { useSelector } from 'react-redux';
import PropTypes from 'prop-types';
import classNames from 'classnames';
import BigNumber from 'bignumber.js';

import { GAS_ESTIMATE_TYPES } from '../../../../shared/constants/gas';

import { usePrevious } from '../../../hooks/usePrevious';
import { I18nContext } from '../../../contexts/i18n';

import {
  getGasEstimateType,
  getGasFeeEstimates,
  getIsGasEstimatesLoading,
} from '../../../ducks/metamask/metamask';

import Typography from '../../ui/typography/typography';
import {
  TYPOGRAPHY,
  FONT_WEIGHT,
} from '../../../helpers/constants/design-system';
import InfoTooltip from '../../ui/info-tooltip/info-tooltip';

import { getGasFeeTimeEstimate } from '../../../store/actions';
import { GAS_FORM_ERRORS } from '../../../helpers/constants/gas';
import { useGasFeeContext } from '../../../contexts/gasFee';

// Once we reach this second threshold, we switch to minutes as a unit
const SECOND_CUTOFF = 90;

// Shows "seconds" as unit of time if under SECOND_CUTOFF, otherwise "minutes"
const toHumanReadableTime = (milliseconds = 1, t) => {
  const seconds = Math.ceil(milliseconds / 1000);
  if (seconds <= SECOND_CUTOFF) {
    return t('gasTimingSeconds', [seconds]);
  }
  return t('gasTimingMinutes', [Math.ceil(seconds / 60)]);
};
export default function GasTiming({
  maxFeePerGas = 0,
  maxPriorityFeePerGas = 0,
  gasWarnings,
}) {
  const gasEstimateType = useSelector(getGasEstimateType);
  const gasFeeEstimates = useSelector(getGasFeeEstimates);
  const isGasEstimatesLoading = useSelector(getIsGasEstimatesLoading);

  const [customEstimatedTime, setCustomEstimatedTime] = useState(null);
  const t = useContext(I18nContext);
<<<<<<< HEAD
  const { estimateToUse } = useGasFeeContext();
=======
  const { estimateUsed, supportsEIP1559V2 } = useGasFeeContext();
>>>>>>> 39d5afb3

  // If the user has chosen a value lower than the low gas fee estimate,
  // We'll need to use the useEffect hook below to make a call to calculate
  // the time to show
  const isUnknownLow =
    gasFeeEstimates?.low &&
    Number(maxPriorityFeePerGas) <
      Number(gasFeeEstimates.low.suggestedMaxPriorityFeePerGas);

  const previousMaxFeePerGas = usePrevious(maxFeePerGas);
  const previousMaxPriorityFeePerGas = usePrevious(maxPriorityFeePerGas);
  const previousIsUnknownLow = usePrevious(isUnknownLow);

  useEffect(() => {
    const priority = maxPriorityFeePerGas;
    const fee = maxFeePerGas;

    if (
      isUnknownLow ||
      (priority && priority !== previousMaxPriorityFeePerGas) ||
      (fee && fee !== previousMaxFeePerGas)
    ) {
      // getGasFeeTimeEstimate requires parameters in string format
      getGasFeeTimeEstimate(
        new BigNumber(priority, 10).toString(10),
        new BigNumber(fee, 10).toString(10),
      ).then((result) => {
        if (maxFeePerGas === fee && maxPriorityFeePerGas === priority) {
          setCustomEstimatedTime(result);
        }
      });
    }

    if (isUnknownLow !== false && previousIsUnknownLow === true) {
      setCustomEstimatedTime(null);
    }
  }, [
    maxPriorityFeePerGas,
    maxFeePerGas,
    isUnknownLow,
    previousMaxFeePerGas,
    previousMaxPriorityFeePerGas,
    previousIsUnknownLow,
  ]);

  let unknownProcessingTimeText;
<<<<<<< HEAD
  if (EIP_1559_V2) {
=======
  if (supportsEIP1559V2) {
>>>>>>> 39d5afb3
    unknownProcessingTimeText = t('editGasTooLow');
  } else {
    unknownProcessingTimeText = (
      <>
        {t('editGasTooLow')}{' '}
        <InfoTooltip position="top" contentText={t('editGasTooLowTooltip')} />
      </>
    );
  }

  if (
    gasWarnings?.maxPriorityFee === GAS_FORM_ERRORS.MAX_PRIORITY_FEE_TOO_LOW ||
    gasWarnings?.maxFee === GAS_FORM_ERRORS.MAX_FEE_TOO_LOW
  ) {
    return (
      <Typography
        variant={TYPOGRAPHY.H7}
        fontWeight={FONT_WEIGHT.BOLD}
        className={classNames('gas-timing', 'gas-timing--negative')}
      >
        {unknownProcessingTimeText}
      </Typography>
    );
  }

  // Don't show anything if we don't have enough information
  if (
    isGasEstimatesLoading ||
    gasEstimateType !== GAS_ESTIMATE_TYPES.FEE_MARKET
  ) {
    return null;
  }

  const { low = {}, medium = {}, high = {} } = gasFeeEstimates;

  let text = '';
  let attitude = 'positive';

  // Anything medium or faster is positive
  if (
    Number(maxPriorityFeePerGas) >= Number(medium.suggestedMaxPriorityFeePerGas)
  ) {
    // High+ is very likely, medium is likely
    if (
      Number(maxPriorityFeePerGas) < Number(high.suggestedMaxPriorityFeePerGas)
    ) {
      // Medium
      text = t('gasTimingPositive', [
        toHumanReadableTime(low.maxWaitTimeEstimate, t),
      ]);
    } else {
      // High
      text = t('gasTimingVeryPositive', [
        toHumanReadableTime(high.minWaitTimeEstimate, t),
      ]);
    }
  } else {
<<<<<<< HEAD
    if (!EIP_1559_V2 || estimateToUse === 'low') {
=======
    if (!supportsEIP1559V2 || estimateUsed === 'low') {
>>>>>>> 39d5afb3
      attitude = 'negative';
    }
    // If the user has chosen a value less than our low estimate,
    // calculate a potential wait time
    if (isUnknownLow) {
      // If we didn't get any useful information, show the
      // "unknown processing time" message
      if (
        !customEstimatedTime ||
        customEstimatedTime === 'unknown' ||
        customEstimatedTime?.upperTimeBound === 'unknown'
      ) {
        text = unknownProcessingTimeText;
      } else {
        text = t('gasTimingNegative', [
          toHumanReadableTime(Number(customEstimatedTime?.upperTimeBound), t),
        ]);
      }
    }
    // code below needs to cleaned-up once EIP_1559_V2 flag is removed
    else if (supportsEIP1559V2) {
      text = t('gasTimingNegative', [
        toHumanReadableTime(low.maxWaitTimeEstimate, t),
      ]);
    } else {
      text = (
        <>
          {t('gasTimingNegative', [
            toHumanReadableTime(low.maxWaitTimeEstimate, t),
          ])}
          <InfoTooltip
            position="top"
            contentText={t('editGasTooLowWarningTooltip')}
          />
        </>
      );
    }
  }

  return (
    <Typography
      variant={TYPOGRAPHY.H7}
      className={classNames('gas-timing', {
<<<<<<< HEAD
        [`gas-timing--${attitude}`]: attitude && !EIP_1559_V2,
        [`gas-timing--${attitude}-V2`]: attitude && EIP_1559_V2,
=======
        [`gas-timing--${attitude}`]: attitude && !supportsEIP1559V2,
        [`gas-timing--${attitude}-V2`]: attitude && supportsEIP1559V2,
>>>>>>> 39d5afb3
      })}
    >
      {text}
    </Typography>
  );
}

GasTiming.propTypes = {
  maxPriorityFeePerGas: PropTypes.string,
  maxFeePerGas: PropTypes.string,
  gasWarnings: PropTypes.object,
};<|MERGE_RESOLUTION|>--- conflicted
+++ resolved
@@ -48,11 +48,7 @@
 
   const [customEstimatedTime, setCustomEstimatedTime] = useState(null);
   const t = useContext(I18nContext);
-<<<<<<< HEAD
-  const { estimateToUse } = useGasFeeContext();
-=======
   const { estimateUsed, supportsEIP1559V2 } = useGasFeeContext();
->>>>>>> 39d5afb3
 
   // If the user has chosen a value lower than the low gas fee estimate,
   // We'll need to use the useEffect hook below to make a call to calculate
@@ -99,11 +95,7 @@
   ]);
 
   let unknownProcessingTimeText;
-<<<<<<< HEAD
-  if (EIP_1559_V2) {
-=======
   if (supportsEIP1559V2) {
->>>>>>> 39d5afb3
     unknownProcessingTimeText = t('editGasTooLow');
   } else {
     unknownProcessingTimeText = (
@@ -161,11 +153,7 @@
       ]);
     }
   } else {
-<<<<<<< HEAD
-    if (!EIP_1559_V2 || estimateToUse === 'low') {
-=======
     if (!supportsEIP1559V2 || estimateUsed === 'low') {
->>>>>>> 39d5afb3
       attitude = 'negative';
     }
     // If the user has chosen a value less than our low estimate,
@@ -209,13 +197,8 @@
     <Typography
       variant={TYPOGRAPHY.H7}
       className={classNames('gas-timing', {
-<<<<<<< HEAD
-        [`gas-timing--${attitude}`]: attitude && !EIP_1559_V2,
-        [`gas-timing--${attitude}-V2`]: attitude && EIP_1559_V2,
-=======
         [`gas-timing--${attitude}`]: attitude && !supportsEIP1559V2,
         [`gas-timing--${attitude}-V2`]: attitude && supportsEIP1559V2,
->>>>>>> 39d5afb3
       })}
     >
       {text}
