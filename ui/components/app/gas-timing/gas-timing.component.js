import React, { useContext, useEffect, useState } from 'react';
import { useSelector } from 'react-redux';
import PropTypes from 'prop-types';
import classNames from 'classnames';
import BigNumber from 'bignumber.js';

import { GAS_ESTIMATE_TYPES } from '../../../../shared/constants/gas';

import { usePrevious } from '../../../hooks/usePrevious';
import { I18nContext } from '../../../contexts/i18n';
import { useGasFeeContext } from '../../../contexts/gasFee';

import {
  getGasEstimateType,
  getGasFeeEstimates,
  getIsGasEstimatesLoading,
} from '../../../ducks/metamask/metamask';
import { getEIP1559V2Enabled } from '../../../selectors';

import Typography from '../../ui/typography/typography';
import {
  TYPOGRAPHY,
  FONT_WEIGHT,
} from '../../../helpers/constants/design-system';

import { getGasFeeTimeEstimate } from '../../../store/actions';
import { GAS_FORM_ERRORS } from '../../../helpers/constants/gas';

// Once we reach this second threshold, we switch to minutes as a unit
const SECOND_CUTOFF = 90;

// Shows "seconds" as unit of time if under SECOND_CUTOFF, otherwise "minutes"
const toHumanReadableTime = (milliseconds = 1, t) => {
  const seconds = Math.ceil(milliseconds / 1000);
  if (seconds <= SECOND_CUTOFF) {
    return t('gasTimingSeconds', [seconds]);
  }
  return t('gasTimingMinutes', [Math.ceil(seconds / 60)]);
};
export default function GasTiming({
  maxFeePerGas = 0,
  maxPriorityFeePerGas = 0,
  gasWarnings,
}) {
  const gasEstimateType = useSelector(getGasEstimateType);
  const gasFeeEstimates = useSelector(getGasFeeEstimates);
  const isGasEstimatesLoading = useSelector(getIsGasEstimatesLoading);
  const eip1559V2Enabled = useSelector(getEIP1559V2Enabled);

  const [customEstimatedTime, setCustomEstimatedTime] = useState(null);
  const t = useContext(I18nContext);
  const { estimateUsed } = useGasFeeContext();

  // If the user has chosen a value lower than the low gas fee estimate,
  // We'll need to use the useEffect hook below to make a call to calculate
  // the time to show
  const isUnknownLow =
    gasFeeEstimates?.low &&
    Number(maxPriorityFeePerGas) <
      Number(gasFeeEstimates.low.suggestedMaxPriorityFeePerGas);

  const previousMaxFeePerGas = usePrevious(maxFeePerGas);
  const previousMaxPriorityFeePerGas = usePrevious(maxPriorityFeePerGas);
  const previousIsUnknownLow = usePrevious(isUnknownLow);

  useEffect(() => {
    const priority = maxPriorityFeePerGas;
    const fee = maxFeePerGas;

    if (
      isUnknownLow ||
      (priority && priority !== previousMaxPriorityFeePerGas) ||
      (fee && fee !== previousMaxFeePerGas)
    ) {
      // getGasFeeTimeEstimate requires parameters in string format
      getGasFeeTimeEstimate(
        new BigNumber(priority, 10).toString(10),
        new BigNumber(fee, 10).toString(10),
      ).then((result) => {
        if (maxFeePerGas === fee && maxPriorityFeePerGas === priority) {
          setCustomEstimatedTime(result);
        }
      });
    }

    if (isUnknownLow !== false && previousIsUnknownLow === true) {
      setCustomEstimatedTime(null);
    }
  }, [
    maxPriorityFeePerGas,
    maxFeePerGas,
    isUnknownLow,
    previousMaxFeePerGas,
    previousMaxPriorityFeePerGas,
    previousIsUnknownLow,
  ]);

  if (
    gasWarnings?.maxPriorityFee === GAS_FORM_ERRORS.MAX_PRIORITY_FEE_TOO_LOW ||
    gasWarnings?.maxFee === GAS_FORM_ERRORS.MAX_FEE_TOO_LOW
  ) {
    return (
      <Typography
        variant={TYPOGRAPHY.H7}
        fontWeight={FONT_WEIGHT.BOLD}
        className={classNames('gas-timing', 'gas-timing--negative')}
      >
        {t('editGasTooLow')}
      </Typography>
    );
  }

  // Don't show anything if we don't have enough information
  if (
    isGasEstimatesLoading ||
    gasEstimateType !== GAS_ESTIMATE_TYPES.FEE_MARKET
  ) {
    return null;
  }

  const { low = {}, medium = {}, high = {} } = gasFeeEstimates;

  let text = '';
  let attitude = 'positive';

  // Anything medium or faster is positive
  if (
    Number(maxPriorityFeePerGas) >= Number(medium.suggestedMaxPriorityFeePerGas)
  ) {
    // High+ is very likely, medium is likely
    if (
      Number(maxPriorityFeePerGas) < Number(high.suggestedMaxPriorityFeePerGas)
    ) {
      // Medium
      text = t('gasTimingPositive', [
        toHumanReadableTime(low.maxWaitTimeEstimate, t),
      ]);
    } else {
      // High
      text = t('gasTimingVeryPositive', [
        toHumanReadableTime(high.minWaitTimeEstimate, t),
      ]);
    }
  } else {
    if (estimateUsed === 'low') {
      attitude = 'negative';
    }
    // If the user has chosen a value less than our low estimate,
    // calculate a potential wait time
    if (isUnknownLow) {
      // If we didn't get any useful information, show the
      // "unknown processing time" message
      if (
        !customEstimatedTime ||
        customEstimatedTime === 'unknown' ||
        customEstimatedTime?.upperTimeBound === 'unknown'
      ) {
        text = t('editGasTooLow');
      } else {
        text = t('gasTimingNegative', [
          toHumanReadableTime(Number(customEstimatedTime?.upperTimeBound), t),
        ]);
      }
    } else {
      text = t('gasTimingNegative', [
        toHumanReadableTime(low.maxWaitTimeEstimate, t),
      ]);
    }
  }

  return (
    <Typography
      variant={TYPOGRAPHY.H7}
      className={classNames('gas-timing', {
<<<<<<< HEAD
        [`gas-timing--${attitude}`]:
          attitude && (eip1559V2Enabled || !supportsEIP1559V2),
        [`gas-timing--${attitude}-V2`]:
          attitude && (eip1559V2Enabled || supportsEIP1559V2),
=======
        [`gas-timing--${attitude}`]: attitude,
>>>>>>> 90d2ca07
      })}
    >
      {text}
    </Typography>
  );
}

GasTiming.propTypes = {
  maxPriorityFeePerGas: PropTypes.string,
  maxFeePerGas: PropTypes.string,
  gasWarnings: PropTypes.object,
};<|MERGE_RESOLUTION|>--- conflicted
+++ resolved
@@ -15,7 +15,6 @@
   getGasFeeEstimates,
   getIsGasEstimatesLoading,
 } from '../../../ducks/metamask/metamask';
-import { getEIP1559V2Enabled } from '../../../selectors';
 
 import Typography from '../../ui/typography/typography';
 import {
@@ -45,7 +44,6 @@
   const gasEstimateType = useSelector(getGasEstimateType);
   const gasFeeEstimates = useSelector(getGasFeeEstimates);
   const isGasEstimatesLoading = useSelector(getIsGasEstimatesLoading);
-  const eip1559V2Enabled = useSelector(getEIP1559V2Enabled);
 
   const [customEstimatedTime, setCustomEstimatedTime] = useState(null);
   const t = useContext(I18nContext);
@@ -172,14 +170,7 @@
     <Typography
       variant={TYPOGRAPHY.H7}
       className={classNames('gas-timing', {
-<<<<<<< HEAD
-        [`gas-timing--${attitude}`]:
-          attitude && (eip1559V2Enabled || !supportsEIP1559V2),
-        [`gas-timing--${attitude}-V2`]:
-          attitude && (eip1559V2Enabled || supportsEIP1559V2),
-=======
         [`gas-timing--${attitude}`]: attitude,
->>>>>>> 90d2ca07
       })}
     >
       {text}
