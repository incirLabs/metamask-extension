import React, { useEffect, useMemo, useState } from 'react';
import QRCode from 'qrcode.react';
import { UR, UREncoder } from '@ngraveio/bc-ur';
import PropTypes from 'prop-types';
import { useI18nContext } from '../../../../hooks/useI18nContext';
import {
  AlignItems,
  Display,
  FlexDirection,
  TextAlign,
} from '../../../../helpers/constants/design-system';
import { PageContainerFooter } from '../../../ui/page-container';
<<<<<<< HEAD
import { Text } from '../../../component-library/text/deprecated';
=======
import { Text, Box } from '../../../component-library';
>>>>>>> 877e184b

const Player = ({ type, cbor, cancelQRHardwareSignRequest, toRead }) => {
  const t = useI18nContext();
  const urEncoder = useMemo(
    () => new UREncoder(new UR(Buffer.from(cbor, 'hex'), type), 400),
    [cbor, type],
  );
  const [currentQRCode, setCurrentQRCode] = useState(urEncoder.nextPart());
  useEffect(() => {
    const id = setInterval(() => {
      setCurrentQRCode(urEncoder.nextPart());
    }, 100);
    return () => {
      clearInterval(id);
    };
  }, [urEncoder]);

  return (
    <>
      <Box>
        <Text align={TextAlign.Center}>
          {t('QRHardwareSignRequestSubtitle')}
        </Text>
      </Box>
      <Box
        paddingTop={4}
        paddingBottom={4}
        display={Display.Flex}
        alignItems={AlignItems.center}
        flexDirection={FlexDirection.Column}
      >
        <div
          style={{
            padding: 20,
            backgroundColor: 'var(--qr-code-white-background)',
          }}
        >
          <QRCode value={currentQRCode.toUpperCase()} size={250} />
        </div>
      </Box>
      <Box paddingBottom={4} paddingLeft={4} paddingRight={4}>
        <Text align={TextAlign.Center}>
          {t('QRHardwareSignRequestDescription')}
        </Text>
      </Box>
      <PageContainerFooter
        onCancel={cancelQRHardwareSignRequest}
        onSubmit={toRead}
        cancelText={t('QRHardwareSignRequestCancel')}
        submitText={t('QRHardwareSignRequestGetSignature')}
        submitButtonType="confirm"
      />
    </>
  );
};

Player.propTypes = {
  type: PropTypes.string.isRequired,
  cbor: PropTypes.string.isRequired,
  cancelQRHardwareSignRequest: PropTypes.func.isRequired,
  toRead: PropTypes.func.isRequired,
};

export default Player;<|MERGE_RESOLUTION|>--- conflicted
+++ resolved
@@ -10,11 +10,7 @@
   TextAlign,
 } from '../../../../helpers/constants/design-system';
 import { PageContainerFooter } from '../../../ui/page-container';
-<<<<<<< HEAD
-import { Text } from '../../../component-library/text/deprecated';
-=======
 import { Text, Box } from '../../../component-library';
->>>>>>> 877e184b
 
 const Player = ({ type, cbor, cancelQRHardwareSignRequest, toRead }) => {
   const t = useI18nContext();
