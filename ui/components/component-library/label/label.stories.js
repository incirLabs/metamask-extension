import React, { useState } from 'react';
import {
  DISPLAY,
  FLEX_DIRECTION,
  Size,
  AlignItems,
  IconColor,
} from '../../../helpers/constants/design-system';

import Box from '../../ui/box';

import { Icon, ICON_NAMES, TextField } from '..';

import { Label } from './label';

import README from './README.mdx';

export default {
  title: 'Components/ComponentLibrary/Label',

  component: Label,
  parameters: {
    docs: {
      page: README,
    },
  },
  argTypes: {
    htmlFor: {
      control: 'text',
    },
<<<<<<< HEAD
    required: {
      control: 'boolean',
    },
=======
>>>>>>> 4b271868
    children: {
      control: 'text',
    },
    className: {
      control: 'text',
    },
  },
  args: {
    children: 'Label',
  },
};

const Template = (args) => <Label {...args} />;

export const DefaultStory = Template.bind({});
DefaultStory.storyName = 'Default';

export const Children = (args) => (
  <Box
    display={DISPLAY.INLINE_FLEX}
    flexDirection={FLEX_DIRECTION.COLUMN}
    gap={2}
  >
    <Label {...args}>Plain text</Label>
    <Label {...args} display={DISPLAY.FLEX} alignItems={AlignItems.flexStart}>
      Text and icon
      <Icon
        color={IconColor.iconAlternative}
        name={ICON_NAMES.INFO}
        size={Size.inherit}
      />
    </Label>
    <Label
      {...args}
      display={DISPLAY.INLINE_FLEX}
      flexDirection={FLEX_DIRECTION.COLUMN}
      alignItems={AlignItems.flexStart}
    >
      Label that wraps an input
      <TextField placeholder="Click label to focus" />
    </Label>
  </Box>
);

export const HtmlFor = (args) => {
  const [value, setValue] = useState('');
  const handleOnChange = (e) => {
    setValue(e.target.value);
  };
  return (
    <Box display={DISPLAY.INLINE_FLEX} flexDirection={FLEX_DIRECTION.COLUMN}>
      <Label {...args} />
      <TextField
        id="add-network"
        value={value}
        onChange={handleOnChange}
        placeholder="Enter network name"
      />
    </Box>
  );
};
HtmlFor.args = {
  children: 'Network name',
  htmlFor: 'add-network',
<<<<<<< HEAD
};

export const Required = Template.bind({});
Required.args = {
  required: true,
=======
>>>>>>> 4b271868
};<|MERGE_RESOLUTION|>--- conflicted
+++ resolved
@@ -28,12 +28,6 @@
     htmlFor: {
       control: 'text',
     },
-<<<<<<< HEAD
-    required: {
-      control: 'boolean',
-    },
-=======
->>>>>>> 4b271868
     children: {
       control: 'text',
     },
@@ -98,12 +92,4 @@
 HtmlFor.args = {
   children: 'Network name',
   htmlFor: 'add-network',
-<<<<<<< HEAD
-};
-
-export const Required = Template.bind({});
-Required.args = {
-  required: true,
-=======
->>>>>>> 4b271868
 };