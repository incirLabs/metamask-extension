.multichain-app-header {
  $height-screen-sm-max: 100%;
  $width-screen-sm-min: 85vw;
  $width-screen-md-min: 80vw;
  $width-screen-lg-min: 62vw;

  flex-flow: column nowrap;
  z-index: 55;
  min-height: 64px;

  &__contents {
    display: grid;
    grid-template-columns: 1fr 2fr 1fr;
    height: 64px;

    @include screen-sm-max {
      height: $height-screen-sm-max;
    }

    @include screen-sm-min {
      width: $width-screen-sm-min;
    }

    @include screen-md-min {
      width: $width-screen-md-min;
    }

    @include screen-lg-min {
      width: $width-screen-lg-min;
    }

    &__network-picker {
<<<<<<< HEAD
      max-width: 200px;
=======
      max-width: 250px;
>>>>>>> c2bbbb1d
    }

    &--avatar-network {
      padding: 0; // TODO: Remove once https://github.com/MetaMask/metamask-extension/pull/17006 is merged
<<<<<<< HEAD
=======
    }

    &__container {
      width: fit-content;
>>>>>>> c2bbbb1d
    }
  }

  &__lock-contents {
    flex-flow: row nowrap;
    height: 64px;

    @include screen-sm-max {
      height: $height-screen-sm-max;
    }

    @include screen-sm-min {
      width: $width-screen-sm-min;
    }

    @include screen-md-min {
      width: $width-screen-md-min;
    }

    @include screen-lg-min {
      width: $width-screen-lg-min;
    }
  }
}

.multichain-app-header-shadow {
  box-shadow: var(--shadow-size-md) var(--color-shadow-default);
}

.multichain-app-header-logo {
  height: 75px;
  flex: 0 0 auto;
}<|MERGE_RESOLUTION|>--- conflicted
+++ resolved
@@ -30,22 +30,15 @@
     }
 
     &__network-picker {
-<<<<<<< HEAD
-      max-width: 200px;
-=======
       max-width: 250px;
->>>>>>> c2bbbb1d
     }
 
     &--avatar-network {
       padding: 0; // TODO: Remove once https://github.com/MetaMask/metamask-extension/pull/17006 is merged
-<<<<<<< HEAD
-=======
     }
 
     &__container {
       width: fit-content;
->>>>>>> c2bbbb1d
     }
   }
 
