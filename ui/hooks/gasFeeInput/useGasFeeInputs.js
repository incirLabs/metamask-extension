import { useCallback, useEffect, useState } from 'react';
import { useSelector } from 'react-redux';

import {
  CUSTOM_GAS_ESTIMATE,
  GAS_RECOMMENDATIONS,
  EDIT_GAS_MODES,
  PRIORITY_LEVELS,
} from '../../../shared/constants/gas';
import { GAS_FORM_ERRORS } from '../../helpers/constants/gas';
import {
  checkNetworkAndAccountSupports1559,
  getAdvancedInlineGasShown,
} from '../../selectors';
import { hexToDecimal } from '../../helpers/utils/conversions.util';
import { isLegacyTransaction } from '../../helpers/utils/transactions.util';
import { useGasFeeEstimates } from '../useGasFeeEstimates';

import { useGasFeeErrors } from './useGasFeeErrors';
import { useGasPriceInput } from './useGasPriceInput';
import { useMaxFeePerGasInput } from './useMaxFeePerGasInput';
import { useMaxPriorityFeePerGasInput } from './useMaxPriorityFeePerGasInput';
import { useGasEstimates } from './useGasEstimates';
import { useTransactionFunctions } from './useTransactionFunctions';

<<<<<<< HEAD
// eslint-disable-next-line prefer-destructuring
const EIP_1559_V2 = process.env.EIP_1559_V2;
=======
/**
 * In EIP_1559_V2 implementation as used by useGasfeeInputContext() the use of this hook is evolved.
 * It is no longer used to keep transient state of advance gas fee inputs.
 * Transient state of inputs is maintained locally in /ui/components/app/advance-gas-fee-popover component.
 *
 * This hook is used now as source of shared data about transaction, it shares details of gas fee in transaction,
 * estimate used, is EIP-1559 supported and other details. It also  have methods to update transaction.
 *
 * Transaction is used as single source of truth and as transaction is updated the fields shared by hook are
 * also updated using useEffect hook.
 *
 * It will be useful to plan a task to create a new hook of this shared information from this hook.
 * Methods like setEstimateToUse, onManualChange are deprecated in context of EIP_1559_V2 implementation.
 */
>>>>>>> 69e27c8a

/**
 * @typedef {Object} GasFeeInputReturnType
 * @property {DecGweiString} [maxFeePerGas] - the maxFeePerGas input value.
 * @property {string} [maxFeePerGasFiat] - the maxFeePerGas converted to the
 *  user's preferred currency.
 * @property {(DecGweiString) => void} setMaxFeePerGas - state setter method to
 *  update the maxFeePerGas.
 * @property {DecGweiString} [maxPriorityFeePerGas] - the maxPriorityFeePerGas
 *  input value.
 * @property {string} [maxPriorityFeePerGasFiat] - the maxPriorityFeePerGas
 *  converted to the user's preferred currency.
 * @property {(DecGweiString) => void} setMaxPriorityFeePerGas - state setter
 *  method to update the maxPriorityFeePerGas.
 * @property {DecGweiString} [gasPrice] - the gasPrice input value.
 * @property {(DecGweiString) => void} setGasPrice - state setter method to
 *  update the gasPrice.
 * @property {DecGweiString} gasLimit - the gasLimit input value.
 * @property {(DecGweiString) => void} setGasLimit - state setter method to
 *  update the gasLimit.
 * @property {EstimateLevel} [estimateToUse] - the estimate level currently
 *  selected. This will be null if the user has ejected from using the
 *  estimates.
 * @property {([EstimateLevel]) => void} setEstimateToUse - Setter method for
 *  choosing which EstimateLevel to use.
 * @property {string} [estimatedMinimumFiat] - The amount estimated to be paid
 *  based on current network conditions. Expressed in user's preferred
 *  currency.
 * @property {string} [estimatedMaximumFiat] - the maximum amount estimated to be
 *  paid if current network transaction volume increases. Expressed in user's
 *  preferred currency.
 * @property {string} [estimatedMaximumNative] - the maximum amount estimated to
 *  be paid if the current network transaction volume increases. Expressed in
 *  the network's native currency.
 */

/**
 * Uses gasFeeEstimates and state to keep track of user gas fee inputs.
 * Will update the gas fee state when estimates update if the user has not yet
 * modified the fields.
 * @param {EstimateLevel} defaultEstimateToUse - which estimate
 *  level to default the 'estimateToUse' state variable to.
 * @returns {GasFeeInputReturnType & import(
 *  './useGasFeeEstimates'
 * ).GasEstimates} - gas fee input state and the GasFeeEstimates object
 */
export function useGasFeeInputs(
  defaultEstimateToUse = GAS_RECOMMENDATIONS.MEDIUM,
  transaction,
  minimumGasLimit = '0x5208',
  editGasMode = EDIT_GAS_MODES.MODIFY_IN_PLACE,
) {
<<<<<<< HEAD
  // eslint-disable-next-line prefer-destructuring
  const EIP_1559_V2_ENABLED =
=======
  const EIP_1559_V2_ENABLED =
    // This is a string in unit tests but is a boolean in the browser
>>>>>>> 69e27c8a
    process.env.EIP_1559_V2 === true || process.env.EIP_1559_V2 === 'true';

  const supportsEIP1559 =
    useSelector(checkNetworkAndAccountSupports1559) &&
    !isLegacyTransaction(transaction?.txParams);

  const supportsEIP1559V2 = supportsEIP1559 && EIP_1559_V2_ENABLED;

  // We need the gas estimates from the GasFeeController in the background.
  // Calling this hooks initiates polling for new gas estimates and returns the
  // current estimate.
  const {
    gasEstimateType,
    gasFeeEstimates,
    isGasEstimatesLoading,
    estimatedGasFeeTimeBounds,
  } = useGasFeeEstimates();

  const userPrefersAdvancedGas = useSelector(getAdvancedInlineGasShown);

  const [estimateToUse, setInternalEstimateToUse] = useState(() => {
    if (
      userPrefersAdvancedGas &&
      transaction?.txParams?.maxPriorityFeePerGas &&
      transaction?.txParams?.maxFeePerGas
    )
      return null;
    if (transaction) return transaction?.userFeeLevel || null;
    return defaultEstimateToUse;
  });

  const [estimateUsed, setEstimateUsed] = useState(() => {
    if (estimateToUse) {
      return estimateToUse;
    }
    return PRIORITY_LEVELS.CUSTOM;
  });

<<<<<<< HEAD
  /**
   * In EIP-1559 V2 designs change to gas estimate is always updated to transaction
   * Thus callback setEstimateToUse can be deprecate in favour of this useEffect
   * so that transaction is source of truth whenever possible.
   */
  useEffect(() => {
    if (EIP_1559_V2 && transaction?.userFeeLevel) {
      setEstimateUsed(transaction?.userFeeLevel);
      setInternalEstimateToUse(transaction?.userFeeLevel);
    }
  }, [
    setEstimateUsed,
    setInternalEstimateToUse,
    transaction,
    userPrefersAdvancedGas,
  ]);

=======
>>>>>>> 69e27c8a
  const [gasLimit, setGasLimit] = useState(() =>
    Number(hexToDecimal(transaction?.txParams?.gas ?? '0x0')),
  );

  /**
   * In EIP-1559 V2 designs change to gas estimate is always updated to transaction
   * Thus callback setEstimateToUse can be deprecate in favour of this useEffect
   * so that transaction is source of truth whenever possible.
   */
  useEffect(() => {
    if (supportsEIP1559V2) {
      if (transaction?.userFeeLevel) {
        setEstimateUsed(transaction?.userFeeLevel);
        setInternalEstimateToUse(transaction?.userFeeLevel);
      }
      setGasLimit(Number(hexToDecimal(transaction?.txParams?.gas ?? '0x0')));
    }
  }, [
    setEstimateUsed,
    setGasLimit,
    setInternalEstimateToUse,
    supportsEIP1559V2,
    transaction,
  ]);

  const {
    gasPrice,
    setGasPrice,
    setGasPriceHasBeenManuallySet,
  } = useGasPriceInput({
    estimateToUse,
    gasEstimateType,
    gasFeeEstimates,
    transaction,
  });

  const {
    maxFeePerGas,
    maxFeePerGasFiat,
    setMaxFeePerGas,
  } = useMaxFeePerGasInput({
    EIP_1559_V2,
    estimateToUse,
    gasEstimateType,
    gasFeeEstimates,
    gasLimit,
    gasPrice,
    supportsEIP1559V2,
    transaction,
  });

  const {
    maxPriorityFeePerGas,
    maxPriorityFeePerGasFiat,
    setMaxPriorityFeePerGas,
  } = useMaxPriorityFeePerGasInput({
    EIP_1559_V2,
    estimateToUse,
    gasEstimateType,
    gasFeeEstimates,
    gasLimit,
    supportsEIP1559V2,
    transaction,
  });

  const {
    estimatedBaseFee,
    estimatedMaximumFiat,
    estimatedMinimumFiat,
    estimatedMaximumNative,
    estimatedMinimumNative,
    minimumCostInHexWei,
  } = useGasEstimates({
    editGasMode,
    gasEstimateType,
    gasFeeEstimates,
    gasLimit,
    gasPrice,
    maxFeePerGas,
    maxPriorityFeePerGas,
    minimumGasLimit,
    transaction,
  });

  const {
    balanceError,
    estimatesUnavailableWarning,
    gasErrors,
    gasWarnings,
    hasGasErrors,
    hasSimulationError,
  } = useGasFeeErrors({
    gasEstimateType,
    gasFeeEstimates,
    isGasEstimatesLoading,
    gasLimit,
    gasPrice,
    maxPriorityFeePerGas,
    maxFeePerGas,
    minimumCostInHexWei,
    minimumGasLimit,
    transaction,
  });

  const handleGasLimitOutOfBoundError = useCallback(() => {
    if (gasErrors.gasLimit === GAS_FORM_ERRORS.GAS_LIMIT_OUT_OF_BOUNDS) {
      const transactionGasLimitDec = hexToDecimal(transaction?.txParams?.gas);
      const minimumGasLimitDec = hexToDecimal(minimumGasLimit);
      setGasLimit(
        transactionGasLimitDec > minimumGasLimitDec
          ? transactionGasLimitDec
          : minimumGasLimitDec,
      );
    }
  }, [minimumGasLimit, gasErrors.gasLimit, transaction]);

  const {
    updateTransaction,
    updateTransactionUsingGasFeeEstimates,
  } = useTransactionFunctions({
    defaultEstimateToUse,
<<<<<<< HEAD
=======
    editGasMode,
>>>>>>> 69e27c8a
    gasFeeEstimates,
    gasLimit,
    transaction,
  });

  // When a user selects an estimate level, it will wipe out what they have
  // previously put in the inputs. This returns the inputs to the estimated
  // values at the level specified.
  const setEstimateToUse = useCallback(
    (estimateLevel) => {
      setInternalEstimateToUse(estimateLevel);
      handleGasLimitOutOfBoundError();
      setMaxFeePerGas(null);
      setMaxPriorityFeePerGas(null);
      setGasPrice(null);
      setGasPriceHasBeenManuallySet(false);
      setEstimateUsed(estimateLevel);
    },
    [
      setInternalEstimateToUse,
      handleGasLimitOutOfBoundError,
      setMaxFeePerGas,
      setMaxPriorityFeePerGas,
      setGasPrice,
      setGasPriceHasBeenManuallySet,
      setEstimateUsed,
    ],
  );

  const onManualChange = useCallback(() => {
    setInternalEstimateToUse(CUSTOM_GAS_ESTIMATE);
    handleGasLimitOutOfBoundError();
    // Restore existing values
    setGasPrice(gasPrice);
    setGasLimit(gasLimit);
    setMaxFeePerGas(maxFeePerGas);
    setMaxPriorityFeePerGas(maxPriorityFeePerGas);
    setGasPriceHasBeenManuallySet(true);
    setEstimateUsed('custom');
  }, [
    setInternalEstimateToUse,
    handleGasLimitOutOfBoundError,
    setGasPrice,
    gasPrice,
    setGasLimit,
    gasLimit,
    setMaxFeePerGas,
    maxFeePerGas,
    setMaxPriorityFeePerGas,
    maxPriorityFeePerGas,
    setGasPriceHasBeenManuallySet,
  ]);

  return {
    transaction,
    maxFeePerGas,
    maxFeePerGasFiat,
    setMaxFeePerGas,
    maxPriorityFeePerGas,
    maxPriorityFeePerGasFiat,
    setMaxPriorityFeePerGas,
    gasPrice,
    setGasPrice,
    gasLimit,
    setGasLimit,
    editGasMode,
    estimateToUse,
    setEstimateToUse,
    estimatedMinimumFiat,
    estimatedMaximumFiat,
    estimatedMaximumNative,
    estimatedMinimumNative,
    isGasEstimatesLoading,
    estimateUsed,
    gasFeeEstimates,
    gasEstimateType,
    estimatedGasFeeTimeBounds,
    onManualChange,
    estimatedBaseFee,
    // error and warnings
    balanceError,
    estimatesUnavailableWarning,
    gasErrors,
    gasWarnings,
    hasGasErrors,
    hasSimulationError,
<<<<<<< HEAD
    supportsEIP1559,
    supportsEIP1559V2: supportsEIP1559 && EIP_1559_V2_ENABLED,
=======
    minimumGasLimitDec: hexToDecimal(minimumGasLimit),
    supportsEIP1559,
    supportsEIP1559V2,
>>>>>>> 69e27c8a
    updateTransaction,
    updateTransactionUsingGasFeeEstimates,
  };
}

/**
 * In EIP_1559_V2 implementation as used by useGasfeeInputContext() the use of this hook is evolved.
 * It is no longer used to keep transient state of advance gas fee inputs.
 * Transient state of inputs is maintained locally in /ui/components/app/advance-gas-fee-popover component.
 *
 * This hook is used now as source of shared data about transaction, it shares details of gas fee in transaction,
 * estimate used, is EIP-1559 supported and other details. It also  have methods to update transaction.
 *
 * Transaction is used as single source of truth and as transaction is updated the fields shared by hook are
 * also updated using useEffect hook.
 *
 * It will be useful to plan a task to create a new hook of this shared information from this hook.
 * Methods like setEstimateToUse, onManualChange are deprecated in context of EIP_1559_V2 implementation.
 */<|MERGE_RESOLUTION|>--- conflicted
+++ resolved
@@ -23,10 +23,6 @@
 import { useGasEstimates } from './useGasEstimates';
 import { useTransactionFunctions } from './useTransactionFunctions';
 
-<<<<<<< HEAD
-// eslint-disable-next-line prefer-destructuring
-const EIP_1559_V2 = process.env.EIP_1559_V2;
-=======
 /**
  * In EIP_1559_V2 implementation as used by useGasfeeInputContext() the use of this hook is evolved.
  * It is no longer used to keep transient state of advance gas fee inputs.
@@ -41,7 +37,6 @@
  * It will be useful to plan a task to create a new hook of this shared information from this hook.
  * Methods like setEstimateToUse, onManualChange are deprecated in context of EIP_1559_V2 implementation.
  */
->>>>>>> 69e27c8a
 
 /**
  * @typedef {Object} GasFeeInputReturnType
@@ -94,13 +89,8 @@
   minimumGasLimit = '0x5208',
   editGasMode = EDIT_GAS_MODES.MODIFY_IN_PLACE,
 ) {
-<<<<<<< HEAD
-  // eslint-disable-next-line prefer-destructuring
-  const EIP_1559_V2_ENABLED =
-=======
   const EIP_1559_V2_ENABLED =
     // This is a string in unit tests but is a boolean in the browser
->>>>>>> 69e27c8a
     process.env.EIP_1559_V2 === true || process.env.EIP_1559_V2 === 'true';
 
   const supportsEIP1559 =
@@ -139,26 +129,6 @@
     return PRIORITY_LEVELS.CUSTOM;
   });
 
-<<<<<<< HEAD
-  /**
-   * In EIP-1559 V2 designs change to gas estimate is always updated to transaction
-   * Thus callback setEstimateToUse can be deprecate in favour of this useEffect
-   * so that transaction is source of truth whenever possible.
-   */
-  useEffect(() => {
-    if (EIP_1559_V2 && transaction?.userFeeLevel) {
-      setEstimateUsed(transaction?.userFeeLevel);
-      setInternalEstimateToUse(transaction?.userFeeLevel);
-    }
-  }, [
-    setEstimateUsed,
-    setInternalEstimateToUse,
-    transaction,
-    userPrefersAdvancedGas,
-  ]);
-
-=======
->>>>>>> 69e27c8a
   const [gasLimit, setGasLimit] = useState(() =>
     Number(hexToDecimal(transaction?.txParams?.gas ?? '0x0')),
   );
@@ -200,7 +170,6 @@
     maxFeePerGasFiat,
     setMaxFeePerGas,
   } = useMaxFeePerGasInput({
-    EIP_1559_V2,
     estimateToUse,
     gasEstimateType,
     gasFeeEstimates,
@@ -215,7 +184,6 @@
     maxPriorityFeePerGasFiat,
     setMaxPriorityFeePerGas,
   } = useMaxPriorityFeePerGasInput({
-    EIP_1559_V2,
     estimateToUse,
     gasEstimateType,
     gasFeeEstimates,
@@ -280,10 +248,7 @@
     updateTransactionUsingGasFeeEstimates,
   } = useTransactionFunctions({
     defaultEstimateToUse,
-<<<<<<< HEAD
-=======
     editGasMode,
->>>>>>> 69e27c8a
     gasFeeEstimates,
     gasLimit,
     transaction,
@@ -370,30 +335,10 @@
     gasWarnings,
     hasGasErrors,
     hasSimulationError,
-<<<<<<< HEAD
-    supportsEIP1559,
-    supportsEIP1559V2: supportsEIP1559 && EIP_1559_V2_ENABLED,
-=======
     minimumGasLimitDec: hexToDecimal(minimumGasLimit),
     supportsEIP1559,
     supportsEIP1559V2,
->>>>>>> 69e27c8a
     updateTransaction,
     updateTransactionUsingGasFeeEstimates,
   };
-}
-
-/**
- * In EIP_1559_V2 implementation as used by useGasfeeInputContext() the use of this hook is evolved.
- * It is no longer used to keep transient state of advance gas fee inputs.
- * Transient state of inputs is maintained locally in /ui/components/app/advance-gas-fee-popover component.
- *
- * This hook is used now as source of shared data about transaction, it shares details of gas fee in transaction,
- * estimate used, is EIP-1559 supported and other details. It also  have methods to update transaction.
- *
- * Transaction is used as single source of truth and as transaction is updated the fields shared by hook are
- * also updated using useEffect hook.
- *
- * It will be useful to plan a task to create a new hook of this shared information from this hook.
- * Methods like setEstimateToUse, onManualChange are deprecated in context of EIP_1559_V2 implementation.
- */+}