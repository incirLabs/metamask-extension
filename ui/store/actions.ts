import { ReactFragment } from 'react';
import log from 'loglevel';
import { captureException } from '@sentry/browser';
import { capitalize, isEqual } from 'lodash';
import { ThunkAction } from 'redux-thunk';
import { Action, AnyAction } from 'redux';
import { ethErrors, serializeError } from 'eth-rpc-errors';
import { Hex, Json } from '@metamask/utils';
import {
  AssetsContractController,
  BalanceMap,
  Nft,
  Token,
} from '@metamask/assets-controllers';
import { PayloadAction } from '@reduxjs/toolkit';
import { GasFeeController } from '@metamask/gas-fee-controller';
import { PermissionsRequest } from '@metamask/permission-controller';
import { NonEmptyArray } from '@metamask/controller-utils';
import {
  SetNameRequest,
  UpdateProposedNamesRequest,
  UpdateProposedNamesResult,
} from '@metamask/name-controller';
<<<<<<< HEAD
=======
import { NetworkClientId } from '@metamask/network-controller';
>>>>>>> ef8403f6
import { getMethodDataAsync } from '../helpers/utils/transactions.util';
import switchDirection from '../../shared/lib/switch-direction';
import {
  ENVIRONMENT_TYPE_NOTIFICATION,
  ORIGIN_METAMASK,
  POLLING_TOKEN_ENVIRONMENT_TYPES,
} from '../../shared/constants/app';
import { getEnvironmentType, addHexPrefix } from '../../app/scripts/lib/util';
import {
  getMetaMaskAccounts,
  getPermittedAccountsForCurrentTab,
  getSelectedAddress,
  hasTransactionPendingApprovals,
  getApprovalFlows,
  getCurrentNetworkTransactions,
  ///: BEGIN:ONLY_INCLUDE_IN(snaps)
  getNotifications,
  ///: END:ONLY_INCLUDE_IN
  ///: BEGIN:ONLY_INCLUDE_IN(keyring-snaps)
  getPermissionSubjects,
  ///: END:ONLY_INCLUDE_IN
} from '../selectors';
import {
  computeEstimatedGasLimit,
  initializeSendState,
  resetSendState,
  // NOTE: Until the send duck is typescript that this is importing a typedef
  // that does not have an explicit export statement. lets see if it breaks the
  // compiler
  DraftTransaction,
} from '../ducks/send';
import { switchedToUnconnectedAccount } from '../ducks/alerts/unconnected-account';
import {
  getProviderConfig,
  getUnconnectedAccountAlertEnabledness,
} from '../ducks/metamask/metamask';
import { toChecksumHexAddress } from '../../shared/modules/hexstring-utils';
import {
  HardwareDeviceNames,
  LedgerTransportTypes,
  LEDGER_USB_VENDOR_ID,
} from '../../shared/constants/hardware-wallets';
import {
  MetaMetricsEventCategory,
  MetaMetricsEventFragment,
  MetaMetricsEventOptions,
  MetaMetricsEventPayload,
  MetaMetricsPageObject,
  MetaMetricsPageOptions,
  MetaMetricsPagePayload,
  MetaMetricsReferrerObject,
} from '../../shared/constants/metametrics';
import { parseSmartTransactionsError } from '../pages/swaps/swaps.util';
import { isEqualCaseInsensitive } from '../../shared/modules/string-utils';
///: BEGIN:ONLY_INCLUDE_IN(snaps)
import { NOTIFICATIONS_EXPIRATION_DELAY } from '../helpers/constants/notifications';
///: END:ONLY_INCLUDE_IN
import {
  fetchLocale,
  loadRelativeTimeFormatLocaleData,
} from '../../shared/modules/i18n';
import { decimalToHex } from '../../shared/modules/conversion.utils';
import { TxGasFees, PriorityLevels } from '../../shared/constants/gas';
import {
  TransactionMeta,
  TransactionType,
} from '../../shared/constants/transaction';
import { NetworkType, RPCDefinition } from '../../shared/constants/network';
import { EtherDenomination } from '../../shared/constants/common';
import {
  isErrorWithMessage,
  logErrorWithMessage,
} from '../../shared/modules/error';
import { TxParams } from '../../app/scripts/controllers/transactions/tx-state-manager';
import { ThemeType } from '../../shared/constants/preferences';
import { CustomGasSettings } from '../../app/scripts/controllers/transactions';
import * as actionConstants from './actionConstants';
///: BEGIN:ONLY_INCLUDE_IN(build-mmi)
import { updateCustodyState } from './institutional/institution-actions';
///: END:ONLY_INCLUDE_IN
import {
  generateActionId,
  callBackgroundMethod,
  submitRequestToBackground,
} from './background-connection';
import {
  MetaMaskReduxDispatch,
  MetaMaskReduxState,
  TemporaryMessageDataType,
} from './store';

export function goHome() {
  return {
    type: actionConstants.GO_HOME,
  };
}
// async actions

export function tryUnlockMetamask(
  password: string,
): ThunkAction<void, MetaMaskReduxState, unknown, AnyAction> {
  return (dispatch: MetaMaskReduxDispatch) => {
    dispatch(showLoadingIndication());
    dispatch(unlockInProgress());
    log.debug(`background.submitPassword`);

    return new Promise<void>((resolve, reject) => {
      callBackgroundMethod('submitPassword', [password], (error) => {
        if (error) {
          reject(error);
          return;
        }

        resolve();
      });
    })
      .then(() => {
        dispatch(unlockSucceeded());
        return forceUpdateMetamaskState(dispatch);
      })
      .then(() => {
        dispatch(hideLoadingIndication());
      })
      .catch((err) => {
        dispatch(unlockFailed(err.message));
        dispatch(hideLoadingIndication());
        return Promise.reject(err);
      });
  };
}

/**
 * Adds a new account where all data is encrypted using the given password and
 * where all addresses are generated from a given seed phrase.
 *
 * @param password - The password.
 * @param seedPhrase - The seed phrase.
 * @returns The updated state of the keyring controller.
 */
export function createNewVaultAndRestore(
  password: string,
  seedPhrase: string,
): ThunkAction<void, MetaMaskReduxState, unknown, AnyAction> {
  return (dispatch: MetaMaskReduxDispatch) => {
    dispatch(showLoadingIndication());
    log.debug(`background.createNewVaultAndRestore`);

    // Encode the secret recovery phrase as an array of integers so that it is
    // serialized as JSON properly.
    const encodedSeedPhrase = Array.from(
      Buffer.from(seedPhrase, 'utf8').values(),
    );

    // TODO: Add types for vault
    let vault: any;
    return new Promise<void>((resolve, reject) => {
      callBackgroundMethod(
        'createNewVaultAndRestore',
        [password, encodedSeedPhrase],
        (err, _vault) => {
          if (err) {
            reject(err);
            return;
          }
          vault = _vault;
          resolve();
        },
      );
    })
      .then(() => dispatch(unMarkPasswordForgotten()))
      .then(() => {
        dispatch(showAccountsPage());
        dispatch(hideLoadingIndication());
        return vault;
      })
      .catch((err) => {
        dispatch(displayWarning(err.message));
        dispatch(hideLoadingIndication());
        return Promise.reject(err);
      });
  };
}

export function createNewVaultAndGetSeedPhrase(
  password: string,
): ThunkAction<void, MetaMaskReduxState, unknown, AnyAction> {
  return async (dispatch: MetaMaskReduxDispatch) => {
    dispatch(showLoadingIndication());

    try {
      await createNewVault(password);
      const seedPhrase = await verifySeedPhrase();
      return seedPhrase;
    } catch (error) {
      dispatch(displayWarning(error));
      if (isErrorWithMessage(error)) {
        throw new Error(error.message);
      } else {
        throw error;
      }
    } finally {
      dispatch(hideLoadingIndication());
    }
  };
}

export function unlockAndGetSeedPhrase(
  password: string,
): ThunkAction<void, MetaMaskReduxState, unknown, AnyAction> {
  return async (dispatch: MetaMaskReduxDispatch) => {
    dispatch(showLoadingIndication());

    try {
      await submitPassword(password);
      const seedPhrase = await verifySeedPhrase();
      await forceUpdateMetamaskState(dispatch);
      return seedPhrase;
    } catch (error) {
      dispatch(displayWarning(error));
      if (isErrorWithMessage(error)) {
        throw new Error(error.message);
      } else {
        throw error;
      }
    } finally {
      dispatch(hideLoadingIndication());
    }
  };
}

export function submitPassword(password: string): Promise<void> {
  return new Promise((resolve, reject) => {
    callBackgroundMethod('submitPassword', [password], (error) => {
      if (error) {
        reject(error);
        return;
      }

      resolve();
    });
  });
}

export function createNewVault(password: string): Promise<boolean> {
  return new Promise((resolve, reject) => {
    callBackgroundMethod('createNewVaultAndKeychain', [password], (error) => {
      if (error) {
        reject(error);
        return;
      }

      resolve(true);
    });
  });
}

export function verifyPassword(password: string): Promise<boolean> {
  return new Promise((resolve, reject) => {
    callBackgroundMethod('verifyPassword', [password], (error) => {
      if (error) {
        reject(error);
        return;
      }

      resolve(true);
    });
  });
}

export async function verifySeedPhrase() {
  const encodedSeedPhrase = await submitRequestToBackground<string>(
    'verifySeedPhrase',
  );
  return Buffer.from(encodedSeedPhrase).toString('utf8');
}

export function requestRevealSeedWords(
  password: string,
): ThunkAction<void, MetaMaskReduxState, unknown, AnyAction> {
  return async (dispatch: MetaMaskReduxDispatch) => {
    dispatch(showLoadingIndication());
    log.debug(`background.verifyPassword`);

    try {
      await verifyPassword(password);
      const seedPhrase = await verifySeedPhrase();
      return seedPhrase;
    } finally {
      dispatch(hideLoadingIndication());
    }
  };
}

export function tryReverseResolveAddress(
  address: string,
): ThunkAction<void, MetaMaskReduxState, unknown, AnyAction> {
  return () => {
    return new Promise<void>((resolve) => {
      callBackgroundMethod('tryReverseResolveAddress', [address], (err) => {
        if (err) {
          logErrorWithMessage(err);
        }
        resolve();
      });
    });
  };
}

export function resetAccount(): ThunkAction<
  Promise<string>,
  MetaMaskReduxState,
  unknown,
  AnyAction
> {
  return (dispatch: MetaMaskReduxDispatch) => {
    dispatch(showLoadingIndication());

    return new Promise<string>((resolve, reject) => {
      callBackgroundMethod<string>('resetAccount', [], (err, account) => {
        dispatch(hideLoadingIndication());
        if (err) {
          if (isErrorWithMessage(err)) {
            dispatch(displayWarning(err.message));
          }
          reject(err);
          return;
        }

        log.info(`Transaction history reset for ${account}`);
        dispatch(showAccountsPage());
        resolve(account as string);
      });
    });
  };
}

export function removeAccount(
  address: string,
): ThunkAction<void, MetaMaskReduxState, unknown, AnyAction> {
  return async (dispatch: MetaMaskReduxDispatch) => {
    dispatch(showLoadingIndication());

    try {
      await new Promise((resolve, reject) => {
        callBackgroundMethod('removeAccount', [address], (error, account) => {
          if (error) {
            reject(error);
            return;
          }
          resolve(account);
        });
      });
      await forceUpdateMetamaskState(dispatch);
    } catch (error) {
      dispatch(displayWarning(error));
      throw error;
    } finally {
      dispatch(hideLoadingIndication());
    }

    log.info(`Account removed: ${address}`);
    dispatch(showAccountsPage());
  };
}

export function importNewAccount(
  strategy: string,
  args: any[],
  loadingMessage: ReactFragment,
): ThunkAction<
  Promise<MetaMaskReduxState['metamask']>,
  MetaMaskReduxState,
  unknown,
  AnyAction
> {
  return async (dispatch: MetaMaskReduxDispatch) => {
    let newState;

    dispatch(showLoadingIndication(loadingMessage));

    try {
      log.debug(`background.importAccountWithStrategy`);
      await submitRequestToBackground('importAccountWithStrategy', [
        strategy,
        args,
      ]);
      log.debug(`background.getState`);
      newState = await submitRequestToBackground<
        MetaMaskReduxState['metamask']
      >('getState');
    } finally {
      dispatch(hideLoadingIndication());
    }

    dispatch(updateMetamaskState(newState));
    return newState;
  };
}

export function addNewAccount(): ThunkAction<
  void,
  MetaMaskReduxState,
  unknown,
  AnyAction
> {
  log.debug(`background.addNewAccount`);
  return async (dispatch, getState) => {
    const oldIdentities = getState().metamask.identities;
    dispatch(showLoadingIndication());

    let addedAccountAddress;
    try {
      addedAccountAddress = await submitRequestToBackground('addNewAccount', [
        Object.keys(oldIdentities).length,
      ]);
    } catch (error) {
      dispatch(displayWarning(error));
      throw error;
    } finally {
      dispatch(hideLoadingIndication());
    }

    await forceUpdateMetamaskState(dispatch);
    return addedAccountAddress;
  };
}

export function checkHardwareStatus(
  deviceName: HardwareDeviceNames,
  hdPath: string,
): ThunkAction<Promise<boolean>, MetaMaskReduxState, unknown, AnyAction> {
  log.debug(`background.checkHardwareStatus`, deviceName, hdPath);
  return async (dispatch: MetaMaskReduxDispatch) => {
    dispatch(showLoadingIndication());

    let unlocked = false;
    try {
      unlocked = await submitRequestToBackground<boolean>(
        'checkHardwareStatus',
        [deviceName, hdPath],
      );
    } catch (error) {
      logErrorWithMessage(error);
      dispatch(displayWarning(error));
      throw error;
    } finally {
      dispatch(hideLoadingIndication());
    }

    await forceUpdateMetamaskState(dispatch);
    return unlocked;
  };
}

export function forgetDevice(
  deviceName: HardwareDeviceNames,
): ThunkAction<void, MetaMaskReduxState, unknown, AnyAction> {
  log.debug(`background.forgetDevice`, deviceName);
  return async (dispatch: MetaMaskReduxDispatch) => {
    dispatch(showLoadingIndication());
    try {
      await submitRequestToBackground('forgetDevice', [deviceName]);
    } catch (error) {
      logErrorWithMessage(error);
      dispatch(displayWarning(error));
      throw error;
    } finally {
      dispatch(hideLoadingIndication());
    }

    await forceUpdateMetamaskState(dispatch);
  };
}

// TODO: Define an Account Type for the return type of this method and anywhere
// else dealing with accounts.
export function connectHardware(
  deviceName: HardwareDeviceNames,
  page: string,
  hdPath: string,
  t: (key: string) => string,
): ThunkAction<
  Promise<{ address: string }[]>,
  MetaMaskReduxState,
  unknown,
  AnyAction
> {
  log.debug(`background.connectHardware`, deviceName, page, hdPath);
  return async (dispatch, getState) => {
    const { ledgerTransportType } = getState().metamask;

    dispatch(
      showLoadingIndication(`Looking for your ${capitalize(deviceName)}...`),
    );

    let accounts: { address: string }[];
    try {
      if (deviceName === HardwareDeviceNames.ledger) {
        await submitRequestToBackground('establishLedgerTransportPreference');
      }
      if (
        deviceName === HardwareDeviceNames.ledger &&
        ledgerTransportType === LedgerTransportTypes.webhid
      ) {
        const connectedDevices = await window.navigator.hid.requestDevice({
          // The types for web hid were provided by @types/w3c-web-hid and may
          // not be fully formed or correct, because LEDGER_USB_VENDOR_ID is a
          // string and this integration with Navigator.hid works before
          // TypeScript. As a note, on the next declaration we convert the
          // LEDGER_USB_VENDOR_ID to a number for a different API so....
          // TODO: Get David Walsh's opinion here
          filters: [{ vendorId: LEDGER_USB_VENDOR_ID as unknown as number }],
        });
        const userApprovedWebHidConnection = connectedDevices.some(
          (device) => device.vendorId === Number(LEDGER_USB_VENDOR_ID),
        );
        if (!userApprovedWebHidConnection) {
          throw new Error(t('ledgerWebHIDNotConnectedErrorMessage'));
        }
      }

      accounts = await submitRequestToBackground<{ address: string }[]>(
        'connectHardware',
        [deviceName, page, hdPath],
      );
    } catch (error) {
      logErrorWithMessage(error);
      if (
        deviceName === HardwareDeviceNames.ledger &&
        ledgerTransportType === LedgerTransportTypes.webhid &&
        isErrorWithMessage(error) &&
        error.message.match('Failed to open the device')
      ) {
        dispatch(displayWarning(t('ledgerDeviceOpenFailureMessage')));
        throw new Error(t('ledgerDeviceOpenFailureMessage'));
      } else {
        if (deviceName !== HardwareDeviceNames.qr) {
          dispatch(displayWarning(error));
        }
        throw error;
      }
    } finally {
      dispatch(hideLoadingIndication());
    }

    await forceUpdateMetamaskState(dispatch);
    return accounts;
  };
}

export function unlockHardwareWalletAccounts(
  indexes: string[],
  deviceName: HardwareDeviceNames,
  hdPath: string,
  hdPathDescription: string,
): ThunkAction<Promise<undefined>, MetaMaskReduxState, unknown, AnyAction> {
  log.debug(
    `background.unlockHardwareWalletAccount`,
    indexes,
    deviceName,
    hdPath,
    hdPathDescription,
  );
  return async (dispatch: MetaMaskReduxDispatch) => {
    dispatch(showLoadingIndication());

    for (const index of indexes) {
      try {
        await submitRequestToBackground('unlockHardwareWalletAccount', [
          index,
          deviceName,
          hdPath,
          hdPathDescription,
        ]);
      } catch (err) {
        logErrorWithMessage(err);
        dispatch(displayWarning(err));
        dispatch(hideLoadingIndication());
        throw err;
      }
    }

    dispatch(hideLoadingIndication());
    return undefined;
  };
}

export function showQrScanner(): ThunkAction<
  void,
  MetaMaskReduxState,
  unknown,
  AnyAction
> {
  return (dispatch: MetaMaskReduxDispatch) => {
    dispatch(
      showModal({
        name: 'QR_SCANNER',
      }),
    );
  };
}

export function setCurrentCurrency(
  currencyCode: string,
): ThunkAction<void, MetaMaskReduxState, unknown, AnyAction> {
  return async (dispatch: MetaMaskReduxDispatch) => {
    dispatch(showLoadingIndication());
    log.debug(`background.setCurrentCurrency`);
    try {
      await submitRequestToBackground('setCurrentCurrency', [currencyCode]);
      await forceUpdateMetamaskState(dispatch);
    } catch (error) {
      logErrorWithMessage(error);
      dispatch(displayWarning(error));
      return;
    } finally {
      dispatch(hideLoadingIndication());
    }
  };
}

export function decryptMsgInline(
  decryptedMsgData: TemporaryMessageDataType['msgParams'],
): ThunkAction<
  Promise<TemporaryMessageDataType>,
  MetaMaskReduxState,
  unknown,
  AnyAction
> {
  log.debug('action - decryptMsgInline');
  return async (dispatch: MetaMaskReduxDispatch) => {
    log.debug(`actions calling background.decryptMessageInline`);

    let newState;
    try {
      newState = await submitRequestToBackground<
        MetaMaskReduxState['metamask']
      >('decryptMessageInline', [decryptedMsgData]);
    } catch (error) {
      logErrorWithMessage(error);
      dispatch(displayWarning(error));
      throw error;
    }

    dispatch(updateMetamaskState(newState));
    return newState.unapprovedDecryptMsgs[decryptedMsgData.metamaskId];
  };
}

export function decryptMsg(
  decryptedMsgData: TemporaryMessageDataType['msgParams'],
): ThunkAction<
  Promise<TemporaryMessageDataType['msgParams']>,
  MetaMaskReduxState,
  unknown,
  AnyAction
> {
  log.debug('action - decryptMsg');
  return async (dispatch: MetaMaskReduxDispatch) => {
    dispatch(showLoadingIndication());
    log.debug(`actions calling background.decryptMessage`);

    let newState: MetaMaskReduxState['metamask'];
    try {
      newState = await submitRequestToBackground<
        MetaMaskReduxState['metamask']
      >('decryptMessage', [decryptedMsgData]);
    } catch (error) {
      logErrorWithMessage(error);
      dispatch(displayWarning(error));
      throw error;
    } finally {
      dispatch(hideLoadingIndication());
    }

    dispatch(updateMetamaskState(newState));
    dispatch(completedTx(decryptedMsgData.metamaskId));
    dispatch(closeCurrentNotificationWindow());
    return decryptedMsgData;
  };
}

export function encryptionPublicKeyMsg(
  msgData: TemporaryMessageDataType['msgParams'],
): ThunkAction<
  Promise<TemporaryMessageDataType['msgParams']>,
  MetaMaskReduxState,
  unknown,
  AnyAction
> {
  log.debug('action - encryptionPublicKeyMsg');
  return async (dispatch: MetaMaskReduxDispatch) => {
    dispatch(showLoadingIndication());
    log.debug(`actions calling background.encryptionPublicKey`);

    let newState: MetaMaskReduxState['metamask'];
    try {
      newState = await submitRequestToBackground<
        MetaMaskReduxState['metamask']
      >('encryptionPublicKey', [msgData]);
    } catch (error) {
      logErrorWithMessage(error);
      dispatch(displayWarning(error));
      throw error;
    } finally {
      dispatch(hideLoadingIndication());
    }

    dispatch(updateMetamaskState(newState));
    dispatch(completedTx(msgData.metamaskId));
    dispatch(closeCurrentNotificationWindow());
    return msgData;
  };
}

export function updateCustomNonce(value: string) {
  return {
    type: actionConstants.UPDATE_CUSTOM_NONCE,
    value,
  };
}

const updateMetamaskStateFromBackground = (): Promise<
  MetaMaskReduxState['metamask']
> => {
  log.debug(`background.getState`);

  return new Promise((resolve, reject) => {
    callBackgroundMethod<MetaMaskReduxState['metamask']>(
      'getState',
      [],
      (error, newState) => {
        if (error) {
          reject(error);
          return;
        }

        resolve(newState as MetaMaskReduxState['metamask']);
      },
    );
  });
};

/**
 * TODO: update previousGasParams to use typed gas params object
 * TODO: codeword: NOT_A_THUNK @brad-decker
 *
 * @param txId - MetaMask internal transaction id
 * @param previousGasParams - Object of gas params to set as previous
 */
export function updatePreviousGasParams(
  txId: string,
  previousGasParams: Record<string, any>,
): ThunkAction<
  Promise<TransactionMeta>,
  MetaMaskReduxState,
  unknown,
  AnyAction
> {
  return async () => {
    let updatedTransaction: TransactionMeta;
    try {
      updatedTransaction = await submitRequestToBackground(
        'updatePreviousGasParams',
        [txId, previousGasParams],
      );
    } catch (error) {
      logErrorWithMessage(error);
      throw error;
    }

    return updatedTransaction;
  };
}

export function updateEditableParams(
  txId: string,
  editableParams: Partial<TxParams>,
): ThunkAction<
  Promise<TransactionMeta>,
  MetaMaskReduxState,
  unknown,
  AnyAction
> {
  return async (dispatch: MetaMaskReduxDispatch) => {
    let updatedTransaction: TransactionMeta;
    try {
      updatedTransaction = await submitRequestToBackground(
        'updateEditableParams',
        [txId, editableParams],
      );
    } catch (error) {
      logErrorWithMessage(error);
      throw error;
    }
    await forceUpdateMetamaskState(dispatch);
    return updatedTransaction;
  };
}

/**
 * Appends new send flow history to a transaction
 * TODO: codeword: NOT_A_THUNK @brad-decker
 *
 * @param txId - the id of the transaction to update
 * @param currentSendFlowHistoryLength - sendFlowHistory entries currently
 * @param sendFlowHistory - the new send flow history to append to the
 * transaction
 * @returns
 */
export function updateTransactionSendFlowHistory(
  txId: string,
  currentSendFlowHistoryLength: number,
  sendFlowHistory: DraftTransaction['history'],
): ThunkAction<
  Promise<TransactionMeta>,
  MetaMaskReduxState,
  unknown,
  AnyAction
> {
  return async () => {
    let updatedTransaction: TransactionMeta;
    try {
      updatedTransaction = await submitRequestToBackground(
        'updateTransactionSendFlowHistory',
        [txId, currentSendFlowHistoryLength, sendFlowHistory],
      );
    } catch (error) {
      logErrorWithMessage(error);
      throw error;
    }

    return updatedTransaction;
  };
}

export async function backupUserData(): Promise<{
  filename: string;
  data: string;
}> {
  let backedupData;
  try {
    backedupData = await submitRequestToBackground<{
      filename: string;
      data: string;
    }>('backupUserData');
  } catch (error) {
    logErrorWithMessage(error);
    throw error;
  }

  return backedupData;
}

export async function restoreUserData(jsonString: Json): Promise<true> {
  try {
    await submitRequestToBackground('restoreUserData', [jsonString]);
  } catch (error) {
    logErrorWithMessage(error);
    throw error;
  }

  return true;
}

// TODO: codeword: NOT_A_THUNK @brad-decker
export function updateTransactionGasFees(
  txId: string,
  txGasFees: Partial<TxGasFees>,
): ThunkAction<
  Promise<TransactionMeta>,
  MetaMaskReduxState,
  unknown,
  AnyAction
> {
  return async () => {
    let updatedTransaction: TransactionMeta;
    try {
      updatedTransaction = await submitRequestToBackground(
        'updateTransactionGasFees',
        [txId, txGasFees],
      );
    } catch (error) {
      logErrorWithMessage(error);
      throw error;
    }

    return updatedTransaction;
  };
}

export function updateTransaction(
  txMeta: TransactionMeta,
  dontShowLoadingIndicator: boolean,
): ThunkAction<
  Promise<TransactionMeta>,
  MetaMaskReduxState,
  unknown,
  AnyAction
> {
  return async (dispatch: MetaMaskReduxDispatch) => {
    !dontShowLoadingIndicator && dispatch(showLoadingIndication());

    try {
      await submitRequestToBackground('updateTransaction', [txMeta]);
    } catch (error) {
      dispatch(updateTransactionParams(txMeta.id, txMeta.txParams));
      dispatch(hideLoadingIndication());
      dispatch(goHome());
      logErrorWithMessage(error);
      throw error;
    }

    try {
      dispatch(updateTransactionParams(txMeta.id, txMeta.txParams));
      const newState = await updateMetamaskStateFromBackground();
      dispatch(updateMetamaskState(newState));
      dispatch(showConfTxPage({ id: txMeta.id }));
      return txMeta;
    } finally {
      dispatch(hideLoadingIndication());
    }
  };
}

/**
 * Action to create a new transaction in the controller and route to the
 * confirmation page. Returns the newly created txMeta in case additional logic
 * should be applied to the transaction after creation.
 *
 * @param txParams - The transaction parameters
 * @param options
 * @param options.sendFlowHistory - The history of the send flow at time of creation.
 * @param options.type - The type of the transaction being added.
 * @returns
 */
export function addTransactionAndRouteToConfirmationPage(
  txParams: TxParams,
  options?: {
    sendFlowHistory?: DraftTransaction['history'];
    type?: TransactionType;
  },
): ThunkAction<
  Promise<TransactionMeta | null>,
  MetaMaskReduxState,
  unknown,
  AnyAction
> {
  return async (dispatch: MetaMaskReduxDispatch) => {
    const actionId = generateActionId();

    try {
      log.debug('background.addTransaction');

      const transactionMeta = await submitRequestToBackground<TransactionMeta>(
        'addTransaction',
        [txParams, { ...options, actionId, origin: ORIGIN_METAMASK }],
      );

      dispatch(showConfTxPage());
      return transactionMeta;
    } catch (error) {
      dispatch(hideLoadingIndication());
      dispatch(displayWarning(error));
    }
    return null;
  };
}

/**
 * Wrapper around the promisifedBackground to create a new unapproved
 * transaction in the background and return the newly created txMeta.
 * This method does not show errors or route to a confirmation page and is
 * used primarily for swaps functionality.
 *
 * @param txParams - the transaction parameters
 * @param options - Additional options for the transaction.
 * @param options.method
 * @param options.requireApproval - Whether the transaction requires approval.
 * @param options.swaps - Options specific to swaps transactions.
 * @param options.swaps.hasApproveTx - Whether the swap required an approval transaction.
 * @param options.swaps.meta - Additional transaction metadata required by swaps.
 * @param options.type
 * @returns
 */
export async function addTransactionAndWaitForPublish(
  txParams: TxParams,
  options: {
    method?: string;
    requireApproval?: boolean;
    swaps?: { hasApproveTx?: boolean; meta?: Record<string, unknown> };
    type?: TransactionType;
  },
): Promise<TransactionMeta> {
  log.debug('background.addTransactionAndWaitForPublish');

  const actionId = generateActionId();

  return await submitRequestToBackground<TransactionMeta>(
    'addTransactionAndWaitForPublish',
    [
      txParams,
      {
        ...options,
        origin: ORIGIN_METAMASK,
        actionId,
      },
    ],
  );
}

export function updateAndApproveTx(
  txMeta: TransactionMeta,
  dontShowLoadingIndicator: boolean,
  loadingIndicatorMessage: string,
): ThunkAction<
  Promise<TransactionMeta | null>,
  MetaMaskReduxState,
  unknown,
  AnyAction
> {
  return (dispatch: MetaMaskReduxDispatch) => {
    !dontShowLoadingIndicator &&
      dispatch(showLoadingIndication(loadingIndicatorMessage));
    return new Promise((resolve, reject) => {
      const actionId = generateActionId();
      callBackgroundMethod(
        'resolvePendingApproval',
        [String(txMeta.id), { txMeta, actionId }, { waitForResult: true }],
        (err) => {
          dispatch(updateTransactionParams(txMeta.id, txMeta.txParams));
          dispatch(resetSendState());

          if (err) {
            dispatch(goHome());
            logErrorWithMessage(err);
            reject(err);
            return;
          }

          resolve(txMeta);
        },
      );
    })
      .then(() => updateMetamaskStateFromBackground())
      .then((newState) => dispatch(updateMetamaskState(newState)))
      .then(() => {
        dispatch(resetSendState());
        dispatch(completedTx(txMeta.id));
        dispatch(hideLoadingIndication());
        dispatch(updateCustomNonce(''));
        ///: BEGIN:ONLY_INCLUDE_IN(build-main,build-beta,build-flask)
        dispatch(closeCurrentNotificationWindow());
        ///: END:ONLY_INCLUDE_IN
        return txMeta;
      })
      .catch((err) => {
        dispatch(hideLoadingIndication());
        return Promise.reject(err);
      });
  };
}

export async function getTransactions(
  filters: {
    filterToCurrentNetwork?: boolean;
    searchCriteria?: Partial<TransactionMeta> & Partial<TxParams>;
  } = {},
): Promise<TransactionMeta[]> {
  return await submitRequestToBackground<TransactionMeta[]>('getTransactions', [
    filters,
  ]);
}

export function completedTx(
  txId: string,
): ThunkAction<void, MetaMaskReduxState, unknown, AnyAction> {
  return (dispatch: MetaMaskReduxDispatch) => {
    dispatch({
      type: actionConstants.COMPLETED_TX,
      value: {
        id: txId,
      },
    });
  };
}

export function updateTransactionParams(txId: string, txParams: TxParams) {
  return {
    type: actionConstants.UPDATE_TRANSACTION_PARAMS,
    id: txId,
    value: txParams,
  };
}

///: BEGIN:ONLY_INCLUDE_IN(snaps)
export function disableSnap(
  snapId: string,
): ThunkAction<void, MetaMaskReduxState, unknown, AnyAction> {
  return async (dispatch: MetaMaskReduxDispatch) => {
    await submitRequestToBackground('disableSnap', [snapId]);
    await forceUpdateMetamaskState(dispatch);
  };
}

export function enableSnap(
  snapId: string,
): ThunkAction<void, MetaMaskReduxState, unknown, AnyAction> {
  return async (dispatch: MetaMaskReduxDispatch) => {
    await submitRequestToBackground('enableSnap', [snapId]);
    await forceUpdateMetamaskState(dispatch);
  };
}

export async function getPhishingResult(website: string) {
  return await submitRequestToBackground('getPhishingResult', [website]);
}
///: END:ONLY_INCLUDE_IN

// TODO: Clean this up.
///: BEGIN:ONLY_INCLUDE_IN(snaps)
export function removeSnap(
  snapId: string,
<<<<<<< HEAD
): ThunkAction<Promise<void>, MetaMaskReduxState, any, AnyAction> {
=======
): ThunkAction<Promise<void>, MetaMaskReduxState, unknown, AnyAction> {
>>>>>>> ef8403f6
  return async (
    dispatch: MetaMaskReduxDispatch,
    ///: END:ONLY_INCLUDE_IN
    ///: BEGIN:ONLY_INCLUDE_IN(keyring-snaps)
    getState,
    ///: END:ONLY_INCLUDE_IN
    ///: BEGIN:ONLY_INCLUDE_IN(snaps)
  ) => {
    dispatch(showLoadingIndication());
    ///: END:ONLY_INCLUDE_IN
    ///: BEGIN:ONLY_INCLUDE_IN(keyring-snaps)
    const subjects = getPermissionSubjects(getState()) as {
      [k: string]: { permissions: Record<string, any> };
    };

    const isAccountsSnap =
      subjects[snapId]?.permissions?.snap_manageAccounts !== undefined;
    ///: END:ONLY_INCLUDE_IN

    ///: BEGIN:ONLY_INCLUDE_IN(snaps)
    try {
      ///: END:ONLY_INCLUDE_IN
      ///: BEGIN:ONLY_INCLUDE_IN(keyring-snaps)
      if (isAccountsSnap) {
        const addresses: string[] = await submitRequestToBackground(
          'getAccountsBySnapId',
          [snapId],
        );
<<<<<<< HEAD
        addresses.forEach((address) =>
          dispatch(removeAccount(address.toLowerCase())),
        );
=======
        for (const address of addresses) {
          await submitRequestToBackground('removeAccount', [address]);
        }
>>>>>>> ef8403f6
      }
      ///: END:ONLY_INCLUDE_IN
      ///: BEGIN:ONLY_INCLUDE_IN(snaps)

      await submitRequestToBackground('removeSnap', [snapId]);
      await forceUpdateMetamaskState(dispatch);
    } catch (error) {
      dispatch(displayWarning(error));
      throw error;
    } finally {
      dispatch(hideLoadingIndication());
    }
  };
}

export async function handleSnapRequest(args: {
  snapId: string;
  origin: string;
  handler: string;
  request: {
    id?: string;
    jsonrpc: '2.0';
    method: string;
    params?: Record<string, any>;
  };
}): Promise<void> {
  return submitRequestToBackground('handleSnapRequest', [args]);
}

export function dismissNotifications(
  ids: string[],
): ThunkAction<void, MetaMaskReduxState, unknown, AnyAction> {
  return async (dispatch: MetaMaskReduxDispatch) => {
    await submitRequestToBackground('dismissNotifications', [ids]);
    await forceUpdateMetamaskState(dispatch);
  };
}

export function deleteExpiredNotifications(): ThunkAction<
  void,
  MetaMaskReduxState,
  unknown,
  AnyAction
> {
  return async (dispatch, getState) => {
    const state = getState();
    const notifications = getNotifications(state);

    const notificationIdsToDelete = notifications
      .filter((notification) => {
        const expirationTime = new Date(
          Date.now() - NOTIFICATIONS_EXPIRATION_DELAY,
        );

        return Boolean(
          notification.readDate &&
            new Date(notification.readDate) < expirationTime,
        );
      })
      .map(({ id }) => id);
    if (notificationIdsToDelete.length) {
      await submitRequestToBackground('dismissNotifications', [
        notificationIdsToDelete,
      ]);
      await forceUpdateMetamaskState(dispatch);
    }
  };
}

export function markNotificationsAsRead(
  ids: string[],
): ThunkAction<void, MetaMaskReduxState, unknown, AnyAction> {
  return async (dispatch: MetaMaskReduxDispatch) => {
    await submitRequestToBackground('markNotificationsAsRead', [ids]);
    await forceUpdateMetamaskState(dispatch);
  };
}

export function revokeDynamicSnapPermissions(
  snapId: string,
  permissionNames: string[],
): ThunkAction<void, MetaMaskReduxState, unknown, AnyAction> {
  return async (dispatch: MetaMaskReduxDispatch) => {
    await submitRequestToBackground('revokeDynamicSnapPermissions', [
      snapId,
      permissionNames,
    ]);
    await forceUpdateMetamaskState(dispatch);
  };
}

///: END:ONLY_INCLUDE_IN
///: BEGIN:ONLY_INCLUDE_IN(desktop)

export function setDesktopEnabled(desktopEnabled: boolean) {
  return async () => {
    try {
      await submitRequestToBackground('setDesktopEnabled', [desktopEnabled]);
    } catch (error) {
      log.error(error);
    }
  };
}

export async function generateDesktopOtp() {
  return await submitRequestToBackground('generateDesktopOtp');
}

export async function testDesktopConnection() {
  return await submitRequestToBackground('testDesktopConnection');
}

export async function disableDesktop() {
  return await submitRequestToBackground('disableDesktop');
}
///: END:ONLY_INCLUDE_IN

export function cancelDecryptMsg(
  msgData: TemporaryMessageDataType,
): ThunkAction<
  Promise<TemporaryMessageDataType>,
  MetaMaskReduxState,
  unknown,
  AnyAction
> {
  return async (dispatch: MetaMaskReduxDispatch) => {
    dispatch(showLoadingIndication());

    let newState;
    try {
      newState = await submitRequestToBackground<
        MetaMaskReduxState['metamask']
      >('cancelDecryptMessage', [msgData.id]);
    } finally {
      dispatch(hideLoadingIndication());
    }

    dispatch(updateMetamaskState(newState));
    dispatch(completedTx(msgData.id));
    dispatch(closeCurrentNotificationWindow());
    return msgData;
  };
}

export function cancelEncryptionPublicKeyMsg(
  msgData: TemporaryMessageDataType,
): ThunkAction<
  Promise<TemporaryMessageDataType>,
  MetaMaskReduxState,
  unknown,
  AnyAction
> {
  return async (dispatch: MetaMaskReduxDispatch) => {
    dispatch(showLoadingIndication());

    let newState;
    try {
      newState = await submitRequestToBackground<
        MetaMaskReduxState['metamask']
      >('cancelEncryptionPublicKey', [msgData.id]);
    } finally {
      dispatch(hideLoadingIndication());
    }

    dispatch(updateMetamaskState(newState));
    dispatch(completedTx(msgData.id));
    dispatch(closeCurrentNotificationWindow());
    return msgData;
  };
}

export function cancelTx(
  txMeta: TransactionMeta,
  _showLoadingIndication = true,
): ThunkAction<
  Promise<TransactionMeta>,
  MetaMaskReduxState,
  unknown,
  AnyAction
> {
  return (dispatch: MetaMaskReduxDispatch) => {
    _showLoadingIndication && dispatch(showLoadingIndication());
    return new Promise<void>((resolve, reject) => {
      callBackgroundMethod(
        'rejectPendingApproval',
        [
          String(txMeta.id),
          ethErrors.provider.userRejectedRequest().serialize(),
        ],
        (error) => {
          if (error) {
            reject(error);
            return;
          }

          resolve();
        },
      );
    })
      .then(() => updateMetamaskStateFromBackground())
      .then((newState) => dispatch(updateMetamaskState(newState)))
      .then(() => {
        dispatch(resetSendState());
        dispatch(completedTx(txMeta.id));
        dispatch(hideLoadingIndication());
        dispatch(closeCurrentNotificationWindow());

        return txMeta;
      })
      .catch((error) => {
        dispatch(hideLoadingIndication());
        throw error;
      });
  };
}

/**
 * Cancels all of the given transactions
 *
 * @param txMetaList
 * @returns
 */
export function cancelTxs(
  txMetaList: TransactionMeta[],
): ThunkAction<void, MetaMaskReduxState, unknown, AnyAction> {
  return async (dispatch: MetaMaskReduxDispatch) => {
    dispatch(showLoadingIndication());

    try {
      const txIds = txMetaList.map(({ id }) => id);
      const cancellations = txIds.map(
        (id) =>
          new Promise<void>((resolve, reject) => {
            callBackgroundMethod(
              'rejectPendingApproval',
              [
                String(id),
                ethErrors.provider.userRejectedRequest().serialize(),
              ],
              (err) => {
                if (err) {
                  reject(err);
                  return;
                }

                resolve();
              },
            );
          }),
      );

      await Promise.all(cancellations);

      const newState = await updateMetamaskStateFromBackground();
      dispatch(updateMetamaskState(newState));
      dispatch(resetSendState());

      txIds.forEach((id) => {
        dispatch(completedTx(id));
      });
    } finally {
      if (getEnvironmentType() === ENVIRONMENT_TYPE_NOTIFICATION) {
        closeNotificationPopup();
      } else {
        dispatch(hideLoadingIndication());
      }
    }
  };
}

export function markPasswordForgotten(): ThunkAction<
  void,
  MetaMaskReduxState,
  unknown,
  AnyAction
> {
  return async (dispatch: MetaMaskReduxDispatch) => {
    try {
      await new Promise<void>((resolve, reject) => {
        callBackgroundMethod('markPasswordForgotten', [], (error) => {
          if (error) {
            reject(error);
            return;
          }
          resolve();
        });
      });
    } finally {
      // TODO: handle errors
      dispatch(hideLoadingIndication());
      await forceUpdateMetamaskState(dispatch);
    }
  };
}

export function unMarkPasswordForgotten(): ThunkAction<
  void,
  MetaMaskReduxState,
  unknown,
  AnyAction
> {
  return (dispatch: MetaMaskReduxDispatch) => {
    return new Promise<void>((resolve) => {
      callBackgroundMethod('unMarkPasswordForgotten', [], () => {
        resolve();
      });
    }).then(() => forceUpdateMetamaskState(dispatch));
  };
}

export function closeWelcomeScreen() {
  return {
    type: actionConstants.CLOSE_WELCOME_SCREEN,
  };
}

//
// unlock screen
//

export function unlockInProgress() {
  return {
    type: actionConstants.UNLOCK_IN_PROGRESS,
  };
}

export function unlockFailed(message?: string) {
  return {
    type: actionConstants.UNLOCK_FAILED,
    value: message,
  };
}

export function unlockSucceeded(message?: string) {
  return {
    type: actionConstants.UNLOCK_SUCCEEDED,
    value: message,
  };
}

export function updateMetamaskState(
  newState: MetaMaskReduxState['metamask'],
): ThunkAction<void, MetaMaskReduxState, unknown, AnyAction> {
  return (dispatch, getState) => {
    const state = getState();
    const providerConfig = getProviderConfig(state);
    const { metamask: currentState } = state;

    const { currentLocale, selectedAddress } = currentState;
    const {
      currentLocale: newLocale,
      selectedAddress: newSelectedAddress,
      providerConfig: newProviderConfig,
    } = newState;

    if (currentLocale && newLocale && currentLocale !== newLocale) {
      dispatch(updateCurrentLocale(newLocale));
    }

    if (selectedAddress !== newSelectedAddress) {
      dispatch({ type: actionConstants.SELECTED_ADDRESS_CHANGED });
    }

    const newAddressBook =
      newState.addressBook?.[newProviderConfig?.chainId] ?? {};
    const oldAddressBook =
      currentState.addressBook?.[providerConfig?.chainId] ?? {};
    const newAccounts: { [address: string]: Record<string, any> } =
      getMetaMaskAccounts({ metamask: newState });
    const oldAccounts: { [address: string]: Record<string, any> } =
      getMetaMaskAccounts({ metamask: currentState });
    const newSelectedAccount = newAccounts[newSelectedAddress];
    const oldSelectedAccount = newAccounts[selectedAddress];
    // dispatch an ACCOUNT_CHANGED for any account whose balance or other
    // properties changed in this update
    Object.entries(oldAccounts).forEach(([address, oldAccount]) => {
      if (!isEqual(oldAccount, newAccounts[address])) {
        dispatch({
          type: actionConstants.ACCOUNT_CHANGED,
          payload: { account: newAccounts[address] },
        });
      }
    });

    // Also emit an event for the selected account changing, either due to a
    // property update or if the entire account changes.
    if (isEqual(oldSelectedAccount, newSelectedAccount) === false) {
      dispatch({
        type: actionConstants.SELECTED_ACCOUNT_CHANGED,
        payload: { account: newSelectedAccount },
      });
    }
    // We need to keep track of changing address book entries
    if (isEqual(oldAddressBook, newAddressBook) === false) {
      dispatch({
        type: actionConstants.ADDRESS_BOOK_UPDATED,
        payload: { addressBook: newAddressBook },
      });
    }

    // track when gasFeeEstimates change
    if (
      isEqual(currentState.gasFeeEstimates, newState.gasFeeEstimates) === false
    ) {
      dispatch({
        type: actionConstants.GAS_FEE_ESTIMATES_UPDATED,
        payload: {
          gasFeeEstimates: newState.gasFeeEstimates,
          gasEstimateType: newState.gasEstimateType,
        },
      });
    }
    dispatch({
      type: actionConstants.UPDATE_METAMASK_STATE,
      value: newState,
    });
    if (providerConfig.chainId !== newProviderConfig.chainId) {
      dispatch({
        type: actionConstants.CHAIN_CHANGED,
        payload: newProviderConfig.chainId,
      });
      // We dispatch this action to ensure that the send state stays up to date
      // after the chain changes. This async thunk will fail gracefully in the
      // event that we are not yet on the send flow with a draftTransaction in
      // progress.

      dispatch(initializeSendState({ chainHasChanged: true }));
    }

    ///: BEGIN:ONLY_INCLUDE_IN(build-mmi)
    updateCustodyState(dispatch, newState, getState());
    ///: END:ONLY_INCLUDE_IN
  };
}

const backgroundSetLocked = (): Promise<void> => {
  return new Promise<void>((resolve, reject) => {
    callBackgroundMethod('setLocked', [], (error) => {
      if (error) {
        reject(error);
        return;
      }
      resolve();
    });
  });
};

export function lockMetamask(): ThunkAction<
  void,
  MetaMaskReduxState,
  unknown,
  AnyAction
> {
  log.debug(`background.setLocked`);

  return (dispatch: MetaMaskReduxDispatch) => {
    dispatch(showLoadingIndication());

    return backgroundSetLocked()
      .then(() => updateMetamaskStateFromBackground())
      .catch((error) => {
        dispatch(displayWarning(error.message));
        return Promise.reject(error);
      })
      .then((newState) => {
        dispatch(updateMetamaskState(newState));
        dispatch(hideLoadingIndication());
        dispatch({ type: actionConstants.LOCK_METAMASK });
      })
      .catch(() => {
        dispatch(hideLoadingIndication());
        dispatch({ type: actionConstants.LOCK_METAMASK });
      });
  };
}

async function _setSelectedAddress(address: string): Promise<void> {
  log.debug(`background.setSelectedAddress`);
  await submitRequestToBackground('setSelectedAddress', [address]);
}

export function setSelectedAddress(
  address: string,
): ThunkAction<void, MetaMaskReduxState, unknown, AnyAction> {
  return async (dispatch: MetaMaskReduxDispatch) => {
    dispatch(showLoadingIndication());
    log.debug(`background.setSelectedAddress`);
    try {
      await _setSelectedAddress(address);
    } catch (error) {
      dispatch(displayWarning(error));
      return;
    } finally {
      dispatch(hideLoadingIndication());
    }
  };
}

export function setSelectedAccount(
  address: string,
): ThunkAction<void, MetaMaskReduxState, unknown, AnyAction> {
  return async (dispatch, getState) => {
    dispatch(showLoadingIndication());
    log.debug(`background.setSelectedAddress`);

    const state = getState();
    const unconnectedAccountAccountAlertIsEnabled =
      getUnconnectedAccountAlertEnabledness(state);
    const activeTabOrigin = state.activeTab.origin;
    const selectedAddress = getSelectedAddress(state);
    const permittedAccountsForCurrentTab =
      getPermittedAccountsForCurrentTab(state);
    const currentTabIsConnectedToPreviousAddress =
      Boolean(activeTabOrigin) &&
      permittedAccountsForCurrentTab.includes(selectedAddress);
    const currentTabIsConnectedToNextAddress =
      Boolean(activeTabOrigin) &&
      permittedAccountsForCurrentTab.includes(address);
    const switchingToUnconnectedAddress =
      currentTabIsConnectedToPreviousAddress &&
      !currentTabIsConnectedToNextAddress;

    try {
      await _setSelectedAddress(address);
      await forceUpdateMetamaskState(dispatch);
    } catch (error) {
      dispatch(displayWarning(error));
      return;
    } finally {
      dispatch(hideLoadingIndication());
    }

    if (
      unconnectedAccountAccountAlertIsEnabled &&
      switchingToUnconnectedAddress
    ) {
      dispatch(switchedToUnconnectedAccount());
      await setUnconnectedAccountAlertShown(activeTabOrigin);
    }
  };
}

export function addPermittedAccount(
  origin: string,
  address: string,
): ThunkAction<void, MetaMaskReduxState, unknown, AnyAction> {
  return async (dispatch: MetaMaskReduxDispatch) => {
    await new Promise<void>((resolve, reject) => {
      callBackgroundMethod(
        'addPermittedAccount',
        [origin, address],
        (error) => {
          if (error) {
            reject(error);
            return;
          }
          resolve();
        },
      );
    });
    await forceUpdateMetamaskState(dispatch);
  };
}

export function removePermittedAccount(
  origin: string,
  address: string,
): ThunkAction<void, MetaMaskReduxState, unknown, AnyAction> {
  return async (dispatch: MetaMaskReduxDispatch) => {
    await new Promise<void>((resolve, reject) => {
      callBackgroundMethod(
        'removePermittedAccount',
        [origin, address],
        (error) => {
          if (error) {
            reject(error);
            return;
          }
          resolve();
        },
      );
    });
    await forceUpdateMetamaskState(dispatch);
  };
}

export function showAccountsPage() {
  return {
    type: actionConstants.SHOW_ACCOUNTS_PAGE,
  };
}

export function showConfTxPage({ id }: Partial<TransactionMeta> = {}) {
  return {
    type: actionConstants.SHOW_CONF_TX_PAGE,
    id,
  };
}

export function addToken(
  {
    address,
    symbol,
    decimals,
    image,
    networkClientId,
  }: {
    address?: string;
    symbol?: string;
    decimals?: number;
    image?: string;
    networkClientId?: NetworkClientId;
  },
  dontShowLoadingIndicator?: boolean,
): ThunkAction<void, MetaMaskReduxState, unknown, AnyAction> {
  return async (dispatch: MetaMaskReduxDispatch) => {
    if (!address) {
      throw new Error('MetaMask - Cannot add token without address');
    }
    if (!dontShowLoadingIndicator) {
      dispatch(showLoadingIndication());
    }
    try {
      await submitRequestToBackground('addToken', [
        {
          address,
          symbol,
          decimals,
          image,
          networkClientId,
        },
      ]);
    } catch (error) {
      logErrorWithMessage(error);
      dispatch(displayWarning(error));
    } finally {
      await forceUpdateMetamaskState(dispatch);
      dispatch(hideLoadingIndication());
    }
  };
}

/**
 * To add the tokens user selected to state
 *
 * @param tokensToImport
 * @param networkClientId
 */
export function addImportedTokens(
  tokensToImport: Token[],
  networkClientId?: NetworkClientId,
): ThunkAction<void, MetaMaskReduxState, unknown, AnyAction> {
  return async (dispatch: MetaMaskReduxDispatch) => {
    try {
      await submitRequestToBackground('addImportedTokens', [
        tokensToImport,
        networkClientId,
      ]);
    } catch (error) {
      logErrorWithMessage(error);
    } finally {
      await forceUpdateMetamaskState(dispatch);
    }
  };
}

/**
 * To add ignored token addresses to state
 *
 * @param options
 * @param options.tokensToIgnore
 * @param options.dontShowLoadingIndicator
 */
export function ignoreTokens({
  tokensToIgnore,
  dontShowLoadingIndicator = false,
}: {
  tokensToIgnore: string[];
  dontShowLoadingIndicator: boolean;
}): ThunkAction<void, MetaMaskReduxState, unknown, AnyAction> {
  const _tokensToIgnore = Array.isArray(tokensToIgnore)
    ? tokensToIgnore
    : [tokensToIgnore];

  return async (dispatch: MetaMaskReduxDispatch) => {
    if (!dontShowLoadingIndicator) {
      dispatch(showLoadingIndication());
    }
    try {
      await submitRequestToBackground('ignoreTokens', [_tokensToIgnore]);
    } catch (error) {
      logErrorWithMessage(error);
      dispatch(displayWarning(error));
    } finally {
      await forceUpdateMetamaskState(dispatch);
      dispatch(hideLoadingIndication());
    }
  };
}

/**
 * To fetch the ERC20 tokens with non-zero balance in a single call
 *
 * @param tokens
 */
export async function getBalancesInSingleCall(
  tokens: string[],
): Promise<BalanceMap> {
  return await submitRequestToBackground('getBalancesInSingleCall', [tokens]);
}

export function addNft(
  address: string,
  tokenID: string,
  dontShowLoadingIndicator: boolean,
): ThunkAction<void, MetaMaskReduxState, unknown, AnyAction> {
  return async (dispatch: MetaMaskReduxDispatch) => {
    if (!address) {
      throw new Error('MetaMask - Cannot add NFT without address');
    }
    if (!tokenID) {
      throw new Error('MetaMask - Cannot add NFT without tokenID');
    }
    if (!dontShowLoadingIndicator) {
      dispatch(showLoadingIndication());
    }
    try {
      await submitRequestToBackground('addNft', [address, tokenID]);
    } catch (error) {
      logErrorWithMessage(error);
      dispatch(displayWarning(error));
    } finally {
      await forceUpdateMetamaskState(dispatch);
      dispatch(hideLoadingIndication());
    }
  };
}

export function addNftVerifyOwnership(
  address: string,
  tokenID: string,
  dontShowLoadingIndicator: boolean,
): ThunkAction<void, MetaMaskReduxState, unknown, AnyAction> {
  return async (dispatch: MetaMaskReduxDispatch) => {
    if (!address) {
      throw new Error('MetaMask - Cannot add NFT without address');
    }
    if (!tokenID) {
      throw new Error('MetaMask - Cannot add NFT without tokenID');
    }
    if (!dontShowLoadingIndicator) {
      dispatch(showLoadingIndication());
    }
    try {
      await submitRequestToBackground('addNftVerifyOwnership', [
        address,
        tokenID,
      ]);
    } catch (error) {
      if (
        isErrorWithMessage(error) &&
        (error.message.includes('This NFT is not owned by the user') ||
          error.message.includes('Unable to verify ownership'))
      ) {
        throw error;
      } else {
        logErrorWithMessage(error);
        dispatch(displayWarning(error));
      }
    } finally {
      await forceUpdateMetamaskState(dispatch);
      dispatch(hideLoadingIndication());
    }
  };
}

export function removeAndIgnoreNft(
  address: string,
  tokenID: string,
  dontShowLoadingIndicator: boolean,
): ThunkAction<void, MetaMaskReduxState, unknown, AnyAction> {
  return async (dispatch: MetaMaskReduxDispatch) => {
    if (!address) {
      throw new Error('MetaMask - Cannot ignore NFT without address');
    }
    if (!tokenID) {
      throw new Error('MetaMask - Cannot ignore NFT without tokenID');
    }
    if (!dontShowLoadingIndicator) {
      dispatch(showLoadingIndication());
    }
    try {
      await submitRequestToBackground('removeAndIgnoreNft', [address, tokenID]);
    } catch (error) {
      logErrorWithMessage(error);
      dispatch(displayWarning(error));
    } finally {
      await forceUpdateMetamaskState(dispatch);
      dispatch(hideLoadingIndication());
    }
  };
}

export function removeNft(
  address: string,
  tokenID: string,
  dontShowLoadingIndicator: boolean,
): ThunkAction<void, MetaMaskReduxState, unknown, AnyAction> {
  return async (dispatch: MetaMaskReduxDispatch) => {
    if (!address) {
      throw new Error('MetaMask - Cannot remove NFT without address');
    }
    if (!tokenID) {
      throw new Error('MetaMask - Cannot remove NFT without tokenID');
    }
    if (!dontShowLoadingIndicator) {
      dispatch(showLoadingIndication());
    }
    try {
      await submitRequestToBackground('removeNft', [address, tokenID]);
    } catch (error) {
      logErrorWithMessage(error);
      dispatch(displayWarning(error));
    } finally {
      await forceUpdateMetamaskState(dispatch);
      dispatch(hideLoadingIndication());
    }
  };
}

export async function checkAndUpdateAllNftsOwnershipStatus() {
  await submitRequestToBackground('checkAndUpdateAllNftsOwnershipStatus');
}

export async function isNftOwner(
  ownerAddress: string,
  nftAddress: string,
  nftId: string,
): Promise<boolean> {
  return await submitRequestToBackground('isNftOwner', [
    ownerAddress,
    nftAddress,
    nftId,
  ]);
}

export async function checkAndUpdateSingleNftOwnershipStatus(nft: Nft) {
  await submitRequestToBackground('checkAndUpdateSingleNftOwnershipStatus', [
    nft,
    false,
  ]);
}
// When we upgrade to TypeScript 4.5 this is part of the language. It will get
// the underlying type of a Promise generic type. So Awaited<Promise<void>> is
// void.
type Awaited<T> = T extends PromiseLike<infer U> ? U : T;

export async function getTokenStandardAndDetails(
  address: string,
  userAddress: string,
  tokenId: string,
): Promise<
  Awaited<
    ReturnType<AssetsContractController['getTokenStandardAndDetails']>
  > & { balance?: string }
> {
  return await submitRequestToBackground('getTokenStandardAndDetails', [
    address,
    userAddress,
    tokenId,
  ]);
}

export function clearPendingTokens(): Action {
  return {
    type: actionConstants.CLEAR_PENDING_TOKENS,
  };
}

export function createCancelTransaction(
  txId: string,
  customGasSettings: CustomGasSettings,
  options: { estimatedBaseFee?: string } = {},
): ThunkAction<void, MetaMaskReduxState, unknown, AnyAction> {
  log.debug('background.cancelTransaction');
  let newTxId: string;

  return (dispatch: MetaMaskReduxDispatch) => {
    const actionId = generateActionId();
    return new Promise<MetaMaskReduxState['metamask']>((resolve, reject) => {
      callBackgroundMethod<MetaMaskReduxState['metamask']>(
        'createCancelTransaction',
        [txId, customGasSettings, { ...options, actionId }],
        (err, newState) => {
          if (err) {
            dispatch(displayWarning(err));
            reject(err);
            return;
          }
          if (newState) {
            const currentNetworkTxList = getCurrentNetworkTransactions({
              metamask: newState,
            });
            const { id } =
              currentNetworkTxList[currentNetworkTxList.length - 1];
            newTxId = id;
            resolve(newState);
          }
        },
      );
    })
      .then((newState) => dispatch(updateMetamaskState(newState)))
      .then(() => newTxId);
  };
}

export function createSpeedUpTransaction(
  txId: string,
  customGasSettings: CustomGasSettings,
  options: { estimatedBaseFee?: string } = {},
): ThunkAction<void, MetaMaskReduxState, unknown, AnyAction> {
  log.debug('background.createSpeedUpTransaction');
  let newTx: TransactionMeta;

  return (dispatch: MetaMaskReduxDispatch) => {
    const actionId = generateActionId();
    return new Promise<MetaMaskReduxState['metamask']>((resolve, reject) => {
      callBackgroundMethod<MetaMaskReduxState['metamask']>(
        'createSpeedUpTransaction',
        [txId, customGasSettings, { ...options, actionId }],
        (err, newState) => {
          if (err) {
            dispatch(displayWarning(err));
            reject(err);
            return;
          }

          if (newState) {
            const currentNetworkTxList =
              getCurrentNetworkTransactions(newState);
            newTx = currentNetworkTxList[currentNetworkTxList.length - 1];
            resolve(newState);
          }
        },
      );
    })
      .then((newState) => dispatch(updateMetamaskState(newState)))
      .then(() => newTx);
  };
}

export function createRetryTransaction(
  txId: string,
  customGasSettings: CustomGasSettings,
): ThunkAction<void, MetaMaskReduxState, unknown, AnyAction> {
  let newTx: TransactionMeta;

  return (dispatch: MetaMaskReduxDispatch) => {
    return new Promise<MetaMaskReduxState['metamask']>((resolve, reject) => {
      const actionId = generateActionId();
      callBackgroundMethod<MetaMaskReduxState['metamask']>(
        'createSpeedUpTransaction',
        [txId, customGasSettings, { actionId }],
        (err, newState) => {
          if (err) {
            dispatch(displayWarning(err));
            reject(err);
            return;
          }
          if (newState) {
            const currentNetworkTxList =
              getCurrentNetworkTransactions(newState);
            newTx = currentNetworkTxList[currentNetworkTxList.length - 1];
            resolve(newState);
          }
        },
      );
    })
      .then((newState) => dispatch(updateMetamaskState(newState)))
      .then(() => newTx);
  };
}

//
// config
//

export function setProviderType(
  type: NetworkType,
): ThunkAction<void, MetaMaskReduxState, unknown, AnyAction> {
  return async (dispatch: MetaMaskReduxDispatch) => {
    log.debug(`background.setProviderType`, type);

    try {
      await submitRequestToBackground('setProviderType', [type]);
    } catch (error) {
      logErrorWithMessage(error);
      dispatch(displayWarning('Had a problem changing networks!'));
    }
  };
}

export function upsertNetworkConfiguration(
  {
    rpcUrl,
    chainId,
    nickname,
    rpcPrefs,
    ticker = EtherDenomination.ETH,
  }: {
    rpcUrl: string;
    chainId: string;
    nickname: string;
    rpcPrefs: RPCDefinition['rpcPrefs'];
    ticker: string;
  },
  {
    setActive,
    source,
  }: {
    setActive: boolean;
    source: string;
  },
): ThunkAction<void, MetaMaskReduxState, unknown, AnyAction> {
  return async (dispatch) => {
    log.debug(
      `background.upsertNetworkConfiguration: ${rpcUrl} ${chainId} ${ticker} ${nickname}`,
    );
    let networkConfigurationId;
    try {
      networkConfigurationId = await submitRequestToBackground(
        'upsertNetworkConfiguration',
        [
          { rpcUrl, chainId, ticker, nickname: nickname || rpcUrl, rpcPrefs },
          { setActive, source, referrer: ORIGIN_METAMASK },
        ],
      );
    } catch (error) {
      log.error(error);
      dispatch(displayWarning('Had a problem adding network!'));
    }
    return networkConfigurationId;
  };
}

export function editAndSetNetworkConfiguration(
  {
    networkConfigurationId,
    rpcUrl,
    chainId,
    nickname,
    rpcPrefs,
    ticker = EtherDenomination.ETH,
  }: {
    networkConfigurationId: string;
    rpcUrl: string;
    chainId: string;
    nickname: string;
    rpcPrefs: RPCDefinition['rpcPrefs'];
    ticker: string;
  },
  { source }: { source: string },
): ThunkAction<void, MetaMaskReduxState, unknown, AnyAction> {
  return async (dispatch) => {
    log.debug(
      `background.removeNetworkConfiguration: ${networkConfigurationId}`,
    );
    try {
      await submitRequestToBackground('removeNetworkConfiguration', [
        networkConfigurationId,
      ]);
    } catch (error) {
      logErrorWithMessage(error);
      dispatch(displayWarning('Had a problem removing network!'));
      return;
    }

    try {
      await submitRequestToBackground('upsertNetworkConfiguration', [
        {
          rpcUrl,
          chainId,
          ticker,
          nickname: nickname || rpcUrl,
          rpcPrefs,
        },
        { setActive: true, referrer: ORIGIN_METAMASK, source },
      ]);
    } catch (error) {
      logErrorWithMessage(error);
      dispatch(displayWarning('Had a problem changing networks!'));
    }
  };
}

export function setActiveNetwork(
  networkConfigurationId: string,
): ThunkAction<void, MetaMaskReduxState, unknown, AnyAction> {
  return async (dispatch) => {
    log.debug(`background.setActiveNetwork: ${networkConfigurationId}`);
    try {
      await submitRequestToBackground('setActiveNetwork', [
        networkConfigurationId,
      ]);
    } catch (error) {
      logErrorWithMessage(error);
      dispatch(displayWarning('Had a problem changing networks!'));
    }
  };
}

export function rollbackToPreviousProvider(): ThunkAction<
  void,
  MetaMaskReduxState,
  unknown,
  AnyAction
> {
  return async (dispatch: MetaMaskReduxDispatch) => {
    try {
      await submitRequestToBackground('rollbackToPreviousProvider');
    } catch (error) {
      logErrorWithMessage(error);
      dispatch(displayWarning('Had a problem changing networks!'));
    }
  };
}

export function removeNetworkConfiguration(
  networkConfigurationId: string,
): ThunkAction<Promise<void>, MetaMaskReduxState, unknown, AnyAction> {
  return (dispatch) => {
    log.debug(
      `background.removeNetworkConfiguration: ${networkConfigurationId}`,
    );
    return new Promise((resolve, reject) => {
      callBackgroundMethod(
        'removeNetworkConfiguration',
        [networkConfigurationId],
        (err) => {
          if (err) {
            logErrorWithMessage(err);
            dispatch(displayWarning('Had a problem removing network!'));
            reject(err);
            return;
          }
          resolve();
        },
      );
    });
  };
}

// Calls the addressBookController to add a new address.
export function addToAddressBook(
  recipient: string,
  nickname = '',
  memo = '',
): ThunkAction<void, MetaMaskReduxState, unknown, AnyAction> {
  log.debug(`background.addToAddressBook`);

  return async (dispatch, getState) => {
    const { chainId } = getProviderConfig(getState());

    let set;
    try {
      set = await submitRequestToBackground('setAddressBook', [
        toChecksumHexAddress(recipient),
        nickname,
        chainId,
        memo,
      ]);
    } catch (error) {
      logErrorWithMessage(error);
      dispatch(displayWarning('Address book failed to update'));
      throw error;
    }
    if (!set) {
      dispatch(displayWarning('Address book failed to update'));
    }
  };
}

/**
 * @description Calls the addressBookController to remove an existing address.
 * @param chainId
 * @param addressToRemove - Address of the entry to remove from the address book
 */
export function removeFromAddressBook(
  chainId: string,
  addressToRemove: string,
): ThunkAction<void, MetaMaskReduxState, unknown, AnyAction> {
  log.debug(`background.removeFromAddressBook`);

  return async () => {
    await submitRequestToBackground('removeFromAddressBook', [
      chainId,
      toChecksumHexAddress(addressToRemove),
    ]);
  };
}

export function showNetworkDropdown(): Action {
  return {
    type: actionConstants.NETWORK_DROPDOWN_OPEN,
  };
}

export function hideNetworkDropdown() {
  return {
    type: actionConstants.NETWORK_DROPDOWN_CLOSE,
  };
}

export function showImportTokensModal(): Action {
  return {
    type: actionConstants.IMPORT_TOKENS_POPOVER_OPEN,
  };
}

export function hideImportTokensModal(): Action {
  return {
    type: actionConstants.IMPORT_TOKENS_POPOVER_CLOSE,
  };
}

type ModalPayload = { name: string } & Record<string, any>;

export function showModal(payload: ModalPayload): PayloadAction<ModalPayload> {
  return {
    type: actionConstants.MODAL_OPEN,
    payload,
  };
}

export function hideModal(): Action {
  return {
    type: actionConstants.MODAL_CLOSE,
  };
}

export function showImportNftsModal(payload: {
  tokenAddress?: string;
  tokenId?: string;
  ignoreErc20Token?: boolean;
}) {
  return {
    type: actionConstants.IMPORT_NFTS_MODAL_OPEN,
    payload,
  };
}

export function hideImportNftsModal(): Action {
  return {
    type: actionConstants.IMPORT_NFTS_MODAL_CLOSE,
  };
}

export function showIpfsModal(): Action {
  return {
    type: actionConstants.SHOW_IPFS_MODAL_OPEN,
  };
}

export function hideIpfsModal(): Action {
  return {
    type: actionConstants.SHOW_IPFS_MODAL_CLOSE,
  };
}
export function closeCurrentNotificationWindow(): ThunkAction<
  void,
  MetaMaskReduxState,
  unknown,
  AnyAction
> {
  return (_, getState) => {
    const state = getState();
    const approvalFlows = getApprovalFlows(state);
    if (
      getEnvironmentType() === ENVIRONMENT_TYPE_NOTIFICATION &&
      !hasTransactionPendingApprovals(state) &&
      approvalFlows.length === 0
    ) {
      closeNotificationPopup();
    }
  };
}

export function showAlert(msg: string): PayloadAction<string> {
  return {
    type: actionConstants.ALERT_OPEN,
    payload: msg,
  };
}

export function hideAlert(): Action {
  return {
    type: actionConstants.ALERT_CLOSE,
  };
}

/**
 * TODO: this should be moved somewhere else when it makese sense to do so
 */
interface NftDropDownState {
  [address: string]: {
    [chainId: string]: {
      [nftAddress: string]: boolean;
    };
  };
}

export function updateNftDropDownState(
  value: NftDropDownState,
): ThunkAction<void, MetaMaskReduxState, unknown, AnyAction> {
  return async (dispatch: MetaMaskReduxDispatch) => {
    await submitRequestToBackground('updateNftDropDownState', [value]);
    await forceUpdateMetamaskState(dispatch);
  };
}

interface QrCodeData {
  // Address when a Ethereum Address has been detected
  type?: 'address' | string;
  // contains an address key when Ethereum Address detected
  values?: { address?: string } & Json;
}

/**
 * This action will receive two types of values via qrCodeData
 * an object with the following structure {type, values}
 * or null (used to clear the previous value)
 *
 * @param qrCodeData
 */
export function qrCodeDetected(
  qrCodeData: QrCodeData,
): ThunkAction<void, MetaMaskReduxState, unknown, AnyAction> {
  return async (dispatch: MetaMaskReduxDispatch) => {
    await dispatch({
      type: actionConstants.QR_CODE_DETECTED,
      value: qrCodeData,
    });

    // If on the send page, the send slice will listen for the QR_CODE_DETECTED
    // action and update its state. Address changes need to recompute gasLimit
    // so we fire this method so that the send page gasLimit can be recomputed
    dispatch(computeEstimatedGasLimit());
  };
}

export function showLoadingIndication(
  message?: string | ReactFragment,
): PayloadAction<string | ReactFragment | undefined> {
  return {
    type: actionConstants.SHOW_LOADING,
    payload: message,
  };
}

export function setHardwareWalletDefaultHdPath({
  device,
  path,
}: {
  device: HardwareDeviceNames;
  path: string;
}): PayloadAction<{ device: HardwareDeviceNames; path: string }> {
  return {
    type: actionConstants.SET_HARDWARE_WALLET_DEFAULT_HD_PATH,
    payload: { device, path },
  };
}

export function hideLoadingIndication(): Action {
  return {
    type: actionConstants.HIDE_LOADING,
  };
}

export function displayWarning(payload: unknown): PayloadAction<string> {
  if (isErrorWithMessage(payload)) {
    return {
      type: actionConstants.DISPLAY_WARNING,
      payload: payload.message,
    };
  } else if (typeof payload === 'string') {
    return {
      type: actionConstants.DISPLAY_WARNING,
      payload,
    };
  }
  return {
    type: actionConstants.DISPLAY_WARNING,
    payload: `${payload}`,
  };
}

export function hideWarning() {
  return {
    type: actionConstants.HIDE_WARNING,
  };
}

export function exportAccount(
  password: string,
  address: string,
  setPrivateKey: (key: string) => void,
  setShowHoldToReveal: (show: boolean) => void,
): ThunkAction<void, MetaMaskReduxState, unknown, AnyAction> {
  return function (dispatch) {
    dispatch(showLoadingIndication());

    log.debug(`background.verifyPassword`);
    return new Promise<string>((resolve, reject) => {
      callBackgroundMethod('verifyPassword', [password], function (err) {
        if (err) {
          log.error('Error in verifying password.');
          dispatch(hideLoadingIndication());
          dispatch(displayWarning('Incorrect Password.'));
          reject(err);
          return;
        }
        log.debug(`background.exportAccount`);
        callBackgroundMethod<string>(
          'exportAccount',
          [address, password],
          function (err2, result) {
            dispatch(hideLoadingIndication());

            if (err2) {
              logErrorWithMessage(err2);
              dispatch(displayWarning('Had a problem exporting the account.'));
              reject(err2);
              return;
            }

            setPrivateKey(result as string);
            setShowHoldToReveal(true);
            resolve(result as string);
          },
        );
      });
    });
  };
}

export function exportAccounts(
  password: string,
  addresses: string[],
): ThunkAction<Promise<string[]>, MetaMaskReduxState, unknown, AnyAction> {
  return function (dispatch) {
    log.debug(`background.verifyPassword`);
    return new Promise<string[]>((resolve, reject) => {
      callBackgroundMethod('verifyPassword', [password], function (err) {
        if (err) {
          log.error('Error in submitting password.');
          reject(err);
          return;
        }
        log.debug(`background.exportAccounts`);
        const accountPromises = addresses.map(
          (address) =>
            new Promise<string>((resolve2, reject2) =>
              callBackgroundMethod<string>(
                'exportAccount',
                [address, password],
                function (err2, result) {
                  if (err2) {
                    logErrorWithMessage(err2);
                    dispatch(
                      displayWarning('Had a problem exporting the account.'),
                    );
                    reject2(err2);
                    return;
                  }
                  resolve2(result as string);
                },
              ),
            ),
        );
        resolve(Promise.all(accountPromises));
      });
    });
  };
}

export function showPrivateKey(key: string): PayloadAction<string> {
  return {
    type: actionConstants.SHOW_PRIVATE_KEY,
    payload: key,
  };
}

export function setAccountLabel(
  account: string,
  label: string,
): ThunkAction<Promise<string>, MetaMaskReduxState, unknown, AnyAction> {
  return (dispatch: MetaMaskReduxDispatch) => {
    dispatch(showLoadingIndication());
    log.debug(`background.setAccountLabel`);

    return new Promise((resolve, reject) => {
      callBackgroundMethod('setAccountLabel', [account, label], (err) => {
        dispatch(hideLoadingIndication());

        if (err) {
          dispatch(displayWarning(err));
          reject(err);
          return;
        }

        dispatch({
          type: actionConstants.SET_ACCOUNT_LABEL,
          value: { account, label },
        });
        resolve(account);
      });
    });
  };
}

export function clearAccountDetails(): Action {
  return {
    type: actionConstants.CLEAR_ACCOUNT_DETAILS,
  };
}

export function showSendTokenPage(): Action {
  return {
    type: actionConstants.SHOW_SEND_TOKEN_PAGE,
  };
}

// TODO: Lift to shared folder when it makes sense
interface TemporaryFeatureFlagDef {
  [feature: string]: boolean;
}
interface TemporaryPreferenceFlagDef {
  [preference: string]: boolean | object;
}

export function setFeatureFlag(
  feature: string,
  activated: boolean,
  notificationType: string,
): ThunkAction<
  Promise<TemporaryFeatureFlagDef>,
  MetaMaskReduxState,
  unknown,
  AnyAction
> {
  return (dispatch: MetaMaskReduxDispatch) => {
    dispatch(showLoadingIndication());
    return new Promise((resolve, reject) => {
      callBackgroundMethod<TemporaryFeatureFlagDef>(
        'setFeatureFlag',
        [feature, activated],
        (err, updatedFeatureFlags) => {
          dispatch(hideLoadingIndication());
          if (err) {
            dispatch(displayWarning(err));
            reject(err);
            return;
          }
          notificationType && dispatch(showModal({ name: notificationType }));
          resolve(updatedFeatureFlags as TemporaryFeatureFlagDef);
        },
      );
    });
  };
}

export function setPreference(
  preference: string,
  value: boolean | string | object,
): ThunkAction<
  Promise<TemporaryPreferenceFlagDef>,
  MetaMaskReduxState,
  unknown,
  AnyAction
> {
  return (dispatch: MetaMaskReduxDispatch) => {
    dispatch(showLoadingIndication());
    return new Promise<TemporaryPreferenceFlagDef>((resolve, reject) => {
      callBackgroundMethod<TemporaryPreferenceFlagDef>(
        'setPreference',
        [preference, value],
        (err, updatedPreferences) => {
          dispatch(hideLoadingIndication());
          if (err) {
            dispatch(displayWarning(err));
            reject(err);
            return;
          }
          resolve(updatedPreferences as TemporaryPreferenceFlagDef);
        },
      );
    });
  };
}

export function setDefaultHomeActiveTabName(
  value: string,
): ThunkAction<void, MetaMaskReduxState, unknown, AnyAction> {
  return async (dispatch: MetaMaskReduxDispatch) => {
    await submitRequestToBackground('setDefaultHomeActiveTabName', [value]);
    await forceUpdateMetamaskState(dispatch);
  };
}

export function setUseNativeCurrencyAsPrimaryCurrencyPreference(
  value: boolean,
) {
  return setPreference('useNativeCurrencyAsPrimaryCurrency', value);
}

export function setHideZeroBalanceTokens(value: boolean) {
  return setPreference('hideZeroBalanceTokens', value);
}

export function setShowFiatConversionOnTestnetsPreference(value: boolean) {
  return setPreference('showFiatInTestnets', value);
}

export function setShowTestNetworks(value: boolean) {
  return setPreference('showTestNetworks', value);
}

export function setAutoLockTimeLimit(value: boolean) {
  return setPreference('autoLockTimeLimit', value);
}

export function setIncomingTransactionsPreferences(
  chainId: string,
  value: boolean,
): ThunkAction<void, MetaMaskReduxState, unknown, AnyAction> {
  return async (dispatch: MetaMaskReduxDispatch) => {
    dispatch(showLoadingIndication());
    log.debug(`background.setIncomingTransactionsPreferences`);
    await submitRequestToBackground('setIncomingTransactionsPreferences', [
      chainId,
      value,
    ]);
    dispatch(hideLoadingIndication());
  };
}

export function setCompletedOnboarding(): ThunkAction<
  void,
  MetaMaskReduxState,
  unknown,
  AnyAction
> {
  return async (dispatch: MetaMaskReduxDispatch) => {
    dispatch(showLoadingIndication());

    try {
      await submitRequestToBackground('completeOnboarding');
      dispatch(completeOnboarding());
    } catch (err) {
      dispatch(displayWarning(err));
      throw err;
    } finally {
      dispatch(hideLoadingIndication());
    }
  };
}

export function completeOnboarding() {
  return {
    type: actionConstants.COMPLETE_ONBOARDING,
  };
}

export async function forceUpdateMetamaskState(
  dispatch: MetaMaskReduxDispatch,
) {
  log.debug(`background.getState`);

  let newState;
  try {
    newState = await submitRequestToBackground<MetaMaskReduxState['metamask']>(
      'getState',
    );
  } catch (error) {
    dispatch(displayWarning(error));
    throw error;
  }

  dispatch(updateMetamaskState(newState));
  return newState;
}

export function toggleAccountMenu() {
  return {
    type: actionConstants.TOGGLE_ACCOUNT_MENU,
  };
}

export function toggleNetworkMenu() {
  return {
    type: actionConstants.TOGGLE_NETWORK_MENU,
  };
}

export function setAccountDetailsAddress(address: string) {
  return {
    type: actionConstants.SET_ACCOUNT_DETAILS_ADDRESS,
    payload: address,
  };
}

export function setParticipateInMetaMetrics(
  participationPreference: boolean,
): ThunkAction<
  Promise<[boolean, string]>,
  MetaMaskReduxState,
  unknown,
  AnyAction
> {
  return (dispatch: MetaMaskReduxDispatch) => {
    log.debug(`background.setParticipateInMetaMetrics`);
    return new Promise((resolve, reject) => {
      callBackgroundMethod<string>(
        'setParticipateInMetaMetrics',
        [participationPreference],
        (err, metaMetricsId) => {
          log.debug(err);
          if (err) {
            dispatch(displayWarning(err));
            reject(err);
            return;
          }
          /**
           * We need to inform sentry that the user's optin preference may have
           * changed. The logic to determine which way to toggle is in the
           * toggleSession handler in setupSentry.js.
           */
          window.sentry?.toggleSession();

          dispatch({
            type: actionConstants.SET_PARTICIPATE_IN_METAMETRICS,
            value: participationPreference,
          });
          resolve([participationPreference, metaMetricsId as string]);
        },
      );
    });
  };
}

export function setUseBlockie(
  val: boolean,
): ThunkAction<void, MetaMaskReduxState, unknown, AnyAction> {
  return (dispatch: MetaMaskReduxDispatch) => {
    dispatch(showLoadingIndication());
    log.debug(`background.setUseBlockie`);
    callBackgroundMethod('setUseBlockie', [val], (err) => {
      dispatch(hideLoadingIndication());
      if (err) {
        dispatch(displayWarning(err));
      }
    });
  };
}

export function setUseNonceField(
  val: boolean,
): ThunkAction<void, MetaMaskReduxState, unknown, AnyAction> {
  return async (dispatch: MetaMaskReduxDispatch) => {
    dispatch(showLoadingIndication());
    log.debug(`background.setUseNonceField`);
    try {
      await submitRequestToBackground('setUseNonceField', [val]);
    } catch (error) {
      dispatch(displayWarning(error));
    }
    dispatch(hideLoadingIndication());
  };
}

export function setUsePhishDetect(
  val: boolean,
): ThunkAction<void, MetaMaskReduxState, unknown, AnyAction> {
  return (dispatch: MetaMaskReduxDispatch) => {
    dispatch(showLoadingIndication());
    log.debug(`background.setUsePhishDetect`);
    callBackgroundMethod('setUsePhishDetect', [val], (err) => {
      dispatch(hideLoadingIndication());
      if (err) {
        dispatch(displayWarning(err));
      }
    });
  };
}

export function setUseMultiAccountBalanceChecker(
  val: boolean,
): ThunkAction<void, MetaMaskReduxState, unknown, AnyAction> {
  return (dispatch: MetaMaskReduxDispatch) => {
    dispatch(showLoadingIndication());
    log.debug(`background.setUseMultiAccountBalanceChecker`);
    callBackgroundMethod('setUseMultiAccountBalanceChecker', [val], (err) => {
      dispatch(hideLoadingIndication());
      if (err) {
        dispatch(displayWarning(err));
      }
    });
  };
}

export function setUseSafeChainsListValidation(
  val: boolean,
): ThunkAction<void, MetaMaskReduxState, unknown, AnyAction> {
  return (dispatch: MetaMaskReduxDispatch) => {
    dispatch(showLoadingIndication());
    log.debug(`background.setUseSafeChainsListValidation`);
    callBackgroundMethod('setUseSafeChainsListValidation', [val], (err) => {
      dispatch(hideLoadingIndication());
      if (err) {
        dispatch(displayWarning(err));
      }
    });
  };
}

export function setUseTokenDetection(
  val: boolean,
): ThunkAction<void, MetaMaskReduxState, unknown, AnyAction> {
  return (dispatch: MetaMaskReduxDispatch) => {
    dispatch(showLoadingIndication());
    log.debug(`background.setUseTokenDetection`);
    callBackgroundMethod('setUseTokenDetection', [val], (err) => {
      dispatch(hideLoadingIndication());
      if (err) {
        dispatch(displayWarning(err));
      }
    });
  };
}

export function setOpenSeaEnabled(
  val: boolean,
): ThunkAction<void, MetaMaskReduxState, unknown, AnyAction> {
  return async (dispatch: MetaMaskReduxDispatch) => {
    dispatch(showLoadingIndication());
    log.debug(`background.setOpenSeaEnabled`);
    try {
      await submitRequestToBackground('setOpenSeaEnabled', [val]);
    } finally {
      dispatch(hideLoadingIndication());
    }
  };
}

export function setUseNftDetection(
  val: boolean,
): ThunkAction<void, MetaMaskReduxState, unknown, AnyAction> {
  return async (dispatch: MetaMaskReduxDispatch) => {
    dispatch(showLoadingIndication());
    log.debug(`background.setUseNftDetection`);
    try {
      await submitRequestToBackground('setUseNftDetection', [val]);
    } finally {
      dispatch(hideLoadingIndication());
    }
  };
}

export function setUse4ByteResolution(
  val: boolean,
): ThunkAction<void, MetaMaskReduxState, unknown, AnyAction> {
  return async (dispatch: MetaMaskReduxDispatch) => {
    dispatch(showLoadingIndication());
    log.debug(`background.setUse4ByteResolution`);
    try {
      await submitRequestToBackground('setUse4ByteResolution', [val]);
    } catch (error) {
      dispatch(displayWarning(error));
    } finally {
      dispatch(hideLoadingIndication());
    }
  };
}

export function setUseCurrencyRateCheck(
  val: boolean,
): ThunkAction<void, MetaMaskReduxState, unknown, AnyAction> {
  return (dispatch: MetaMaskReduxDispatch) => {
    dispatch(showLoadingIndication());
    log.debug(`background.setUseCurrencyRateCheck`);
    callBackgroundMethod('setUseCurrencyRateCheck', [val], (err) => {
      dispatch(hideLoadingIndication());
      if (err) {
        dispatch(displayWarning(err));
      }
    });
  };
}

// DetectTokenController
export function detectNewTokens(): ThunkAction<
  void,
  MetaMaskReduxState,
  unknown,
  AnyAction
> {
  return async (dispatch: MetaMaskReduxDispatch) => {
    dispatch(showLoadingIndication());
    log.debug(`background.detectNewTokens`);
    await submitRequestToBackground('detectNewTokens');
    dispatch(hideLoadingIndication());
    await forceUpdateMetamaskState(dispatch);
  };
}

export function detectNfts(): ThunkAction<
  void,
  MetaMaskReduxState,
  unknown,
  AnyAction
> {
  return async (dispatch: MetaMaskReduxDispatch) => {
    dispatch(showLoadingIndication());
    log.debug(`background.detectNfts`);
    await submitRequestToBackground('detectNfts');
    dispatch(hideLoadingIndication());
    await forceUpdateMetamaskState(dispatch);
  };
}

export function setAdvancedGasFee(
  val: { chainId: Hex; maxBaseFee?: Hex; priorityFee?: Hex } | null,
): ThunkAction<void, MetaMaskReduxState, unknown, AnyAction> {
  return (dispatch: MetaMaskReduxDispatch) => {
    dispatch(showLoadingIndication());
    log.debug(`background.setAdvancedGasFee`);
    callBackgroundMethod('setAdvancedGasFee', [val], (err) => {
      dispatch(hideLoadingIndication());
      if (err) {
        dispatch(displayWarning(err));
      }
    });
  };
}

export function setTheme(
  val: ThemeType,
): ThunkAction<void, MetaMaskReduxState, unknown, AnyAction> {
  return async (dispatch: MetaMaskReduxDispatch) => {
    dispatch(showLoadingIndication());
    log.debug(`background.setTheme`);
    try {
      await submitRequestToBackground('setTheme', [val]);
    } finally {
      dispatch(hideLoadingIndication());
    }
  };
}

export function setIpfsGateway(
  val: string,
): ThunkAction<void, MetaMaskReduxState, unknown, AnyAction> {
  return (dispatch: MetaMaskReduxDispatch) => {
    log.debug(`background.setIpfsGateway`);
    callBackgroundMethod('setIpfsGateway', [val], (err) => {
      if (err) {
        dispatch(displayWarning(err));
      }
    });
  };
}

export function setUseAddressBarEnsResolution(
  val: string,
): ThunkAction<void, MetaMaskReduxState, unknown, AnyAction> {
  return (dispatch: MetaMaskReduxDispatch) => {
    log.debug(`background.setUseAddressBarEnsResolution`);
    callBackgroundMethod('setUseAddressBarEnsResolution', [val], (err) => {
      if (err) {
        dispatch(displayWarning(err));
      }
    });
  };
}

export function updateCurrentLocale(
  key: string,
): ThunkAction<void, MetaMaskReduxState, unknown, AnyAction> {
  return async (dispatch: MetaMaskReduxDispatch) => {
    dispatch(showLoadingIndication());

    try {
      await loadRelativeTimeFormatLocaleData(key);
      const localeMessages = await fetchLocale(key);
      const textDirection = await submitRequestToBackground<
        'rtl' | 'ltr' | 'auto'
      >('setCurrentLocale', [key]);
      await switchDirection(textDirection);
      dispatch(setCurrentLocale(key, localeMessages));
    } catch (error) {
      dispatch(displayWarning(error));
      return;
    } finally {
      dispatch(hideLoadingIndication());
    }
  };
}

export function setCurrentLocale(
  locale: string,
  messages: {
    [translationKey: string]: { message: string; description?: string };
  },
): PayloadAction<{
  locale: string;
  messages: {
    [translationKey: string]: { message: string; description?: string };
  };
}> {
  return {
    type: actionConstants.SET_CURRENT_LOCALE,
    payload: {
      locale,
      messages,
    },
  };
}

export function setPendingTokens(pendingTokens: {
  customToken?: Token;
  selectedTokens?: {
    [address: string]: Token & { isCustom?: boolean; unlisted?: boolean };
  };
  tokenAddressList: string[];
}) {
  const {
    customToken,
    selectedTokens = {},
    tokenAddressList = [],
  } = pendingTokens;
  const tokens =
    customToken?.address &&
    customToken?.symbol &&
    Boolean(customToken?.decimals >= 0 && customToken?.decimals <= 36)
      ? {
          ...selectedTokens,
          [customToken.address]: {
            ...customToken,
            isCustom: true,
          },
        }
      : selectedTokens;

  Object.keys(tokens).forEach((tokenAddress) => {
    tokens[tokenAddress].unlisted = !tokenAddressList.find((addr) =>
      isEqualCaseInsensitive(addr, tokenAddress),
    );
  });

  return {
    type: actionConstants.SET_PENDING_TOKENS,
    payload: tokens,
  };
}

// Swaps

export function setSwapsLiveness(
  swapsLiveness: boolean,
): ThunkAction<void, MetaMaskReduxState, unknown, AnyAction> {
  return async (dispatch: MetaMaskReduxDispatch) => {
    await submitRequestToBackground('setSwapsLiveness', [swapsLiveness]);
    await forceUpdateMetamaskState(dispatch);
  };
}

export function setSwapsFeatureFlags(
  featureFlags: TemporaryFeatureFlagDef,
): ThunkAction<void, MetaMaskReduxState, unknown, AnyAction> {
  return async (dispatch: MetaMaskReduxDispatch) => {
    await submitRequestToBackground('setSwapsFeatureFlags', [featureFlags]);
    await forceUpdateMetamaskState(dispatch);
  };
}

export function fetchAndSetQuotes(
  fetchParams: {
    slippage: string;
    sourceToken: string;
    destinationToken: string;
    value: string;
    fromAddress: string;
    balanceError: string;
    sourceDecimals: number;
  },
  fetchParamsMetaData: {
    sourceTokenInfo: Token;
    destinationTokenInfo: Token;
    accountBalance: string;
    chainId: string;
  },
): ThunkAction<
  Promise<
    [
      { destinationAmount: string; decimals: number; aggregator: string },
      string,
    ]
  >,
  MetaMaskReduxState,
  unknown,
  AnyAction
> {
  return async (dispatch: MetaMaskReduxDispatch) => {
    const [quotes, selectedAggId] = await submitRequestToBackground(
      'fetchAndSetQuotes',
      [fetchParams, fetchParamsMetaData],
    );
    await forceUpdateMetamaskState(dispatch);
    return [quotes, selectedAggId];
  };
}

export function setSelectedQuoteAggId(
  aggId: string,
): ThunkAction<void, MetaMaskReduxState, unknown, AnyAction> {
  return async (dispatch: MetaMaskReduxDispatch) => {
    await submitRequestToBackground('setSelectedQuoteAggId', [aggId]);
    await forceUpdateMetamaskState(dispatch);
  };
}

export function setSwapsTokens(
  tokens: Token[],
): ThunkAction<void, MetaMaskReduxState, unknown, AnyAction> {
  return async (dispatch: MetaMaskReduxDispatch) => {
    await submitRequestToBackground('setSwapsTokens', [tokens]);
    await forceUpdateMetamaskState(dispatch);
  };
}

export function clearSwapsQuotes(): ThunkAction<
  void,
  MetaMaskReduxState,
  unknown,
  AnyAction
> {
  return async (dispatch: MetaMaskReduxDispatch) => {
    await submitRequestToBackground('clearSwapsQuotes');
    await forceUpdateMetamaskState(dispatch);
  };
}

export function resetBackgroundSwapsState(): ThunkAction<
  void,
  MetaMaskReduxState,
  unknown,
  AnyAction
> {
  return async (dispatch: MetaMaskReduxDispatch) => {
    await submitRequestToBackground('resetSwapsState');
    await forceUpdateMetamaskState(dispatch);
  };
}

export function setCustomApproveTxData(
  data: string,
): ThunkAction<void, MetaMaskReduxState, unknown, AnyAction> {
  return async (dispatch: MetaMaskReduxDispatch) => {
    await submitRequestToBackground('setCustomApproveTxData', [data]);
    await forceUpdateMetamaskState(dispatch);
  };
}

export function setSwapsTxGasPrice(
  gasPrice: string,
): ThunkAction<void, MetaMaskReduxState, unknown, AnyAction> {
  return async (dispatch: MetaMaskReduxDispatch) => {
    await submitRequestToBackground('setSwapsTxGasPrice', [gasPrice]);
    await forceUpdateMetamaskState(dispatch);
  };
}

export function setSwapsTxGasLimit(
  gasLimit: string,
): ThunkAction<void, MetaMaskReduxState, unknown, AnyAction> {
  return async (dispatch: MetaMaskReduxDispatch) => {
    await submitRequestToBackground('setSwapsTxGasLimit', [gasLimit, true]);
    await forceUpdateMetamaskState(dispatch);
  };
}

export function updateCustomSwapsEIP1559GasParams({
  gasLimit,
  maxFeePerGas,
  maxPriorityFeePerGas,
}: {
  gasLimit: string;
  maxFeePerGas: string;
  maxPriorityFeePerGas: string;
}): ThunkAction<void, MetaMaskReduxState, unknown, AnyAction> {
  return async (dispatch: MetaMaskReduxDispatch) => {
    await Promise.all([
      submitRequestToBackground('setSwapsTxGasLimit', [gasLimit]),
      submitRequestToBackground('setSwapsTxMaxFeePerGas', [maxFeePerGas]),
      submitRequestToBackground('setSwapsTxMaxFeePriorityPerGas', [
        maxPriorityFeePerGas,
      ]),
    ]);
    await forceUpdateMetamaskState(dispatch);
  };
}

// Note that the type widening happening below will resolve when we switch gas
// constants to TypeScript, at which point we'll get better type safety.
// TODO: Remove this comment when gas constants is typescript
export function updateSwapsUserFeeLevel(
  swapsCustomUserFeeLevel: PriorityLevels,
): ThunkAction<void, MetaMaskReduxState, unknown, AnyAction> {
  return async (dispatch: MetaMaskReduxDispatch) => {
    await submitRequestToBackground('setSwapsUserFeeLevel', [
      swapsCustomUserFeeLevel,
    ]);
    await forceUpdateMetamaskState(dispatch);
  };
}

export function setSwapsQuotesPollingLimitEnabled(
  quotesPollingLimitEnabled: boolean,
): ThunkAction<void, MetaMaskReduxState, unknown, AnyAction> {
  return async (dispatch: MetaMaskReduxDispatch) => {
    await submitRequestToBackground('setSwapsQuotesPollingLimitEnabled', [
      quotesPollingLimitEnabled,
    ]);
    await forceUpdateMetamaskState(dispatch);
  };
}

export function safeRefetchQuotes(): ThunkAction<
  void,
  MetaMaskReduxState,
  unknown,
  AnyAction
> {
  return async (dispatch: MetaMaskReduxDispatch) => {
    await submitRequestToBackground('safeRefetchQuotes');
    await forceUpdateMetamaskState(dispatch);
  };
}

export function stopPollingForQuotes(): ThunkAction<
  void,
  MetaMaskReduxState,
  unknown,
  AnyAction
> {
  return async (dispatch: MetaMaskReduxDispatch) => {
    await submitRequestToBackground('stopPollingForQuotes');
    await forceUpdateMetamaskState(dispatch);
  };
}

export function setBackgroundSwapRouteState(
  routeState: '' | 'loading' | 'awaiting' | 'smartTransactionStatus',
): ThunkAction<void, MetaMaskReduxState, unknown, AnyAction> {
  return async (dispatch: MetaMaskReduxDispatch) => {
    await submitRequestToBackground('setBackgroundSwapRouteState', [
      routeState,
    ]);
    await forceUpdateMetamaskState(dispatch);
  };
}

export function resetSwapsPostFetchState(): ThunkAction<
  void,
  MetaMaskReduxState,
  unknown,
  AnyAction
> {
  return async (dispatch: MetaMaskReduxDispatch) => {
    await submitRequestToBackground('resetPostFetchState');
    await forceUpdateMetamaskState(dispatch);
  };
}

export function setSwapsErrorKey(
  errorKey: string,
): ThunkAction<void, MetaMaskReduxState, unknown, AnyAction> {
  return async (dispatch: MetaMaskReduxDispatch) => {
    await submitRequestToBackground('setSwapsErrorKey', [errorKey]);
    await forceUpdateMetamaskState(dispatch);
  };
}

export function setInitialGasEstimate(
  initialAggId: string,
): ThunkAction<void, MetaMaskReduxState, unknown, AnyAction> {
  return async (dispatch: MetaMaskReduxDispatch) => {
    await submitRequestToBackground('setInitialGasEstimate', [initialAggId]);
    await forceUpdateMetamaskState(dispatch);
  };
}

// Permissions

export function requestAccountsPermissionWithId(
  origin: string,
): ThunkAction<void, MetaMaskReduxState, unknown, AnyAction> {
  return async (dispatch: MetaMaskReduxDispatch) => {
    const id = await submitRequestToBackground(
      'requestAccountsPermissionWithId',
      [origin],
    );
    await forceUpdateMetamaskState(dispatch);
    return id;
  };
}

/**
 * Approves the permissions request.
 *
 * @param request - The permissions request to approve.
 */
export function approvePermissionsRequest(
  request: PermissionsRequest,
): ThunkAction<void, MetaMaskReduxState, unknown, AnyAction> {
  return (dispatch: MetaMaskReduxDispatch) => {
    callBackgroundMethod('approvePermissionsRequest', [request], (err) => {
      if (err) {
        dispatch(displayWarning(err));
      }
      forceUpdateMetamaskState(dispatch);
    });
  };
}

/**
 * Rejects the permissions request with the given ID.
 *
 * @param requestId - The id of the request to be rejected
 */
export function rejectPermissionsRequest(
  requestId: string,
): ThunkAction<void, MetaMaskReduxState, unknown, AnyAction> {
  return (dispatch: MetaMaskReduxDispatch) => {
    return new Promise((resolve, reject) => {
      callBackgroundMethod('rejectPermissionsRequest', [requestId], (err) => {
        if (err) {
          dispatch(displayWarning(err));
          reject(err);
          return;
        }
        forceUpdateMetamaskState(dispatch).then(resolve).catch(reject);
      });
    });
  };
}

/**
 * Clears the given permissions for the given origin.
 *
 * @param subjects
 */
export function removePermissionsFor(
  subjects: Record<string, NonEmptyArray<string>>,
): ThunkAction<void, MetaMaskReduxState, unknown, AnyAction> {
  return (dispatch: MetaMaskReduxDispatch) => {
    callBackgroundMethod('removePermissionsFor', [subjects], (err) => {
      if (err) {
        dispatch(displayWarning(err));
      }
    });
  };
}

///: BEGIN:ONLY_INCLUDE_IN(snaps)
/**
 * Updates the caveat value for the specified origin, permission and caveat type.
 *
 * @param origin
 * @param target
 * @param caveatType
 * @param caveatValue
 */
export function updateCaveat(
  origin: string,
  target: string,
  caveatType: string,
  caveatValue: Record<string, Json>,
): ThunkAction<void, MetaMaskReduxState, unknown, AnyAction> {
  return (dispatch) => {
    callBackgroundMethod(
      'updateCaveat',
      [origin, target, caveatType, caveatValue],
      (err) => {
        if (err) {
          dispatch(displayWarning(err));
        }
      },
    );
  };
}
///: END:ONLY_INCLUDE_IN

// Pending Approvals

/**
 * Resolves a pending approval and closes the current notification window if no
 * further approvals are pending after the background state updates.
 *
 * @param id - The pending approval id
 * @param [value] - The value required to confirm a pending approval
 */
export function resolvePendingApproval(
  id: string,
  value: unknown,
): ThunkAction<void, MetaMaskReduxState, unknown, AnyAction> {
  return async (_dispatch: MetaMaskReduxDispatch) => {
    await submitRequestToBackground('resolvePendingApproval', [id, value]);
    // Before closing the current window, check if any additional confirmations
    // are added as a result of this confirmation being accepted

    ///: BEGIN:ONLY_INCLUDE_IN(build-main,build-beta,build-flask)
    const { pendingApprovals } = await forceUpdateMetamaskState(_dispatch);
    if (Object.values(pendingApprovals).length === 0) {
      _dispatch(closeCurrentNotificationWindow());
    }
    ///: END:ONLY_INCLUDE_IN
  };
}

/**
 * Rejects a pending approval and closes the current notification window if no
 * further approvals are pending after the background state updates.
 *
 * @param id - The pending approval id
 * @param [error] - The error to throw when rejecting the approval
 */
export function rejectPendingApproval(
  id: string,
  error: unknown,
): ThunkAction<void, MetaMaskReduxState, unknown, AnyAction> {
  return async (dispatch: MetaMaskReduxDispatch) => {
    await submitRequestToBackground('rejectPendingApproval', [id, error]);
    // Before closing the current window, check if any additional confirmations
    // are added as a result of this confirmation being rejected
    const { pendingApprovals } = await forceUpdateMetamaskState(dispatch);
    if (Object.values(pendingApprovals).length === 0) {
      dispatch(closeCurrentNotificationWindow());
    }
  };
}

/**
 * Rejects all approvals for the given messages
 *
 * @param messageList - The list of messages to reject
 */
export function rejectAllMessages(
  messageList: [],
): ThunkAction<void, MetaMaskReduxState, unknown, AnyAction> {
  return async (dispatch: MetaMaskReduxDispatch) => {
    const userRejectionError = serializeError(
      ethErrors.provider.userRejectedRequest(),
    );
    await Promise.all(
      messageList.map(
        async ({ id }) =>
          await submitRequestToBackground('rejectPendingApproval', [
            id,
            userRejectionError,
          ]),
      ),
    );
    const { pendingApprovals } = await forceUpdateMetamaskState(dispatch);
    if (Object.values(pendingApprovals).length === 0) {
      dispatch(closeCurrentNotificationWindow());
    }
  };
}

export function setFirstTimeFlowType(
  type: 'create' | 'import',
): ThunkAction<void, MetaMaskReduxState, unknown, AnyAction> {
  return (dispatch: MetaMaskReduxDispatch) => {
    log.debug(`background.setFirstTimeFlowType`);
    callBackgroundMethod('setFirstTimeFlowType', [type], (err) => {
      if (err) {
        dispatch(displayWarning(err));
      }
    });
    dispatch({
      type: actionConstants.SET_FIRST_TIME_FLOW_TYPE,
      value: type,
    });
  };
}

export function setSelectedNetworkConfigurationId(
  networkConfigurationId: string,
): PayloadAction<string> {
  return {
    type: actionConstants.SET_SELECTED_NETWORK_CONFIGURATION_ID,
    payload: networkConfigurationId,
  };
}

export function setNewNetworkAdded({
  networkConfigurationId,
  nickname,
}: {
  networkConfigurationId: string;
  nickname: string;
}): PayloadAction<object> {
  return {
    type: actionConstants.SET_NEW_NETWORK_ADDED,
    payload: { networkConfigurationId, nickname },
  };
}

export function setNewNftAddedMessage(
  newNftAddedMessage: string,
): PayloadAction<string> {
  return {
    type: actionConstants.SET_NEW_NFT_ADDED_MESSAGE,
    payload: newNftAddedMessage,
  };
}

export function setRemoveNftMessage(
  removeNftMessage: string,
): PayloadAction<string> {
  return {
    type: actionConstants.SET_REMOVE_NFT_MESSAGE,
    payload: removeNftMessage,
  };
}

export function setNewTokensImported(
  newTokensImported: string,
): PayloadAction<string> {
  return {
    type: actionConstants.SET_NEW_TOKENS_IMPORTED,
    payload: newTokensImported,
  };
}

export function setLastActiveTime(): ThunkAction<
  void,
  MetaMaskReduxState,
  unknown,
  AnyAction
> {
  return (dispatch: MetaMaskReduxDispatch) => {
    callBackgroundMethod('setLastActiveTime', [], (err) => {
      if (err) {
        dispatch(displayWarning(err));
      }
    });
  };
}

export function setDismissSeedBackUpReminder(
  value: boolean,
): ThunkAction<void, MetaMaskReduxState, unknown, AnyAction> {
  return async (dispatch: MetaMaskReduxDispatch) => {
    dispatch(showLoadingIndication());
    await submitRequestToBackground('setDismissSeedBackUpReminder', [value]);
    dispatch(hideLoadingIndication());
  };
}

export function setDisabledRpcMethodPreference(
  methodName: string,
  value: number,
): ThunkAction<void, MetaMaskReduxState, unknown, AnyAction> {
  return async (dispatch: MetaMaskReduxDispatch) => {
    dispatch(showLoadingIndication());
    await submitRequestToBackground('setDisabledRpcMethodPreference', [
      methodName,
      value,
    ]);
    dispatch(hideLoadingIndication());
  };
}

export function getRpcMethodPreferences(): ThunkAction<
  void,
  MetaMaskReduxState,
  unknown,
  AnyAction
> {
  return async (dispatch: MetaMaskReduxDispatch) => {
    dispatch(showLoadingIndication());
    await submitRequestToBackground('getRpcMethodPreferences', []);
    dispatch(hideLoadingIndication());
  };
}

export function setConnectedStatusPopoverHasBeenShown(): ThunkAction<
  void,
  MetaMaskReduxState,
  unknown,
  AnyAction
> {
  return () => {
    callBackgroundMethod('setConnectedStatusPopoverHasBeenShown', [], (err) => {
      if (isErrorWithMessage(err)) {
        throw new Error(err.message);
      }
    });
  };
}

export function setRecoveryPhraseReminderHasBeenShown() {
  return () => {
    callBackgroundMethod('setRecoveryPhraseReminderHasBeenShown', [], (err) => {
      if (isErrorWithMessage(err)) {
        throw new Error(err.message);
      }
    });
  };
}

export function setRecoveryPhraseReminderLastShown(
  lastShown: number,
): ThunkAction<void, MetaMaskReduxState, unknown, AnyAction> {
  return () => {
    callBackgroundMethod(
      'setRecoveryPhraseReminderLastShown',
      [lastShown],
      (err) => {
        if (isErrorWithMessage(err)) {
          throw new Error(err.message);
        }
      },
    );
  };
}

export function setTermsOfUseLastAgreed(lastAgreed: number) {
  return async () => {
    await submitRequestToBackground('setTermsOfUseLastAgreed', [lastAgreed]);
  };
}

export function setOutdatedBrowserWarningLastShown(lastShown: number) {
  return async () => {
    await submitRequestToBackground('setOutdatedBrowserWarningLastShown', [
      lastShown,
    ]);
  };
}

export function getContractMethodData(
  data = '',
): ThunkAction<void, MetaMaskReduxState, unknown, AnyAction> {
  return async (dispatch: MetaMaskReduxDispatch, getState) => {
    const prefixedData = addHexPrefix(data);
    const fourBytePrefix = prefixedData.slice(0, 10);
    if (fourBytePrefix.length < 10) {
      return {};
    }
    const { knownMethodData, use4ByteResolution } = getState().metamask;
    if (
      knownMethodData?.[fourBytePrefix] &&
      Object.keys(knownMethodData[fourBytePrefix]).length !== 0
    ) {
      return knownMethodData[fourBytePrefix];
    }

    log.debug(`loadingMethodData`);

    const { name, params } = (await getMethodDataAsync(
      fourBytePrefix,
      use4ByteResolution,
    )) as {
      name: string;
      params: unknown;
    };

    callBackgroundMethod(
      'addKnownMethodData',
      [fourBytePrefix, { name, params }],
      (err) => {
        if (err) {
          dispatch(displayWarning(err));
        }
      },
    );
    return { name, params };
  };
}

export function setSeedPhraseBackedUp(
  seedPhraseBackupState: boolean,
): ThunkAction<void, MetaMaskReduxState, unknown, AnyAction> {
  return (dispatch: MetaMaskReduxDispatch) => {
    log.debug(`background.setSeedPhraseBackedUp`);
    return new Promise((resolve, reject) => {
      callBackgroundMethod(
        'setSeedPhraseBackedUp',
        [seedPhraseBackupState],
        (err) => {
          if (err) {
            dispatch(displayWarning(err));
            reject(err);
            return;
          }
          forceUpdateMetamaskState(dispatch).then(resolve).catch(reject);
        },
      );
    });
  };
}

export function setNextNonce(nextNonce: string): PayloadAction<string> {
  return {
    type: actionConstants.SET_NEXT_NONCE,
    payload: nextNonce,
  };
}

/**
 * This function initiates the nonceLock in the background for the given
 * address, and returns the next nonce to use. It then calls setNextNonce which
 * sets the nonce in state on the nextNonce key. NOTE: The nextNonce key is
 * actually ephemeral application state. It does not appear to be part of the
 * background state.
 *
 * TODO: move this to a different slice, MetaMask slice will eventually be
 * deprecated because it should not contain any ephemeral/app state but just
 * background state. In addition we should key nextNonce by address to prevent
 * accidental usage of a stale nonce as the call to getNextNonce only works for
 * the currently selected address.
 *
 * @returns
 */
export function getNextNonce(): ThunkAction<
  Promise<string>,
  MetaMaskReduxState,
  unknown,
  AnyAction
> {
  return async (dispatch, getState) => {
    const address = getState().metamask.selectedAddress;
    let nextNonce;
    try {
      nextNonce = await submitRequestToBackground<string>('getNextNonce', [
        address,
      ]);
    } catch (error) {
      dispatch(displayWarning(error));
      throw error;
    }
    dispatch(setNextNonce(nextNonce));
    return nextNonce;
  };
}

export function setRequestAccountTabIds(requestAccountTabIds: {
  [origin: string]: string;
}): PayloadAction<{
  [origin: string]: string;
}> {
  return {
    type: actionConstants.SET_REQUEST_ACCOUNT_TABS,
    payload: requestAccountTabIds,
  };
}

export function getRequestAccountTabIds(): ThunkAction<
  void,
  MetaMaskReduxState,
  unknown,
  AnyAction
> {
  return async (dispatch: MetaMaskReduxDispatch) => {
    const requestAccountTabIds = await submitRequestToBackground<{
      [origin: string]: string;
    }>('getRequestAccountTabIds');
    dispatch(setRequestAccountTabIds(requestAccountTabIds));
  };
}

export function setOpenMetamaskTabsIDs(openMetaMaskTabIDs: {
  [tabId: string]: boolean;
}): PayloadAction<{ [tabId: string]: boolean }> {
  return {
    type: actionConstants.SET_OPEN_METAMASK_TAB_IDS,
    payload: openMetaMaskTabIDs,
  };
}

export function getOpenMetamaskTabsIds(): ThunkAction<
  void,
  MetaMaskReduxState,
  unknown,
  AnyAction
> {
  return async (dispatch: MetaMaskReduxDispatch) => {
    const openMetaMaskTabIDs = await submitRequestToBackground<{
      [tabId: string]: boolean;
    }>('getOpenMetamaskTabsIds');
    dispatch(setOpenMetamaskTabsIDs(openMetaMaskTabIDs));
  };
}

export function setLedgerTransportPreference(
  value: LedgerTransportTypes,
): ThunkAction<void, MetaMaskReduxState, unknown, AnyAction> {
  return async (dispatch: MetaMaskReduxDispatch) => {
    dispatch(showLoadingIndication());
    await submitRequestToBackground('setLedgerTransportPreference', [value]);
    dispatch(hideLoadingIndication());
  };
}

export async function attemptLedgerTransportCreation() {
  return await submitRequestToBackground('attemptLedgerTransportCreation');
}

/**
 * This method deduplicates error reports to sentry by maintaining a state
 * object 'singleExceptions' in the app slice. The only place this state object
 * is accessed from is within this method, to check if it has already seen and
 * therefore tracked this error. This is to avoid overloading sentry with lots
 * of duplicate errors.
 *
 * @param error
 * @returns
 */
export function captureSingleException(
  error: string,
): ThunkAction<void, MetaMaskReduxState, unknown, AnyAction> {
  return async (dispatch, getState) => {
    const { singleExceptions } = getState().appState;
    if (!(error in singleExceptions)) {
      dispatch({
        type: actionConstants.CAPTURE_SINGLE_EXCEPTION,
        value: error,
      });
      captureException(Error(error));
    }
  };
}

// Wrappers around promisifedBackground
/**
 * The "actions" below are not actions nor action creators. They cannot use
 * dispatch nor should they be dispatched when used. Instead they can be
 * called directly. These wrappers will be moved into their location at some
 * point in the future.
 */

export function estimateGas(params: TxParams): Promise<Hex> {
  return submitRequestToBackground('estimateGas', [params]);
}

export async function updateTokenType(
  tokenAddress: string,
): Promise<Token | undefined> {
  try {
    return await submitRequestToBackground('updateTokenType', [tokenAddress]);
  } catch (error) {
    logErrorWithMessage(error);
  }
  return undefined;
}

/**
 * initiates polling for gas fee estimates.
 *
 * @returns a unique identify of the polling request that can be used
 * to remove that request from consideration of whether polling needs to
 * continue.
 */
export function getGasFeeEstimatesAndStartPolling(): Promise<string> {
  return submitRequestToBackground('getGasFeeEstimatesAndStartPolling');
}

/**
 * Informs the GasFeeController that a specific token is no longer requiring
 * gas fee estimates. If all tokens unsubscribe the controller stops polling.
 *
 * @param pollToken - Poll token received from calling
 * `getGasFeeEstimatesAndStartPolling`.
 */
export function disconnectGasFeeEstimatePoller(pollToken: string) {
  return submitRequestToBackground('disconnectGasFeeEstimatePoller', [
    pollToken,
  ]);
}

export async function addPollingTokenToAppState(pollingToken: string) {
  return submitRequestToBackground('addPollingTokenToAppState', [
    pollingToken,
    POLLING_TOKEN_ENVIRONMENT_TYPES[getEnvironmentType()],
  ]);
}

export async function removePollingTokenFromAppState(pollingToken: string) {
  return submitRequestToBackground('removePollingTokenFromAppState', [
    pollingToken,
    POLLING_TOKEN_ENVIRONMENT_TYPES[getEnvironmentType()],
  ]);
}

export function getGasFeeTimeEstimate(
  maxPriorityFeePerGas: string,
  maxFeePerGas: string,
): Promise<ReturnType<GasFeeController['getTimeEstimate']>> {
  return submitRequestToBackground('getGasFeeTimeEstimate', [
    maxPriorityFeePerGas,
    maxFeePerGas,
  ]);
}

export async function closeNotificationPopup() {
  await submitRequestToBackground('markNotificationPopupAsAutomaticallyClosed');
  global.platform.closeCurrentWindow();
}

/**
 * @param payload - details of the event to track
 * @param options - options for routing/handling of event
 * @returns
 */
export function trackMetaMetricsEvent(
  payload: MetaMetricsEventPayload,
  options?: MetaMetricsEventOptions,
) {
  return submitRequestToBackground('trackMetaMetricsEvent', [
    { ...payload, actionId: generateActionId() },
    options,
  ]);
}

export function createEventFragment(
  options: MetaMetricsEventFragment,
): Promise<string> {
  const actionId = generateActionId();
  return submitRequestToBackground('createEventFragment', [
    { ...options, actionId },
  ]);
}

export function createTransactionEventFragment(
  transactionId: string,
): Promise<string> {
  const actionId = generateActionId();
  return submitRequestToBackground('createTransactionEventFragment', [
    {
      transactionId,
      actionId,
    },
  ]);
}

export function updateEventFragment(
  id: string,
  payload: MetaMetricsEventFragment,
) {
  return submitRequestToBackground('updateEventFragment', [id, payload]);
}

export function finalizeEventFragment(
  id: string,
  options?: {
    abandoned?: boolean;
    page?: MetaMetricsPageObject;
    referrer?: MetaMetricsReferrerObject;
  },
) {
  return submitRequestToBackground('finalizeEventFragment', [id, options]);
}

/**
 * @param payload - details of the page viewed
 * @param options - options for handling the page view
 */
export function trackMetaMetricsPage(
  payload: MetaMetricsPagePayload,
  options: MetaMetricsPageOptions,
) {
  return submitRequestToBackground('trackMetaMetricsPage', [
    { ...payload, actionId: generateActionId() },
    options,
  ]);
}

export function updateViewedNotifications(notificationIdViewedStatusMap: {
  [notificationId: string]: boolean;
}) {
  return submitRequestToBackground('updateViewedNotifications', [
    notificationIdViewedStatusMap,
  ]);
}

export async function setAlertEnabledness(
  alertId: string,
  enabledness: boolean,
) {
  await submitRequestToBackground('setAlertEnabledness', [
    alertId,
    enabledness,
  ]);
}

export async function setUnconnectedAccountAlertShown(origin: string) {
  await submitRequestToBackground('setUnconnectedAccountAlertShown', [origin]);
}

export async function setWeb3ShimUsageAlertDismissed(origin: string) {
  await submitRequestToBackground('setWeb3ShimUsageAlertDismissed', [origin]);
}

// Smart Transactions Controller
export async function setSmartTransactionsOptInStatus(
  optInState: boolean,
  prevOptInState: boolean,
) {
  trackMetaMetricsEvent({
    actionId: generateActionId(),
    event: 'STX OptIn',
    category: MetaMetricsEventCategory.Swaps,
    sensitiveProperties: {
      stx_enabled: true,
      current_stx_enabled: true,
      stx_user_opt_in: optInState,
      stx_prev_user_opt_in: prevOptInState,
    },
  });
  await submitRequestToBackground('setSmartTransactionsOptInStatus', [
    optInState,
  ]);
}

export function clearSmartTransactionFees() {
  submitRequestToBackground('clearSmartTransactionFees');
}

export function fetchSmartTransactionFees(
  unsignedTransaction: Partial<TxParams> & { chainId: string },
  approveTxParams: TxParams,
): ThunkAction<void, MetaMaskReduxState, unknown, AnyAction> {
  return async (dispatch: MetaMaskReduxDispatch) => {
    if (approveTxParams) {
      approveTxParams.value = '0x0';
    }
    try {
      const smartTransactionFees = await await submitRequestToBackground(
        'fetchSmartTransactionFees',
        [unsignedTransaction, approveTxParams],
      );
      dispatch({
        type: actionConstants.SET_SMART_TRANSACTIONS_ERROR,
        payload: null,
      });
      return smartTransactionFees;
    } catch (err) {
      logErrorWithMessage(err);
      if (isErrorWithMessage(err) && err.message.startsWith('Fetch error:')) {
        const errorObj = parseSmartTransactionsError(err.message);
        dispatch({
          type: actionConstants.SET_SMART_TRANSACTIONS_ERROR,
          payload: errorObj,
        });
      }
      throw err;
    }
  };
}

interface TemporarySmartTransactionGasFees {
  maxFeePerGas: string;
  maxPriorityFeePerGas: string;
  gas: string;
  value: string;
}

const createSignedTransactions = async (
  unsignedTransaction: Partial<TxParams> & { chainId: string },
  fees: TemporarySmartTransactionGasFees[],
  areCancelTransactions?: boolean,
): Promise<TxParams[]> => {
  const unsignedTransactionsWithFees = fees.map((fee) => {
    const unsignedTransactionWithFees = {
      ...unsignedTransaction,
      maxFeePerGas: decimalToHex(fee.maxFeePerGas),
      maxPriorityFeePerGas: decimalToHex(fee.maxPriorityFeePerGas),
      gas: areCancelTransactions
        ? decimalToHex(21000) // It has to be 21000 for cancel transactions, otherwise the API would reject it.
        : unsignedTransaction.gas,
      value: unsignedTransaction.value,
    };
    if (areCancelTransactions) {
      unsignedTransactionWithFees.to = unsignedTransactionWithFees.from;
      unsignedTransactionWithFees.data = '0x';
    }
    return unsignedTransactionWithFees;
  });
  const signedTransactions = await submitRequestToBackground<TxParams[]>(
    'approveTransactionsWithSameNonce',
    [unsignedTransactionsWithFees],
  );
  return signedTransactions;
};

export function signAndSendSmartTransaction({
  unsignedTransaction,
  smartTransactionFees,
}: {
  unsignedTransaction: Partial<TxParams> & { chainId: string };
  smartTransactionFees: {
    fees: TemporarySmartTransactionGasFees[];
    cancelFees: TemporarySmartTransactionGasFees[];
  };
}): ThunkAction<Promise<string>, MetaMaskReduxState, unknown, AnyAction> {
  return async (dispatch: MetaMaskReduxDispatch) => {
    const signedTransactions = await createSignedTransactions(
      unsignedTransaction,
      smartTransactionFees.fees,
    );
    const signedCanceledTransactions = await createSignedTransactions(
      unsignedTransaction,
      smartTransactionFees.cancelFees,
      true,
    );
    try {
      const response = await submitRequestToBackground<{ uuid: string }>(
        'submitSignedTransactions',
        [
          {
            signedTransactions,
            signedCanceledTransactions,
            txParams: unsignedTransaction,
          },
        ],
      ); // Returns e.g.: { uuid: 'dP23W7c2kt4FK9TmXOkz1UM2F20' }
      return response.uuid;
    } catch (err) {
      logErrorWithMessage(err);
      if (isErrorWithMessage(err) && err.message.startsWith('Fetch error:')) {
        const errorObj = parseSmartTransactionsError(err.message);
        dispatch({
          type: actionConstants.SET_SMART_TRANSACTIONS_ERROR,
          payload: errorObj,
        });
      }
      throw err;
    }
  };
}

export function updateSmartTransaction(
  uuid: string,
  txMeta: TransactionMeta,
): ThunkAction<void, MetaMaskReduxState, unknown, AnyAction> {
  return async (dispatch: MetaMaskReduxDispatch) => {
    try {
      await submitRequestToBackground('updateSmartTransaction', [
        {
          uuid,
          ...txMeta,
        },
      ]);
    } catch (err) {
      logErrorWithMessage(err);
      if (isErrorWithMessage(err) && err.message.startsWith('Fetch error:')) {
        const errorObj = parseSmartTransactionsError(err.message);
        dispatch({
          type: actionConstants.SET_SMART_TRANSACTIONS_ERROR,
          payload: errorObj,
        });
      }
      throw err;
    }
  };
}

export function setSmartTransactionsRefreshInterval(
  refreshInterval: number,
): ThunkAction<void, MetaMaskReduxState, unknown, AnyAction> {
  return async () => {
    try {
      await submitRequestToBackground('setStatusRefreshInterval', [
        refreshInterval,
      ]);
    } catch (err) {
      logErrorWithMessage(err);
    }
  };
}

export function cancelSmartTransaction(
  uuid: string,
): ThunkAction<void, MetaMaskReduxState, unknown, AnyAction> {
  return async (dispatch: MetaMaskReduxDispatch) => {
    try {
      await submitRequestToBackground('cancelSmartTransaction', [uuid]);
    } catch (err) {
      logErrorWithMessage(err);
      if (isErrorWithMessage(err) && err.message.startsWith('Fetch error:')) {
        const errorObj = parseSmartTransactionsError(err.message);
        dispatch({
          type: actionConstants.SET_SMART_TRANSACTIONS_ERROR,
          payload: errorObj,
        });
      }
      throw err;
    }
  };
}

// TODO: codeword NOT_A_THUNK @brad-decker
export function fetchSmartTransactionsLiveness() {
  return async () => {
    try {
      await submitRequestToBackground('fetchSmartTransactionsLiveness');
    } catch (err) {
      logErrorWithMessage(err);
    }
  };
}

export function dismissSmartTransactionsErrorMessage(): Action {
  return {
    type: actionConstants.DISMISS_SMART_TRANSACTIONS_ERROR_MESSAGE,
  };
}

// App state
export function hideTestNetMessage() {
  return submitRequestToBackground('setShowTestnetMessageInDropdown', [false]);
}

export function hideBetaHeader() {
  return submitRequestToBackground('setShowBetaHeader', [false]);
}

export function hideProductTour() {
  return submitRequestToBackground('setShowProductTour', [false]);
}

// TODO: codeword NOT_A_THUNK @brad-decker
export function setTransactionSecurityCheckEnabled(
  transactionSecurityCheckEnabled: boolean,
): ThunkAction<void, MetaMaskReduxState, unknown, AnyAction> {
  return async () => {
    try {
      await submitRequestToBackground('setTransactionSecurityCheckEnabled', [
        transactionSecurityCheckEnabled,
      ]);
    } catch (error) {
      logErrorWithMessage(error);
    }
  };
}

///: BEGIN:ONLY_INCLUDE_IN(blockaid)
export function setSecurityAlertsEnabled(val: boolean): void {
  try {
    submitRequestToBackground('setSecurityAlertsEnabled', [val]);
  } catch (error) {
    logErrorWithMessage(error);
  }
}
///: END:ONLY_INCLUDE_IN

///: BEGIN:ONLY_INCLUDE_IN(keyring-snaps)
export async function setAddSnapAccountEnabled(value: boolean): Promise<void> {
  try {
    await submitRequestToBackground('setAddSnapAccountEnabled', [value]);
  } catch (error) {
    logErrorWithMessage(error);
  }
}
<<<<<<< HEAD
=======

export function showKeyringSnapRemovalModal(payload: {
  snapName: string;
  result: 'success' | 'failed';
}) {
  return {
    type: actionConstants.SHOW_KEYRING_SNAP_REMOVAL_RESULT,
    payload,
  };
}

export function hideKeyringRemovalResultModal() {
  return {
    type: actionConstants.HIDE_KEYRING_SNAP_REMOVAL_RESULT,
  };
}

export async function getSnapAccountsById(snapId: string): Promise<string[]> {
  const addresses: string[] = await submitRequestToBackground(
    'getAccountsBySnapId',
    [snapId],
  );

  return addresses;
}
///: END:ONLY_INCLUDE_IN

///: BEGIN:ONLY_INCLUDE_IN(petnames)
export function setUseExternalNameSources(val: boolean): void {
  try {
    submitRequestToBackground('setUseExternalNameSources', [val]);
  } catch (error) {
    logErrorWithMessage(error);
  }
}
>>>>>>> ef8403f6
///: END:ONLY_INCLUDE_IN

export function setFirstTimeUsedNetwork(chainId: string) {
  return submitRequestToBackground('setFirstTimeUsedNetwork', [chainId]);
}

// QR Hardware Wallets
export async function submitQRHardwareCryptoHDKey(cbor: Hex) {
  await submitRequestToBackground('submitQRHardwareCryptoHDKey', [cbor]);
}

export async function submitQRHardwareCryptoAccount(cbor: Hex) {
  await submitRequestToBackground('submitQRHardwareCryptoAccount', [cbor]);
}

export function cancelSyncQRHardware(): ThunkAction<
  void,
  MetaMaskReduxState,
  unknown,
  AnyAction
> {
  return async (dispatch: MetaMaskReduxDispatch) => {
    dispatch(hideLoadingIndication());
    await submitRequestToBackground('cancelSyncQRHardware');
  };
}

export async function submitQRHardwareSignature(requestId: string, cbor: Hex) {
  await submitRequestToBackground('submitQRHardwareSignature', [
    requestId,
    cbor,
  ]);
}

export function cancelQRHardwareSignRequest(): ThunkAction<
  void,
  MetaMaskReduxState,
  unknown,
  AnyAction
> {
  return async (dispatch: MetaMaskReduxDispatch) => {
    dispatch(hideLoadingIndication());
    await submitRequestToBackground('cancelQRHardwareSignRequest');
  };
}

export function requestUserApproval({
  origin,
  type,
  requestData,
}: {
  origin: string;
  type: string;
  requestData: object;
}): ThunkAction<void, MetaMaskReduxState, unknown, AnyAction> {
  return async (dispatch: MetaMaskReduxDispatch) => {
    try {
      await submitRequestToBackground('requestUserApproval', [
        {
          origin,
          type,
          requestData,
        },
      ]);
    } catch (error) {
      logErrorWithMessage(error);
      dispatch(displayWarning('Had trouble requesting user approval'));
    }
  };
}

export async function getCurrentNetworkEIP1559Compatibility(): Promise<
  boolean | undefined
> {
  let networkEIP1559Compatibility;
  try {
    networkEIP1559Compatibility = await submitRequestToBackground<boolean>(
      'getCurrentNetworkEIP1559Compatibility',
    );
  } catch (error) {
    console.error(error);
  }
  return networkEIP1559Compatibility;
}

export function updateProposedNames(
  request: UpdateProposedNamesRequest,
): ThunkAction<
  UpdateProposedNamesResult,
  MetaMaskReduxState,
  unknown,
  AnyAction
> {
  return (async () => {
    const data = await submitRequestToBackground<UpdateProposedNamesResult>(
      'updateProposedNames',
      [request],
    );

    return data;
  }) as any;
}

export function setName(
  request: SetNameRequest,
): ThunkAction<void, MetaMaskReduxState, unknown, AnyAction> {
  return (async () => {
    await submitRequestToBackground<void>('setName', [request]);
  }) as any;
}

/**
 * Throw an error in the background for testing purposes.
 *
 * @param message - The error message.
 * @deprecated This is only mean to facilitiate E2E testing. We should not use
 * this for handling errors.
 */
export async function throwTestBackgroundError(message: string): Promise<void> {
  await submitRequestToBackground('throwTestError', [message]);
}

///: BEGIN:ONLY_INCLUDE_IN(snaps)
/**
 * Set status of popover warning for the first snap installation.
 *
 * @param shown - True if popover has been shown.
 * @returns Promise Resolved on successfully submitted background request.
 */
export function setSnapsInstallPrivacyWarningShownStatus(shown: boolean) {
  return async () => {
    await submitRequestToBackground(
      'setSnapsInstallPrivacyWarningShownStatus',
      [shown],
    );
  };
}
///: END:ONLY_INCLUDE_IN

///: BEGIN:ONLY_INCLUDE_IN(keyring-snaps)
export async function setSnapsAddSnapAccountModalDismissed() {
  await submitRequestToBackground('setSnapsAddSnapAccountModalDismissed', [
    true,
  ]);
}

export async function updateSnapRegistry() {
  await submitRequestToBackground('updateSnapRegistry', []);
}
///: END:ONLY_INCLUDE_IN<|MERGE_RESOLUTION|>--- conflicted
+++ resolved
@@ -21,10 +21,7 @@
   UpdateProposedNamesRequest,
   UpdateProposedNamesResult,
 } from '@metamask/name-controller';
-<<<<<<< HEAD
-=======
 import { NetworkClientId } from '@metamask/network-controller';
->>>>>>> ef8403f6
 import { getMethodDataAsync } from '../helpers/utils/transactions.util';
 import switchDirection from '../../shared/lib/switch-direction';
 import {
@@ -1148,11 +1145,7 @@
 ///: BEGIN:ONLY_INCLUDE_IN(snaps)
 export function removeSnap(
   snapId: string,
-<<<<<<< HEAD
-): ThunkAction<Promise<void>, MetaMaskReduxState, any, AnyAction> {
-=======
 ): ThunkAction<Promise<void>, MetaMaskReduxState, unknown, AnyAction> {
->>>>>>> ef8403f6
   return async (
     dispatch: MetaMaskReduxDispatch,
     ///: END:ONLY_INCLUDE_IN
@@ -1181,15 +1174,9 @@
           'getAccountsBySnapId',
           [snapId],
         );
-<<<<<<< HEAD
-        addresses.forEach((address) =>
-          dispatch(removeAccount(address.toLowerCase())),
-        );
-=======
         for (const address of addresses) {
           await submitRequestToBackground('removeAccount', [address]);
         }
->>>>>>> ef8403f6
       }
       ///: END:ONLY_INCLUDE_IN
       ///: BEGIN:ONLY_INCLUDE_IN(snaps)
@@ -4467,8 +4454,6 @@
     logErrorWithMessage(error);
   }
 }
-<<<<<<< HEAD
-=======
 
 export function showKeyringSnapRemovalModal(payload: {
   snapName: string;
@@ -4504,7 +4489,6 @@
     logErrorWithMessage(error);
   }
 }
->>>>>>> ef8403f6
 ///: END:ONLY_INCLUDE_IN
 
 export function setFirstTimeUsedNetwork(chainId: string) {
