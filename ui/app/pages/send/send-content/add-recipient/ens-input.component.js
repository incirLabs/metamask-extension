import React, { Component } from 'react'
import PropTypes from 'prop-types'
<<<<<<< HEAD
import c from 'classnames'
=======
import classnames from 'classnames'
>>>>>>> df85ab6e
import { isValidDomainName, isValidAddress, isValidAddressHead } from '../../../../helpers/utils/util'
import { ellipsify } from '../../send.utils'

import { debounce } from 'lodash'
import copyToClipboard from 'copy-to-clipboard/index'
import ENS from 'ethjs-ens'
import networkMap from 'ethereum-ens-network-map'
import log from 'loglevel'


// Local Constants
const ZERO_ADDRESS = '0x0000000000000000000000000000000000000000'
const ZERO_X_ERROR_ADDRESS = '0x'

export default class EnsInput extends Component {
  static contextTypes = {
    t: PropTypes.func,
  }

  static propTypes = {
    className: PropTypes.string,
    network: PropTypes.string,
    selectedAddress: PropTypes.string,
    selectedName: PropTypes.string,
    onChange: PropTypes.func,
    updateEnsResolution: PropTypes.func,
    scanQrCode: PropTypes.func,
    updateEnsResolutionError: PropTypes.func,
    onPaste: PropTypes.func,
    onReset: PropTypes.func,
    onValidAddressTyped: PropTypes.func,
    contact: PropTypes.object,
  }

  state = {
    input: '',
    toError: null,
    ensResolution: undefined,
  }

  componentDidMount () {
    const network = this.props.network
    const networkHasEnsSupport = getNetworkEnsSupport(network)
    this.setState({ ensResolution: ZERO_ADDRESS })

    if (networkHasEnsSupport) {
      const provider = global.ethereumProvider
      this.ens = new ENS({ provider, network })
      this.checkName = debounce(this.lookupEnsName, 200)
    }
  }

  // If an address is sent without a nickname, meaning not from ENS or from
  // the user's own accounts, a default of a one-space string is used.
  componentDidUpdate (prevProps) {
    const {
      input,
    } = this.state
    const {
      network,
    } = this.props

    if (prevProps.network !== network) {
      const provider = global.ethereumProvider
      this.ens = new ENS({ provider, network })
      this.onChange({ target: { value: input } })
    }
  }

  resetInput = () => {
    const { updateEnsResolution, updateEnsResolutionError, onReset } = this.props
    this.onChange({ target: { value: '' } })
    onReset()
    updateEnsResolution('')
    updateEnsResolutionError('')
  }

  lookupEnsName = (recipient) => {
    recipient = recipient.trim()

    log.info(`ENS attempting to resolve name: ${recipient}`)
    this.ens.lookup(recipient)
      .then((address) => {
        if (address === ZERO_ADDRESS) {
          throw new Error(this.context.t('noAddressForName'))
        }
        if (address === ZERO_X_ERROR_ADDRESS) {
          throw new Error(this.context.t('ensRegistrationError'))
        }
        this.props.updateEnsResolution(address)
      })
      .catch((reason) => {
        if (isValidDomainName(recipient) && reason.message === 'ENS name not defined.') {
          this.props.updateEnsResolutionError(this.context.t('ensNotFoundOnCurrentNetwork'))
        } else {
          log.error(reason)
          this.props.updateEnsResolutionError(reason.message)
        }
      })
  }

  onPaste = (event) => {
    event.clipboardData.items[0].getAsString((text) => {
      if (isValidAddress(text)) {
        this.props.onPaste(text)
      }
    })
  }

  onChange = (e) => {
    const { network, onChange, updateEnsResolution, updateEnsResolutionError, onValidAddressTyped } = this.props
    const input = e.target.value
    const networkHasEnsSupport = getNetworkEnsSupport(network)

    this.setState({ input }, () => onChange(input))

    // Empty ENS state if input is empty
    // maybe scan ENS

    if (!networkHasEnsSupport && !isValidAddress(input) && !isValidAddressHead(input)) {
      updateEnsResolution('')
      updateEnsResolutionError(!networkHasEnsSupport ? 'Network does not support ENS' : '')
      return
    }

    if (isValidDomainName(input)) {
      this.lookupEnsName(input)
    } else if (onValidAddressTyped && isValidAddress(input)) {
      onValidAddressTyped(input)
    } else {
      updateEnsResolution('')
      updateEnsResolutionError('')
    }
  }

  render () {
    const { t } = this.context
    const { className, selectedAddress } = this.props
    const { input } = this.state

    if (selectedAddress) {
      return this.renderSelected()
    }

    return (
      <div className={classnames('ens-input', className)}>
        <div
          className={classnames('ens-input__wrapper', {
            'ens-input__wrapper__status-icon--error': false,
            'ens-input__wrapper__status-icon--valid': false,
          })}
        >
          <div className="ens-input__wrapper__status-icon" />
          <input
            className="ens-input__wrapper__input"
            type="text"
            dir="auto"
            placeholder={t('recipientAddressPlaceholder')}
            onChange={this.onChange}
            onPaste={this.onPaste}
            value={selectedAddress || input}
            autoFocus
            data-testid="ens-input"
          />
          <div
            className={classnames('ens-input__wrapper__action-icon', {
              'ens-input__wrapper__action-icon--erase': input,
              'ens-input__wrapper__action-icon--qrcode': !input,
            })}
            onClick={() => {
              if (input) {
                this.resetInput()
              } else {
                this.props.scanQrCode()
              }
            }}
          />
        </div>
      </div>
    )
  }

  renderSelected () {
    const { t } = this.context
    const { className, selectedAddress, selectedName, contact = {} } = this.props
    const name = contact.name || selectedName


    return (
      <div className={classnames('ens-input', className)}>
        <div
          className="ens-input__wrapper ens-input__wrapper--valid"
        >
          <div className="ens-input__wrapper__status-icon ens-input__wrapper__status-icon--valid" />
          <div
            className="ens-input__wrapper__input ens-input__wrapper__input--selected"
            placeholder={t('recipientAddress')}
            onChange={this.onChange}
          >
            <div className="ens-input__selected-input__title">
              {name || ellipsify(selectedAddress)}
            </div>
            { name && <div className="ens-input__selected-input__subtitle">{selectedAddress}</div> }
          </div>
          <div
            className="ens-input__wrapper__action-icon ens-input__wrapper__action-icon--erase"
            onClick={this.resetInput}
          />
        </div>
      </div>
    )
  }

  ensIcon (recipient) {
    const { hoverText } = this.state

    return (
      <span
        className="#ensIcon"
        title={hoverText}
        style={{
          position: 'absolute',
          top: '16px',
          left: '-25px',
        }}
      >
        { this.ensIconContents(recipient) }
      </span>
    )
  }

  ensIconContents () {
    const { loadingEns, ensFailure, ensResolution, toError } = this.state

    if (toError) {
      return
    }

    if (loadingEns) {
      return (
        <img
          src="images/loading.svg"
          style={{
            width: '30px',
            height: '30px',
            transform: 'translateY(-6px)',
          }}
        />
      )
    }

    if (ensFailure) {
      return <i className="fa fa-warning fa-lg warning'" />
    }

    if (ensResolution && (ensResolution !== ZERO_ADDRESS)) {
      return (
        <i
          className="fa fa-check-circle fa-lg cursor-pointer"
          style={{ color: 'green' }}
          onClick={(event) => {
            event.preventDefault()
            event.stopPropagation()
            copyToClipboard(ensResolution)
          }}
        />
      )
    }
  }
}

function getNetworkEnsSupport (network) {
  return Boolean(networkMap[network])
}<|MERGE_RESOLUTION|>--- conflicted
+++ resolved
@@ -1,10 +1,6 @@
 import React, { Component } from 'react'
 import PropTypes from 'prop-types'
-<<<<<<< HEAD
-import c from 'classnames'
-=======
 import classnames from 'classnames'
->>>>>>> df85ab6e
 import { isValidDomainName, isValidAddress, isValidAddressHead } from '../../../../helpers/utils/util'
 import { ellipsify } from '../../send.utils'
 
