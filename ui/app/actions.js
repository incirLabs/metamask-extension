var actions = {
  _setBackgroundConnection: _setBackgroundConnection,

  GO_HOME: 'GO_HOME',
  goHome: goHome,
  // menu state
  getNetworkStatus: 'getNetworkStatus',

  // remote state
  UPDATE_METAMASK_STATE: 'UPDATE_METAMASK_STATE',
  updateMetamaskState: updateMetamaskState,
  // intialize screen
  AGREE_TO_DISCLAIMER: 'AGREE_TO_DISCLAIMER',
  agreeToDisclaimer: agreeToDisclaimer,
  CREATE_NEW_VAULT_IN_PROGRESS: 'CREATE_NEW_VAULT_IN_PROGRESS',
  SHOW_CREATE_VAULT: 'SHOW_CREATE_VAULT',
  SHOW_RESTORE_VAULT: 'SHOW_RESTORE_VAULT',
  SHOW_INIT_MENU: 'SHOW_INIT_MENU',
  SHOW_NEW_VAULT_SEED: 'SHOW_NEW_VAULT_SEED',
  SHOW_INFO_PAGE: 'SHOW_INFO_PAGE',
  unlockMetamask: unlockMetamask,
  unlockFailed: unlockFailed,
  showCreateVault: showCreateVault,
  showRestoreVault: showRestoreVault,
  showInitializeMenu: showInitializeMenu,
  createNewVaultAndKeychain: createNewVaultAndKeychain,
  createNewVaultAndRestore: createNewVaultAndRestore,
  createNewVaultInProgress: createNewVaultInProgress,
  addNewKeyring,
  addNewAccount,
  showNewVaultSeed: showNewVaultSeed,
  showInfoPage: showInfoPage,
  // seed recovery actions
  REVEAL_SEED_CONFIRMATION: 'REVEAL_SEED_CONFIRMATION',
  revealSeedConfirmation: revealSeedConfirmation,
  requestRevealSeed: requestRevealSeed,
  // unlock screen
  UNLOCK_IN_PROGRESS: 'UNLOCK_IN_PROGRESS',
  UNLOCK_FAILED: 'UNLOCK_FAILED',
  UNLOCK_METAMASK: 'UNLOCK_METAMASK',
  LOCK_METAMASK: 'LOCK_METAMASK',
  tryUnlockMetamask: tryUnlockMetamask,
  lockMetamask: lockMetamask,
  unlockInProgress: unlockInProgress,
  // error handling
  displayWarning: displayWarning,
  DISPLAY_WARNING: 'DISPLAY_WARNING',
  HIDE_WARNING: 'HIDE_WARNING',
  hideWarning: hideWarning,
  // accounts screen
  SET_SELECTED_ACCOUNT: 'SET_SELECTED_ACCOUNT',
  SHOW_ACCOUNT_DETAIL: 'SHOW_ACCOUNT_DETAIL',
  SHOW_ACCOUNTS_PAGE: 'SHOW_ACCOUNTS_PAGE',
  SHOW_CONF_TX_PAGE: 'SHOW_CONF_TX_PAGE',
  SHOW_CONF_MSG_PAGE: 'SHOW_CONF_MSG_PAGE',
  SET_CURRENT_FIAT: 'SET_CURRENT_FIAT',
  setCurrentFiat: setCurrentFiat,
  // account detail screen
  SHOW_SEND_PAGE: 'SHOW_SEND_PAGE',
  showSendPage: showSendPage,
  REQUEST_ACCOUNT_EXPORT: 'REQUEST_ACCOUNT_EXPORT',
  requestExportAccount: requestExportAccount,
  EXPORT_ACCOUNT: 'EXPORT_ACCOUNT',
  exportAccount: exportAccount,
  SHOW_PRIVATE_KEY: 'SHOW_PRIVATE_KEY',
  showPrivateKey: showPrivateKey,
  SAVE_ACCOUNT_LABEL: 'SAVE_ACCOUNT_LABEL',
  saveAccountLabel: saveAccountLabel,
  // tx conf screen
  COMPLETED_TX: 'COMPLETED_TX',
  TRANSACTION_ERROR: 'TRANSACTION_ERROR',
  NEXT_TX: 'NEXT_TX',
  PREVIOUS_TX: 'PREV_TX',
  setSelectedAddress: setSelectedAddress,
  signMsg: signMsg,
  cancelMsg: cancelMsg,
  sendTx: sendTx,
  signTx: signTx,
  cancelTx: cancelTx,
  completedTx: completedTx,
  txError: txError,
  nextTx: nextTx,
  previousTx: previousTx,
  viewPendingTx: viewPendingTx,
  VIEW_PENDING_TX: 'VIEW_PENDING_TX',
  // app messages
  confirmSeedWords: confirmSeedWords,
  showAccountDetail: showAccountDetail,
  BACK_TO_ACCOUNT_DETAIL: 'BACK_TO_ACCOUNT_DETAIL',
  backToAccountDetail: backToAccountDetail,
  showAccountsPage: showAccountsPage,
  showConfTxPage: showConfTxPage,
  // config screen
  SHOW_CONFIG_PAGE: 'SHOW_CONFIG_PAGE',
  SET_RPC_TARGET: 'SET_RPC_TARGET',
  SET_PROVIDER_TYPE: 'SET_PROVIDER_TYPE',
  USE_ETHERSCAN_PROVIDER: 'USE_ETHERSCAN_PROVIDER',
  useEtherscanProvider: useEtherscanProvider,
  showConfigPage: showConfigPage,
  setRpcTarget: setRpcTarget,
  setProviderType: setProviderType,
  // loading overlay
  SHOW_LOADING: 'SHOW_LOADING_INDICATION',
  HIDE_LOADING: 'HIDE_LOADING_INDICATION',
  showLoadingIndication: showLoadingIndication,
  hideLoadingIndication: hideLoadingIndication,
  // buy Eth with coinbase
  BUY_ETH: 'BUY_ETH',
  buyEth: buyEth,
  buyEthView: buyEthView,
  BUY_ETH_VIEW: 'BUY_ETH_VIEW',
  UPDATE_COINBASE_AMOUNT: 'UPDATE_COIBASE_AMOUNT',
  updateCoinBaseAmount: updateCoinBaseAmount,
  UPDATE_BUY_ADDRESS: 'UPDATE_BUY_ADDRESS',
  updateBuyAddress: updateBuyAddress,
  COINBASE_SUBVIEW: 'COINBASE_SUBVIEW',
  coinBaseSubview: coinBaseSubview,
  SHAPESHIFT_SUBVIEW: 'SHAPESHIFT_SUBVIEW',
  shapeShiftSubview: shapeShiftSubview,
  PAIR_UPDATE: 'PAIR_UPDATE',
  pairUpdate: pairUpdate,
  coinShiftRquest: coinShiftRquest,
  SHOW_SUB_LOADING_INDICATION: 'SHOW_SUB_LOADING_INDICATION',
  showSubLoadingIndication: showSubLoadingIndication,
  HIDE_SUB_LOADING_INDICATION: 'HIDE_SUB_LOADING_INDICATION',
  hideSubLoadingIndication: hideSubLoadingIndication,
// QR STUFF:
  SHOW_QR: 'SHOW_QR',
  showQrView: showQrView,
  reshowQrCode: reshowQrCode,
  SHOW_QR_VIEW: 'SHOW_QR_VIEW',
// FORGOT PASSWORD:
  BACK_TO_INIT_MENU: 'BACK_TO_INIT_MENU',
  goBackToInitView: goBackToInitView,
  RECOVERY_IN_PROGRESS: 'RECOVERY_IN_PROGRESS',
  BACK_TO_UNLOCK_VIEW: 'BACK_TO_UNLOCK_VIEW',
  backToUnlockView: backToUnlockView,
  // SHOWING KEYCHAIN
  SHOW_NEW_KEYCHAIN: 'SHOW_NEW_KEYCHAIN',
  showNewKeychain: showNewKeychain,


}

module.exports = actions

var background = null
function _setBackgroundConnection(backgroundConnection) {
  background = backgroundConnection
}

function goHome () {
  return {
    type: actions.GO_HOME,
  }
}

// async actions

function tryUnlockMetamask (password) {
  return (dispatch) => {
    dispatch(actions.showLoadingIndication())
    dispatch(actions.unlockInProgress())
    background.submitPassword(password, (err, newState) => {
      dispatch(actions.hideLoadingIndication())
      if (err) {
        dispatch(actions.unlockFailed(err.message))
      } else {
        dispatch(this.updateMetamaskState(newState))
        let selectedAccount
        try {
          selectedAccount = newState.metamask.selectedAccount
        } catch (e) {}
        dispatch(actions.unlockMetamask(selectedAccount))
      }
    })
  }
}

function confirmSeedWords () {
  return (dispatch) => {
    dispatch(actions.showLoadingIndication())
    background.clearSeedWordCache((err, account) => {
      dispatch(actions.hideLoadingIndication())
      if (err) {
        return dispatch(actions.displayWarning(err.message))
      }

      console.log('Seed word cache cleared. ' + account)
      dispatch(actions.showAccountDetail(account))
    })
  }
}

function createNewVaultAndRestore (password, seed) {
  return (dispatch) => {
    dispatch(actions.showLoadingIndication())
    background.createNewVaultAndRestore(password, seed, (err, newState) => {
      dispatch(actions.hideLoadingIndication())
      if (err) return dispatch(actions.displayWarning(err.message))
      dispatch(this.updateMetamaskState(newState))
    })
  }
}

function createNewVaultAndKeychain (password, entropy) {
  return (dispatch) => {
    background.createNewVaultAndKeychain(password, entropy, (err, newState) => {
      if (err) {
        return dispatch(actions.showWarning(err.message))
      }

      dispatch(this.updateMetamaskState(newState))
      dispatch(this.showNewVaultSeed())
    })
  }
}

function revealSeedConfirmation () {
  return {
    type: this.REVEAL_SEED_CONFIRMATION,
  }
}

function requestRevealSeed (password) {
  return (dispatch) => {
    dispatch(actions.showLoadingIndication())
    background.submitPassword(password, (err, newState) => {
      dispatch(actions.hideLoadingIndication())
      if (err) return dispatch(actions.displayWarning(err.message))
      background.placeSeedWords()
      dispatch(actions.showNewVaultSeed())
    })
  }
}


function addNewKeyring (type, opts) {
  return (dispatch) => {
    dispatch(actions.showLoadingIndication())
    background.addNewKeyring(type, opts, (err, newState) => {
      dispatch(this.hideLoadingIndication())
      if (err) {
        return dispatch(actions.showWarning(err))
      }
      dispatch(this.updateMetamaskState(newState))
      dispatch(this.showAccountsPage())
    })
  }
}

function addNewAccount (ringNumber = 0) {
  return (dispatch) => {
    dispatch(actions.showLoadingIndication())
    background.addNewAccount(ringNumber, (err, newState) => {
      dispatch(this.hideLoadingIndication())
      if (err) {
        return dispatch(actions.showWarning(err))
      }
      dispatch(this.updateMetamaskState(newState))
    })
  }
}

function showInfoPage () {
  return {
    type: actions.SHOW_INFO_PAGE,
  }
}

function setSelectedAddress (address) {
  return (dispatch) => {
    background.setSelectedAddress(address)
  }
}

function setCurrentFiat (fiat) {
  return (dispatch) => {
    dispatch(this.showLoadingIndication())
    background.setCurrentFiat(fiat, (data, err) => {
      dispatch(this.hideLoadingIndication())
      dispatch({
        type: this.SET_CURRENT_FIAT,
        value: {
          currentFiat: data.currentFiat,
          conversionRate: data.conversionRate,
          conversionDate: data.conversionDate,
        },
      })
    })
  }
}

function signMsg (msgData) {
  return (dispatch) => {
    dispatch(actions.showLoadingIndication())

    background.signMessage(msgData, (err) => {
      dispatch(actions.hideLoadingIndication())

      if (err) return dispatch(actions.displayWarning(err.message))
      dispatch(actions.completedTx(msgData.metamaskId))
    })
  }
}

function signTx (txData) {
  return (dispatch) => {
    background.setGasMultiplier(txData.gasMultiplier, (err) => {
      if (err) return dispatch(actions.displayWarning(err.message))
      web3.eth.sendTransaction(txData, (err, data) => {
        dispatch(actions.hideLoadingIndication())
        if (err) return dispatch(actions.displayWarning(err.message))
        dispatch(actions.hideWarning())
        dispatch(actions.goHome())
      })
      dispatch(this.showConfTxPage())
    })
  }
}

function sendTx (txData) {
  return (dispatch) => {
    background.approveTransaction(txData.id, (err) => {
      if (err) {
        alert(err.message)
        dispatch(actions.txError(err))
        return console.error(err.message)
      }
      dispatch(actions.completedTx(txData.id))
    })
  }
}

function completedTx (id) {
  return {
    type: actions.COMPLETED_TX,
    id,
  }
}

function txError (err) {
  return {
    type: actions.TRANSACTION_ERROR,
    message: err.message,
  }
}

function cancelMsg (msgData) {
  background.cancelMessage(msgData.id)
  return actions.completedTx(msgData.id)
}

function cancelTx (txData) {
  background.cancelTransaction(txData.id)
  return actions.completedTx(txData.id)
}

//
// initialize screen
//

function showCreateVault () {
  return {
    type: actions.SHOW_CREATE_VAULT,
  }
}

function showRestoreVault () {
  return {
    type: actions.SHOW_RESTORE_VAULT,
  }
}

function showInitializeMenu () {
  return {
    type: actions.SHOW_INIT_MENU,
  }
}

function agreeToDisclaimer () {
  return (dispatch) => {
    dispatch(this.showLoadingIndication())
    background.agreeToDisclaimer((err) => {
      if (err) {
        return dispatch(actions.displayWarning(err.message))
      }

      dispatch(this.hideLoadingIndication())
      dispatch({
        type: this.AGREE_TO_DISCLAIMER,
      })
    })
  }
}

function createNewVaultInProgress () {
  return {
    type: actions.CREATE_NEW_VAULT_IN_PROGRESS,
  }
}

function showNewVaultSeed (seed) {
  return {
    type: actions.SHOW_NEW_VAULT_SEED,
    value: seed,
  }
}

function backToUnlockView () {
  return {
    type: actions.BACK_TO_UNLOCK_VIEW,
  }
}

function showNewKeychain () {
  return {
    type: actions.SHOW_NEW_KEYCHAIN,
  }
}

//
// unlock screen
//

function unlockInProgress () {
  return {
    type: actions.UNLOCK_IN_PROGRESS,
  }
}

function unlockFailed (message) {
  return {
    type: actions.UNLOCK_FAILED,
    value: message,
  }
}

function unlockMetamask (account) {
  return {
    type: actions.UNLOCK_METAMASK,
    value: account,
  }
}

function updateMetamaskState (newState) {
  return {
    type: actions.UPDATE_METAMASK_STATE,
    value: newState,
  }
}

function lockMetamask () {
  return (dispatch) => {
    background.setLocked((err) => {
      dispatch(actions.hideLoadingIndication())
      if (err) {
        return dispatch(actions.displayWarning(err.message))
      }

      dispatch({
        type: actions.LOCK_METAMASK,
      })
    })
  }
}

function showAccountDetail (address) {
  return (dispatch) => {
    dispatch(actions.showLoadingIndication())
    background.setSelectedAddress(address, (err, address) => {
      dispatch(actions.hideLoadingIndication())
      if (err) {
        return dispatch(actions.displayWarning(err.message))
      }

      dispatch({
        type: actions.SHOW_ACCOUNT_DETAIL,
        value: address,
      })
    })
  }
}

function backToAccountDetail (address) {
  return {
    type: actions.BACK_TO_ACCOUNT_DETAIL,
    value: address,
  }
}
<<<<<<< HEAD
=======
function clearSeedWordCache (account) {
  return {
    type: actions.CLEAR_SEED_WORD_CACHE,
    value: account,
  }
}

function confirmSeedWords () {
  return (dispatch) => {
    dispatch(actions.showLoadingIndication())
    _accountManager.clearSeedWordCache((err, account) => {
      dispatch(actions.hideLoadingIndication())
      if (err) {
        return dispatch(actions.displayWarning(err.message))
      }

      console.log('Seed word cache cleared. ' + account)
      dispatch(actions.showAccountDetail(account))
    })
  }
}
>>>>>>> 3775a4bf

function showAccountsPage () {
  return {
    type: actions.SHOW_ACCOUNTS_PAGE,
  }
}

function showConfTxPage (transForward = true) {
  return {
    type: actions.SHOW_CONF_TX_PAGE,
    transForward: transForward,
  }
}

function nextTx () {
  return {
    type: actions.NEXT_TX,
  }
}

function viewPendingTx (txId) {
  return {
    type: actions.VIEW_PENDING_TX,
    value: txId,
  }
}

function previousTx () {
  return {
    type: actions.PREVIOUS_TX,
  }
}

function showConfigPage (transitionForward = true) {
  return {
    type: actions.SHOW_CONFIG_PAGE,
    value: transitionForward,
  }
}

function goBackToInitView () {
  return {
    type: actions.BACK_TO_INIT_MENU,
  }
}

//
// config
//

function setRpcTarget (newRpc) {
  background.setRpcTarget(newRpc)
  return {
    type: actions.SET_RPC_TARGET,
    value: newRpc,
  }
}

function setProviderType (type) {
  background.setProviderType(type)
  return {
    type: actions.SET_PROVIDER_TYPE,
    value: type,
  }
}

function useEtherscanProvider () {
  background.useEtherscanProvider()
  return {
    type: actions.USE_ETHERSCAN_PROVIDER,
  }
}

function showLoadingIndication () {
  return {
    type: actions.SHOW_LOADING,
  }
}

function hideLoadingIndication () {
  return {
    type: actions.HIDE_LOADING,
  }
}

function showSubLoadingIndication () {
  return {
    type: actions.SHOW_SUB_LOADING_INDICATION,
  }
}

function hideSubLoadingIndication () {
  return {
    type: actions.HIDE_SUB_LOADING_INDICATION,
  }
}

function displayWarning (text) {
  return {
    type: actions.DISPLAY_WARNING,
    value: text,
  }
}

function hideWarning () {
  return {
    type: actions.HIDE_WARNING,
  }
}

function requestExportAccount () {
  return {
    type: actions.REQUEST_ACCOUNT_EXPORT,
  }
}

function exportAccount (address) {
  var self = this

  return function (dispatch) {
    dispatch(self.showLoadingIndication())

    background.exportAccount(address, function (err, result) {
      dispatch(self.hideLoadingIndication())

      if (err) {
        console.error(err)
        return dispatch(self.displayWarning('Had a problem exporting the account.'))
      }

      dispatch(self.showPrivateKey(result))
    })
  }
}

function showPrivateKey (key) {
  return {
    type: actions.SHOW_PRIVATE_KEY,
    value: key,
  }
}

function saveAccountLabel (account, label) {
  return (dispatch) => {
    dispatch(actions.showLoadingIndication())
    background.saveAccountLabel(account, label, (err) => {
      dispatch(actions.hideLoadingIndication())
      if (err) {
        return dispatch(actions.displayWarning(err.message))
      }
      dispatch({
        type: actions.SAVE_ACCOUNT_LABEL,
        value: { account, label },
      })
    })
  }
}

function showSendPage () {
  return {
    type: actions.SHOW_SEND_PAGE,
  }
}

function buyEth (address, amount) {
  return (dispatch) => {
    background.buyEth(address, amount)
    dispatch({
      type: actions.BUY_ETH,
    })
  }
}

function buyEthView (address) {
  return {
    type: actions.BUY_ETH_VIEW,
    value: address,
  }
}

function updateCoinBaseAmount (value) {
  return {
    type: actions.UPDATE_COINBASE_AMOUNT,
    value,
  }
}

function updateBuyAddress (value) {
  return {
    type: actions.UPDATE_BUY_ADDRESS,
    value,
  }
}

function coinBaseSubview () {
  return {
    type: actions.COINBASE_SUBVIEW,
  }
}

function pairUpdate (coin) {
  return (dispatch) => {
    dispatch(actions.showSubLoadingIndication())
    dispatch(actions.hideWarning())
    shapeShiftRequest('marketinfo', {pair: `${coin.toLowerCase()}_eth`}, (mktResponse) => {
      dispatch(actions.hideSubLoadingIndication())
      dispatch({
        type: actions.PAIR_UPDATE,
        value: {
          marketinfo: mktResponse,
        },
      })
    })
  }
}

function shapeShiftSubview (network) {
  var pair = 'btc_eth'

  return (dispatch) => {
    dispatch(actions.showSubLoadingIndication())
    shapeShiftRequest('marketinfo', {pair}, (mktResponse) => {
      shapeShiftRequest('getcoins', {}, (response) => {
        dispatch(actions.hideSubLoadingIndication())
        if (mktResponse.error) return dispatch(actions.displayWarning(mktResponse.error))
        dispatch({
          type: actions.SHAPESHIFT_SUBVIEW,
          value: {
            marketinfo: mktResponse,
            coinOptions: response,
          },
        })
      })
    })
  }
}

function coinShiftRquest (data, marketData) {
  return (dispatch) => {
    dispatch(actions.showLoadingIndication())
    shapeShiftRequest('shift', { method: 'POST', data}, (response) => {
      if (response.error) return dispatch(actions.displayWarning(response.error))
      var message = `
        Deposit your ${response.depositType} to the address bellow:`
      background.createShapeShiftTx(response.deposit, response.depositType)
      dispatch(actions.showQrView(response.deposit, [message].concat(marketData)))
    })
  }
}

function showQrView (data, message) {
  return {
    type: actions.SHOW_QR_VIEW,
    value: {
      message: message,
      data: data,
    },
  }
}
function reshowQrCode (data, coin) {
  return (dispatch) => {
    dispatch(actions.showLoadingIndication())
    shapeShiftRequest('marketinfo', {pair: `${coin.toLowerCase()}_eth`}, (mktResponse) => {
      if (mktResponse.error) return dispatch(actions.displayWarning(mktResponse.error))

      var message = [
        `Deposit your ${coin} to the address bellow:`,
        `Deposit Limit: ${mktResponse.limit}`,
        `Deposit Minimum:${mktResponse.minimum}`,
      ]

      dispatch(actions.hideLoadingIndication())
      return dispatch(actions.showQrView(data, message))
    })
  }
}

function shapeShiftRequest (query, options, cb) {
  var queryResponse, method
  !options ? options = {} : null
  options.method ? method = options.method : method = 'GET'

  var requestListner = function (request) {
    queryResponse = JSON.parse(this.responseText)
    cb ? cb(queryResponse) : null
    return queryResponse
  }

  var shapShiftReq = new XMLHttpRequest()
  shapShiftReq.addEventListener('load', requestListner)
  shapShiftReq.open(method, `https://shapeshift.io/${query}/${options.pair ? options.pair : ''}`, true)

  if (options.method === 'POST') {
    var jsonObj = JSON.stringify(options.data)
    shapShiftReq.setRequestHeader('Content-Type', 'application/json')
    return shapShiftReq.send(jsonObj)
  } else {
    return shapShiftReq.send()
  }
}<|MERGE_RESOLUTION|>--- conflicted
+++ resolved
@@ -488,30 +488,6 @@
     value: address,
   }
 }
-<<<<<<< HEAD
-=======
-function clearSeedWordCache (account) {
-  return {
-    type: actions.CLEAR_SEED_WORD_CACHE,
-    value: account,
-  }
-}
-
-function confirmSeedWords () {
-  return (dispatch) => {
-    dispatch(actions.showLoadingIndication())
-    _accountManager.clearSeedWordCache((err, account) => {
-      dispatch(actions.hideLoadingIndication())
-      if (err) {
-        return dispatch(actions.displayWarning(err.message))
-      }
-
-      console.log('Seed word cache cleared. ' + account)
-      dispatch(actions.showAccountDetail(account))
-    })
-  }
-}
->>>>>>> 3775a4bf
 
 function showAccountsPage () {
   return {
