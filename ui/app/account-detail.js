const inherits = require('util').inherits
const extend = require('xtend')
const Component = require('react').Component
const h = require('react-hyperscript')
const connect = require('react-redux').connect
const CopyButton = require('./components/copyButton')
const actions = require('./actions')
const ReactCSSTransitionGroup = require('react-addons-css-transition-group')
const valuesFor = require('./util').valuesFor

const Identicon = require('./components/identicon')
const EtherBalance = require('./components/eth-balance')
const TransactionList = require('./components/transaction-list')
const ExportAccountView = require('./components/account-export')
const ethUtil = require('ethereumjs-util')
const EditableLabel = require('./components/editable-label')
const Tooltip = require('./components/tooltip')
const BuyButtonSubview = require('./components/buy-button-subview')
module.exports = connect(mapStateToProps)(AccountDetailScreen)

function mapStateToProps (state) {
  return {
    metamask: state.metamask,
    identities: state.metamask.identities,
    accounts: state.metamask.accounts,
    address: state.metamask.selectedAccount,
    accountDetail: state.appState.accountDetail,
    transactions: state.metamask.transactions,
    network: state.metamask.network,
    unconfTxs: valuesFor(state.metamask.unconfTxs),
    unconfMsgs: valuesFor(state.metamask.unconfMsgs),
    isEthWarningConfirmed: state.metamask.isEthConfirmed,
  }
}

inherits(AccountDetailScreen, Component)
function AccountDetailScreen () {
  Component.call(this)
}

AccountDetailScreen.prototype.render = function () {
  var props = this.props
  var selected = props.address || Object.keys(props.accounts)[0]
  var identity = props.identities[selected]
  var account = props.accounts[selected]

  return (

    h('.account-detail-section', [

      // identicon, label, balance, etc
      h('.account-data-subsection', {
        style: {
          margin: '0 20px',
        },
      }, [

        // header - identicon + nav
        h('div', {
          style: {
            marginTop: '20px',
            display: 'flex',
            justifyContent: 'flex-start',
            alignItems: 'flex-start',
          },
        }, [

          // large identicon and addresses
          h('.identicon-wrapper.select-none', [
            h(Identicon, {
              diameter: 62,
              address: selected,
            }),
          ]),
          h('flex-column', {
            style: {
              lineHeight: '10px',
              marginLeft: '15px',
            },
          }, [
            h(EditableLabel, {
              textValue: identity ? identity.name : '',
              state: {
                isEditingLabel: false,
              },
              saveText: (text) => {
                props.dispatch(actions.saveAccountLabel(selected, text))
              },
            }, [

              // What is shown when not editing + edit text:
              h('label.editing-label', [h('.edit-text', 'edit')]),
              h('h2.font-medium.color-forest', {name: 'edit'}, identity && identity.name),
            ]),
            h('.flex-row', {
              style: {
                width: '15em',
                justifyContent: 'space-between',
                alignItems: 'baseline',
              },
            }, [

              // address

              h('div', {
                style: {
                  overflow: 'hidden',
                  textOverflow: 'ellipsis',
                  paddingTop: '3px',
                  width: '5em',
                  fontSize: '13px',
                  fontFamily: 'Montserrat Light',
                  textRendering: 'geometricPrecision',
                  marginTop: '10px',
                  marginBottom: '15px',
                  color: '#AEAEAE',
                },
              }, ethUtil.toChecksumAddress(selected)),

              // copy and export

              h('.flex-row', {
                style: {
                  justifyContent: 'flex-end',
                  position: 'relative',
                  bottom: '15px',
                },
              }, [
                h(CopyButton, {
                  value: ethUtil.toChecksumAddress(selected),
                }),

                h(Tooltip, {
                  title: 'Export Private Key',
                }, [
                  h('div', {
                    style: {
                      margin: '5px',
                    },
                  }, [
                    h('img.cursor-pointer.color-orange', {
                      src: 'images/key-32.png',
                      onClick: () => this.requestAccountExport(selected),
                      style: {
                        margin: '0px 5px',
                        width: '20px',
                        height: '20px',
                      },
                    }),
                  ]),
                ]),
              ]),
            ]),

            // account ballence

          ]),
        ]),
        h('.flex-row', {
          style: {
            justifyContent: 'space-between',
            alignItems: 'flex-start',
          },
        }, [

          h(EtherBalance, {
            value: account && account.balance,
            mainBalance: true,
            style: {
              lineHeight: '7px',
              marginTop: '10px',
            },
          }),

          h('button', {
            onClick: () => props.dispatch(actions.buyEthView(selected)),
            style: {
              marginBottom: '20px',
              marginRight: '8px',
              position: 'absolute',
              left: '219px',
            },
          }, props.accountDetail.subview === 'buyForm' ? [h('i.fa.fa-arrow-left', {
            style: {
              width: '22.641px',
              height: '14px',
            },
          })] : 'BUY'),

          h('button', {
            onClick: () => props.dispatch(actions.showSendPage()),
            style: {
              marginBottom: '20px',
              marginRight: '8px',
            },
          }, 'SEND'),

        ]),
      ]),

      // subview (tx history, pk export confirm, buy eth warning)
      h(ReactCSSTransitionGroup, {
        className: 'css-transition-group',
        transitionName: 'main',
        transitionEnterTimeout: 300,
        transitionLeaveTimeout: 300,
      }, [
        this.subview(),
      ]),

    ])
  )
}

AccountDetailScreen.prototype.subview = function () {
  var subview
  try {
    subview = this.props.accountDetail.subview
  } catch (e) {
    subview = null
  }

  switch (subview) {
    case 'transactions':
      return this.transactionList()
    case 'export':
      var state = extend({key: 'export'}, this.props)
      return h(ExportAccountView, state)
    case 'buyForm':
      return h(BuyButtonSubview, extend({key: 'buyForm'}, this.props))
    default:
      return this.transactionList()
  }
}

AccountDetailScreen.prototype.transactionList = function () {
  const { transactions, unconfTxs, unconfMsgs, address, network } = this.props

  var txsToRender = transactions
  // only transactions that are from the current address
  .filter(tx => tx.txParams.from === address)
  // only transactions that are on the current network
  .filter(tx => tx.txParams.metamaskNetworkId === network)
  // sort by recency
  .sort((a, b) => b.time - a.time)

  return h(TransactionList, {
    txsToRender,
    network,
    unconfTxs,
    unconfMsgs,
    viewPendingTx: (txId) => {
      this.props.dispatch(actions.viewPendingTx(txId))
    },
  })
}

AccountDetailScreen.prototype.requestAccountExport = function () {
  this.props.dispatch(actions.requestExportAccount())
<<<<<<< HEAD
=======
}

AccountDetailScreen.prototype.buyButtonDeligator = function () {
  var props = this.props

  if (this.props.accountDetail.subview === 'buyForm') {
    props.dispatch(actions.backToAccountDetail(props.address))
  } else {
    props.dispatch(actions.buyEthView())
  }
>>>>>>> 271e3c4f
}<|MERGE_RESOLUTION|>--- conflicted
+++ resolved
@@ -257,9 +257,8 @@
 
 AccountDetailScreen.prototype.requestAccountExport = function () {
   this.props.dispatch(actions.requestExportAccount())
-<<<<<<< HEAD
-=======
-}
+}
+
 
 AccountDetailScreen.prototype.buyButtonDeligator = function () {
   var props = this.props
@@ -269,5 +268,4 @@
   } else {
     props.dispatch(actions.buyEthView())
   }
->>>>>>> 271e3c4f
 }