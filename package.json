{
  "name": "metamask-crx",
  "version": "10.24.0",
  "private": true,
  "repository": {
    "type": "git",
    "url": "https://github.com/MetaMask/metamask-extension.git"
  },
  "scripts": {
<<<<<<< HEAD
    "setup": "yarn install && yarn setup:postinstall",
    "setup:postinstall": "yarn patch-package && yarn allow-scripts",
=======
>>>>>>> 90d2ca07
    "start": "yarn build:dev dev --apply-lavamoat=false --snow=false",
    "start:lavamoat": "yarn build:dev dev --apply-lavamoat=true",
    "start:mv3": "ENABLE_MV3=true yarn build:dev dev --apply-lavamoat=false",
    "dist": "yarn build dist",
    "build": "yarn lavamoat:build",
    "build:dev": "node development/build/index.js",
    "start:test": "SEGMENT_HOST='https://api.segment.io' SEGMENT_WRITE_KEY='FAKE' SENTRY_DSN_DEV=https://fake@sentry.io/0000000 PORTFOLIO_URL=http://127.0.0.1:8080 yarn build:dev testDev",
    "benchmark:chrome": "SELENIUM_BROWSER=chrome ts-node test/e2e/benchmark.js",
    "mv3:stats:chrome": "SELENIUM_BROWSER=chrome ENABLE_MV3=true ts-node test/e2e/mv3-perf-stats/index.js",
    "user-actions-benchmark:chrome": "SELENIUM_BROWSER=chrome ts-node test/e2e/user-actions-benchmark.js",
    "benchmark:firefox": "SELENIUM_BROWSER=firefox ts-node test/e2e/benchmark.js",
    "build:test": "SEGMENT_HOST='https://api.segment.io' SEGMENT_WRITE_KEY='FAKE' SENTRY_DSN_DEV=https://fake@sentry.io/0000000 PORTFOLIO_URL=http://127.0.0.1:8080 yarn build test",
    "build:test:flask": "yarn build test --build-type flask",
    "build:test:mv3": "ENABLE_MV3=true SEGMENT_HOST='https://api.segment.io' SEGMENT_WRITE_KEY='FAKE' SENTRY_DSN_DEV=https://fake@sentry.io/0000000 PORTFOLIO_URL=http://127.0.0.1:8080 yarn build test",
    "test": "yarn lint && yarn test:unit && yarn test:unit:jest",
    "dapp": "node development/static-server.js node_modules/@metamask/test-dapp/dist --port 8080",
    "dapp-chain": "GANACHE_ARGS='-b 2' concurrently -k -n ganache,dapp -p '[{time}][{name}]' 'yarn ganache:start' 'sleep 5 && yarn dapp'",
    "forwarder": "node ./development/static-server.js ./node_modules/@metamask/forwarder/dist/ --port 9010",
    "dapp-forwarder": "concurrently -k -n forwarder,dapp -p '[{time}][{name}]' 'yarn forwarder' 'yarn dapp'",
    "test:unit": "node ./test/run-unit-tests.js --mocha --jestGlobal --jestDev",
    "test:unit:jest": "node ./test/run-unit-tests.js --jestGlobal --jestDev",
    "test:unit:global": "mocha test/unit-global/*.test.js",
    "test:unit:mocha": "node ./test/run-unit-tests.js --mocha",
    "test:e2e:chrome": "SELENIUM_BROWSER=chrome node test/e2e/run-all.js",
    "test:e2e:chrome:snaps": "SELENIUM_BROWSER=chrome node test/e2e/run-all.js --snaps",
    "test:e2e:firefox": "SELENIUM_BROWSER=firefox node test/e2e/run-all.js",
    "test:e2e:firefox:snaps": "SELENIUM_BROWSER=firefox node test/e2e/run-all.js --snaps",
    "test:e2e:single": "node test/e2e/run-e2e-test.js",
    "test:coverage:mocha": "node ./test/run-unit-tests.js --mocha --coverage",
    "test:coverage:jest": "node ./test/run-unit-tests.js --jestGlobal --coverage",
    "test:coverage:jest:dev": "node ./test/run-unit-tests.js --jestDev --coverage",
    "test:coverage:validate": "node ./test/merge-coverage.js",
    "test:coverage": "node ./test/run-unit-tests.js --mocha --jestGlobal --jestDev --coverage && yarn test:coverage:validate",
    "test:coverage:html": "yarn test:coverage --html",
    "ganache:start": "./development/run-ganache.sh",
    "sentry:publish": "node ./development/sentry-publish.js",
    "lint": "yarn lint:prettier && yarn lint:eslint && yarn lint:tsc && yarn lint:styles",
    "lint:fix": "yarn lint:prettier:fix && yarn lint:eslint:fix && yarn lint:styles:fix",
    "lint:prettier": "prettier --check -- **/*.json",
    "lint:prettier:fix": "prettier --write -- **/*.json",
    "lint:changed": "{ git ls-files --others --exclude-standard ; git diff-index --name-only --diff-filter=d HEAD ; } | grep --regexp='[.]js$' | tr '\\n' '\\0' | xargs -0 eslint",
    "lint:changed:fix": "{ git ls-files --others --exclude-standard ; git diff-index --name-only --diff-filter=d HEAD ; } | grep --regexp='[.]js$' | tr '\\n' '\\0' | xargs -0 eslint --fix",
    "lint:changelog": "auto-changelog validate",
    "lint:changelog:rc": "auto-changelog validate --rc",
    "lint:eslint": "eslint . --ext js,ts,tsx,snap --cache",
    "lint:eslint:fix": "yarn lint:eslint --fix",
<<<<<<< HEAD
    "lint:lockfile": "lockfile-lint --path yarn.lock --allowed-hosts npm yarn github.com codeload.github.com npm.pkg.github.com --empty-hostname false --allowed-schemes \"https:\" \"git+https:\"",
=======
    "lint:lockfile:dedupe": "yarn dedupe --check",
    "lint:lockfile:dedupe:fix": "yarn dedupe",
    "lint:lockfile": "lockfile-lint --path yarn.lock --allowed-hosts npm yarn github.com codeload.github.com --empty-hostname true --allowed-schemes \"https:\" \"git+https:\" \"npm:\" \"patch:\" \"workspace:\"",
>>>>>>> 90d2ca07
    "lint:shellcheck": "./development/shellcheck.sh",
    "lint:styles": "stylelint -- */**/*.scss",
    "lint:styles:fix": "yarn lint:styles --fix",
    "lint:tsc": "tsc --project tsconfig.json --noEmit",
    "validate-source-maps": "node ./development/sourcemap-validator.js",
    "verify-locales": "node ./development/verify-locale-strings.js",
    "verify-locales:fix": "node ./development/verify-locale-strings.js --fix",
    "mozilla-lint": "addons-linter dist/firefox",
    "devtools:react": "react-devtools",
    "devtools:redux": "remotedev --hostname=localhost --port=8000",
    "start:dev": "concurrently -k -n build,react,redux yarn:start yarn:devtools:react yarn:devtools:redux",
    "announce": "node development/announcer.js",
    "storybook": "start-storybook -p 6006 -c .storybook",
    "storybook:build": "build-storybook -c .storybook -o storybook-build",
    "storybook:deploy": "storybook-to-ghpages --existing-output-dir storybook-build --remote storybook --branch master",
    "update-changelog": "auto-changelog update",
    "generate:migration": "./development/generate-migration.sh",
    "lavamoat:build": "lavamoat development/build/index.js --policy lavamoat/build-system/policy.json --policyOverride lavamoat/build-system/policy-override.json",
    "lavamoat:build:auto": "yarn lavamoat:build --writeAutoPolicy",
    "lavamoat:debug:build": "yarn lavamoat:build --writeAutoPolicyDebug --policydebug lavamoat/build-system/policy-debug.json",
    "lavamoat:webapp:auto": "node ./development/generate-lavamoat-policies.js --devMode=true",
    "lavamoat:webapp:auto:ci": "node ./development/generate-lavamoat-policies.js --parallel=false",
    "lavamoat:auto": "yarn lavamoat:build:auto && yarn lavamoat:webapp:auto",
    "lavamoat:auto:ci": "yarn lavamoat:build:auto && yarn lavamoat:webapp:auto:ci",
    "ts-migration:enumerate": "ts-node development/ts-migration-dashboard/scripts/write-list-of-files-to-convert.ts",
    "ts-migration:dashboard:watch": "ts-node development/ts-migration-dashboard/scripts/build.ts --watch",
    "ts-migration:dashboard:build": "ts-node development/ts-migration-dashboard/scripts/build.ts",
    "ts-migration:dashboard:deploy": "gh-pages --dist development/ts-migration-dashboard/build --remote ts-migration-dashboard"
  },
  "resolutions": {
<<<<<<< HEAD
    "**/regenerator-runtime": "^0.13.7",
    "**/cross-fetch": "^3.1.5",
    "**/configstore/dot-prop": "^5.1.1",
    "**/ethers/elliptic": "^6.5.4",
    "**/redux/symbol-observable": "^2.0.3",
    "**/redux-devtools-instrument/symbol-observable": "^2.0.3",
    "**/rxjs/symbol-observable": "^2.0.3",
=======
>>>>>>> 90d2ca07
    "analytics-node/axios": "^0.21.2",
    "ganache-core/lodash": "^4.17.21",
    "netmask": "^2.0.1",
    "pubnub/superagent-proxy": "^3.0.0",
    "json-schema": "^0.4.0",
<<<<<<< HEAD
    "simple-get": "^4.0.1"
=======
    "simple-get": "^4.0.1",
    "web3-provider-engine/eth-json-rpc-filters": "^5.0.0",
    "typescript@~4.4.0": "patch:typescript@npm:4.4.4#.yarn/patches/typescript-npm-4.4.4-3fedcc07a3.patch",
    "acorn@^7.0.0": "patch:acorn@npm:7.4.1#.yarn/patches/acorn-npm-7.4.1-f450b4646c.patch",
    "acorn@^7.4.1": "patch:acorn@npm:7.4.1#.yarn/patches/acorn-npm-7.4.1-f450b4646c.patch",
    "acorn@^7.1.1": "patch:acorn@npm:7.4.1#.yarn/patches/acorn-npm-7.4.1-f450b4646c.patch",
    "acorn@7.4.1": "patch:acorn@npm:7.4.1#.yarn/patches/acorn-npm-7.4.1-f450b4646c.patch",
    "object.values@^1.1.0": "patch:object.values@npm%3A1.1.5#./.yarn/patches/object.values-npm-1.1.5-f1de7f3742.patch",
    "object.values@^1.1.5": "patch:object.values@npm%3A1.1.5#./.yarn/patches/object.values-npm-1.1.5-f1de7f3742.patch",
    "object.values@^1.0.4": "patch:object.values@npm%3A1.1.5#./.yarn/patches/object.values-npm-1.1.5-f1de7f3742.patch",
    "error@^7.0.0": "patch:error@npm%3A7.0.2#./.yarn/patches/error-npm-7.0.2-6dfbeab4da.patch",
    "eslint-import-resolver-typescript@^2.5.0": "patch:eslint-import-resolver-typescript@npm%3A2.5.0#./.yarn/patches/eslint-import-resolver-typescript-npm-2.5.0-3b8adf0d03.patch",
    "colors@1.4.0": "patch:colors@npm%3A1.4.0#./.yarn/patches/colors-npm-1.4.0-7e2cf12234.patch",
    "colors@0.5.x": "patch:colors@npm%3A1.4.0#./.yarn/patches/colors-npm-1.4.0-7e2cf12234.patch",
    "borc@^2.1.2": "patch:borc@npm%3A2.1.2#./.yarn/patches/borc-npm-2.1.2-8ffcc2dd81.patch",
    "borc@^2.1.0": "patch:borc@npm%3A2.1.2#./.yarn/patches/borc-npm-2.1.2-8ffcc2dd81.patch",
    "convert-source-map@^1.7.0": "patch:convert-source-map@npm%3A1.1.3#./.yarn/patches/convert-source-map-npm-1.1.3-7f1bfeabd4.patch",
    "convert-source-map@1.7.0": "patch:convert-source-map@npm%3A1.1.3#./.yarn/patches/convert-source-map-npm-1.1.3-7f1bfeabd4.patch",
    "convert-source-map@^1.0.0": "patch:convert-source-map@npm%3A1.1.3#./.yarn/patches/convert-source-map-npm-1.1.3-7f1bfeabd4.patch",
    "convert-source-map@^1.8.0": "patch:convert-source-map@npm%3A1.1.3#./.yarn/patches/convert-source-map-npm-1.1.3-7f1bfeabd4.patch",
    "convert-source-map@~1.1.0": "patch:convert-source-map@npm%3A1.1.3#./.yarn/patches/convert-source-map-npm-1.1.3-7f1bfeabd4.patch",
    "convert-source-map@^0.3.3": "patch:convert-source-map@npm%3A1.1.3#./.yarn/patches/convert-source-map-npm-1.1.3-7f1bfeabd4.patch",
    "convert-source-map@^1.5.1": "patch:convert-source-map@npm%3A1.1.3#./.yarn/patches/convert-source-map-npm-1.1.3-7f1bfeabd4.patch",
    "convert-source-map@^1.5.0": "patch:convert-source-map@npm%3A1.1.3#./.yarn/patches/convert-source-map-npm-1.1.3-7f1bfeabd4.patch",
    "convert-source-map@^1.4.0": "patch:convert-source-map@npm%3A1.1.3#./.yarn/patches/convert-source-map-npm-1.1.3-7f1bfeabd4.patch",
    "convert-source-map@^1.6.0": "patch:convert-source-map@npm%3A1.1.3#./.yarn/patches/convert-source-map-npm-1.1.3-7f1bfeabd4.patch",
    "abort-controller@^3.0.0": "patch:abort-controller@npm%3A3.0.0#./.yarn/patches/abort-controller-npm-3.0.0-2f3a9a2bcb.patch",
    "await-semaphore@^0.1.1": "patch:await-semaphore@npm%3A0.1.3#./.yarn/patches/await-semaphore-npm-0.1.3-b7a0001fab.patch",
    "await-semaphore@^0.1.3": "patch:await-semaphore@npm%3A0.1.3#./.yarn/patches/await-semaphore-npm-0.1.3-b7a0001fab.patch",
    "eslint@^8.20.0": "patch:eslint@npm%3A8.20.0#./.yarn/patches/eslint-npm-8.20.0-6bbc377ff7.patch",
    "eslint@8.14.0": "patch:eslint@npm%3A8.20.0#./.yarn/patches/eslint-npm-8.20.0-6bbc377ff7.patch",
    "eth-query@^2.1.2": "patch:eth-query@npm%3A2.1.2#./.yarn/patches/eth-query-npm-2.1.2-7c6adc825f.patch",
    "eth-query@^2.1.0": "patch:eth-query@npm%3A2.1.2#./.yarn/patches/eth-query-npm-2.1.2-7c6adc825f.patch",
    "ethereumjs-util@^5.1.1": "patch:ethereumjs-util@npm%3A5.2.1#./.yarn/patches/ethereumjs-util-npm-5.2.1-72b39f4e7e.patch",
    "ethereumjs-util@^5.1.2": "patch:ethereumjs-util@npm%3A5.2.1#./.yarn/patches/ethereumjs-util-npm-5.2.1-72b39f4e7e.patch",
    "ethereumjs-util@^5.1.5": "patch:ethereumjs-util@npm%3A5.2.1#./.yarn/patches/ethereumjs-util-npm-5.2.1-72b39f4e7e.patch",
    "ethereumjs-util@^5.0.0": "patch:ethereumjs-util@npm%3A5.2.1#./.yarn/patches/ethereumjs-util-npm-5.2.1-72b39f4e7e.patch",
    "ethereumjs-util@^5.2.0": "patch:ethereumjs-util@npm%3A5.2.1#./.yarn/patches/ethereumjs-util-npm-5.2.1-72b39f4e7e.patch",
    "ethereumjs-util@^7.0.10": "patch:ethereumjs-util@npm%3A7.1.5#./.yarn/patches/ethereumjs-util-npm-7.1.5-5bb4d00000.patch",
    "ethereumjs-util@^7.1.5": "patch:ethereumjs-util@npm%3A7.1.5#./.yarn/patches/ethereumjs-util-npm-7.1.5-5bb4d00000.patch",
    "ethereumjs-util@^7.1.4": "patch:ethereumjs-util@npm%3A7.1.5#./.yarn/patches/ethereumjs-util-npm-7.1.5-5bb4d00000.patch",
    "ethereumjs-util@^7.0.9": "patch:ethereumjs-util@npm%3A7.1.5#./.yarn/patches/ethereumjs-util-npm-7.1.5-5bb4d00000.patch",
    "ethereumjs-util@^7.1.0": "patch:ethereumjs-util@npm%3A7.1.5#./.yarn/patches/ethereumjs-util-npm-7.1.5-5bb4d00000.patch",
    "ethereumjs-util@^7.0.2": "patch:ethereumjs-util@npm%3A7.1.5#./.yarn/patches/ethereumjs-util-npm-7.1.5-5bb4d00000.patch",
    "ethereumjs-util@^7.0.8": "patch:ethereumjs-util@npm%3A7.1.5#./.yarn/patches/ethereumjs-util-npm-7.1.5-5bb4d00000.patch",
    "ethereumjs-util@^7.0.7": "patch:ethereumjs-util@npm%3A7.1.5#./.yarn/patches/ethereumjs-util-npm-7.1.5-5bb4d00000.patch",
    "fast-json-patch@^2.2.1": "patch:fast-json-patch@npm%3A2.2.1#./.yarn/patches/fast-json-patch-npm-2.2.1-63b021bb37.patch",
    "fast-json-patch@^2.0.6": "patch:fast-json-patch@npm%3A2.2.1#./.yarn/patches/fast-json-patch-npm-2.2.1-63b021bb37.patch",
    "gulp-sourcemaps@^3.0.0": "patch:gulp-sourcemaps@npm%3A3.0.0#./.yarn/patches/gulp-sourcemaps-npm-3.0.0-1ae0fbef6d.patch",
    "inline-source-map@~0.6.0": "patch:inline-source-map@npm%3A0.6.2#./.yarn/patches/inline-source-map-npm-0.6.2-96902459a0.patch",
    "plugin-error@^1.0.1": "patch:plugin-error@npm%3A1.0.1#./.yarn/patches/plugin-error-npm-1.0.1-7d15e880d6.patch",
    "plugin-error@1.0.1": "patch:plugin-error@npm%3A1.0.1#./.yarn/patches/plugin-error-npm-1.0.1-7d15e880d6.patch",
    "regenerator-runtime@^0.13.4": "patch:regenerator-runtime@npm%3A0.13.7#./.yarn/patches/regenerator-runtime-npm-0.13.7-41bcbe64ea.patch",
    "regenerator-runtime@^0.13.7": "patch:regenerator-runtime@npm%3A0.13.7#./.yarn/patches/regenerator-runtime-npm-0.13.7-41bcbe64ea.patch",
    "regenerator-runtime@^0.11.0": "patch:regenerator-runtime@npm%3A0.13.7#./.yarn/patches/regenerator-runtime-npm-0.13.7-41bcbe64ea.patch",
    "trim": "^0.0.3",
    "@babel/runtime@^7.5.5": "patch:@babel/runtime@npm%3A7.18.9#./.yarn/patches/@babel-runtime-npm-7.18.9-28ca6b5f61.patch",
    "@babel/runtime@^7.7.6": "patch:@babel/runtime@npm%3A7.18.9#./.yarn/patches/@babel-runtime-npm-7.18.9-28ca6b5f61.patch",
    "@babel/runtime@^7.9.2": "patch:@babel/runtime@npm%3A7.18.9#./.yarn/patches/@babel-runtime-npm-7.18.9-28ca6b5f61.patch",
    "@babel/runtime@^7.5.4": "patch:@babel/runtime@npm%3A7.18.9#./.yarn/patches/@babel-runtime-npm-7.18.9-28ca6b5f61.patch",
    "@babel/runtime@^7.10.3": "patch:@babel/runtime@npm%3A7.18.9#./.yarn/patches/@babel-runtime-npm-7.18.9-28ca6b5f61.patch",
    "@babel/runtime@^7.1.2": "patch:@babel/runtime@npm%3A7.18.9#./.yarn/patches/@babel-runtime-npm-7.18.9-28ca6b5f61.patch",
    "@babel/runtime@^7.4.4": "patch:@babel/runtime@npm%3A7.18.9#./.yarn/patches/@babel-runtime-npm-7.18.9-28ca6b5f61.patch",
    "@babel/runtime@^7.10.2": "patch:@babel/runtime@npm%3A7.18.9#./.yarn/patches/@babel-runtime-npm-7.18.9-28ca6b5f61.patch",
    "@babel/runtime@^7.4.5": "patch:@babel/runtime@npm%3A7.18.9#./.yarn/patches/@babel-runtime-npm-7.18.9-28ca6b5f61.patch",
    "@babel/runtime@^7.15.4": "patch:@babel/runtime@npm%3A7.18.9#./.yarn/patches/@babel-runtime-npm-7.18.9-28ca6b5f61.patch",
    "@babel/runtime@^7.17.8": "patch:@babel/runtime@npm%3A7.18.9#./.yarn/patches/@babel-runtime-npm-7.18.9-28ca6b5f61.patch",
    "@babel/runtime@^7.8.7": "patch:@babel/runtime@npm%3A7.18.9#./.yarn/patches/@babel-runtime-npm-7.18.9-28ca6b5f61.patch",
    "@babel/runtime@^7.0.0": "patch:@babel/runtime@npm%3A7.18.9#./.yarn/patches/@babel-runtime-npm-7.18.9-28ca6b5f61.patch",
    "@babel/runtime@^7.4.0": "patch:@babel/runtime@npm%3A7.18.9#./.yarn/patches/@babel-runtime-npm-7.18.9-28ca6b5f61.patch",
    "@babel/runtime@^7.3.1": "patch:@babel/runtime@npm%3A7.18.9#./.yarn/patches/@babel-runtime-npm-7.18.9-28ca6b5f61.patch",
    "@babel/runtime@^7.8.3": "patch:@babel/runtime@npm%3A7.18.9#./.yarn/patches/@babel-runtime-npm-7.18.9-28ca6b5f61.patch",
    "@babel/runtime@^7.7.2": "patch:@babel/runtime@npm%3A7.18.9#./.yarn/patches/@babel-runtime-npm-7.18.9-28ca6b5f61.patch",
    "@babel/runtime@^7.12.5": "patch:@babel/runtime@npm%3A7.18.9#./.yarn/patches/@babel-runtime-npm-7.18.9-28ca6b5f61.patch",
    "@babel/runtime@^7.5.0": "patch:@babel/runtime@npm%3A7.18.9#./.yarn/patches/@babel-runtime-npm-7.18.9-28ca6b5f61.patch",
    "@babel/runtime@^7.8.4": "patch:@babel/runtime@npm%3A7.18.9#./.yarn/patches/@babel-runtime-npm-7.18.9-28ca6b5f61.patch",
    "@eslint/eslintrc@^1.3.0": "patch:@eslint/eslintrc@npm%3A1.3.0#./.yarn/patches/@eslint-eslintrc-npm-1.3.0-1f3c51be25.patch",
    "@formatjs/intl-utils@^3.3.1": "patch:@formatjs/intl-utils@npm%3A3.3.1#./.yarn/patches/@formatjs-intl-utils-npm-3.3.1-08510c16ad.patch",
    "@fortawesome/fontawesome-free@^5.13.0": "patch:@fortawesome/fontawesome-free@npm%3A5.13.0#./.yarn/patches/@fortawesome-fontawesome-free-npm-5.13.0-f20fc0388d.patch",
    "@keystonehq/bc-ur-registry@^0.5.0-alpha.5": "patch:@keystonehq/bc-ur-registry@npm%3A0.5.0-alpha.5#./.yarn/patches/@keystonehq-bc-ur-registry-npm-0.5.0-alpha.5-b95c7992a6.patch",
    "@lavamoat/lavapack@^3.1.0": "patch:@lavamoat/lavapack@npm%3A3.1.0#./.yarn/patches/@lavamoat-lavapack-npm-3.1.0-34c65d233b.patch",
    "fast-json-patch@^3.1.0": "patch:fast-json-patch@npm%3A3.1.1#./.yarn/patches/fast-json-patch-npm-3.1.1-7e8bb70a45.patch",
    "@reduxjs/toolkit@^1.6.2": "patch:@reduxjs/toolkit@npm%3A1.6.2#./.yarn/patches/@reduxjs-toolkit-npm-1.6.2-67af09515f.patch",
    "parse5@^7.0.0": "patch:parse5@npm%3A7.0.0#./.yarn/patches/parse5-npm-7.0.0-3158a72394.patch",
    "@types/madge@^5.0.0": "patch:@types/madge@npm%3A5.0.0#./.yarn/patches/@types-madge-npm-5.0.0-654566c2d2.patch",
    "zxcvbn@^4.4.2": "patch:zxcvbn@npm%3A4.4.2#./.yarn/patches/zxcvbn-npm-4.4.2-6527983856.patch",
    "web3@^0.20.7": "patch:web3@npm%3A0.20.7#./.yarn/patches/web3-npm-0.20.7-ee7ef00c57.patch",
    "watchify@^4.0.0": "patch:watchify@npm%3A4.0.0#./.yarn/patches/watchify-npm-4.0.0-4fd965dd49.patch",
    "undeclared-identifiers@^1.1.2": "patch:undeclared-identifiers@npm%3A1.1.2#./.yarn/patches/undeclared-identifiers-npm-1.1.2-13d6792e9e.patch",
    "sass@^1.32.4": "patch:sass@npm%3A1.35.2#./.yarn/patches/sass-npm-1.35.2-6df4e15d13.patch",
    "sass@^1.26.3": "patch:sass@npm%3A1.35.2#./.yarn/patches/sass-npm-1.35.2-6df4e15d13.patch",
    "sass@^1.29.0": "patch:sass@npm%3A1.35.2#./.yarn/patches/sass-npm-1.35.2-6df4e15d13.patch",
    "squirrelly@^8.0.8": "patch:squirrelly@npm%3A8.0.8#./.yarn/patches/squirrelly-npm-8.0.8-1d17420d8d.patch",
    "stylelint@^13.6.1": "patch:stylelint@npm%3A13.6.1#./.yarn/patches/stylelint-npm-13.6.1-47aaddf62b.patch",
    "luxon@^3.0.1": "patch:luxon@npm%3A3.2.1#./.yarn/patches/luxon-npm-3.2.1-56f8d97395.patch",
    "luxon@^3.2.1": "patch:luxon@npm%3A3.2.1#./.yarn/patches/luxon-npm-3.2.1-56f8d97395.patch",
    "improved-yarn-audit@^3.0.0": "patch:improved-yarn-audit@npm%3A3.0.0#./.yarn/patches/improved-yarn-audit-npm-3.0.0-3e37ee431a.patch",
    "lockfile-lint-api@^5.4.6": "patch:lockfile-lint-api@npm%3A5.4.6#./.yarn/patches/lockfile-lint-api-npm-5.4.6-dc86b73900.patch",
    "symbol-observable": "^2.0.3",
    "async-done@~1.3.2": "patch:async-done@npm%3A1.3.2#./.yarn/patches/async-done-npm-1.3.2-1f0a4a8997.patch",
    "async-done@^1.2.0": "patch:async-done@npm%3A1.3.2#./.yarn/patches/async-done-npm-1.3.2-1f0a4a8997.patch",
    "async-done@^1.2.2": "patch:async-done@npm%3A1.3.2#./.yarn/patches/async-done-npm-1.3.2-1f0a4a8997.patch",
    "fast-json-patch@^3.1.1": "patch:fast-json-patch@npm%3A3.1.1#./.yarn/patches/fast-json-patch-npm-3.1.1-7e8bb70a45.patch"
>>>>>>> 90d2ca07
  },
  "dependencies": {
    "@babel/runtime": "^7.5.5",
    "@download/blockies": "^1.0.3",
    "@ensdomains/content-hash": "^2.5.6",
    "@ethereumjs/common": "^2.3.1",
    "@ethereumjs/tx": "^3.2.1",
    "@ethersproject/contracts": "^5.7.0",
    "@ethersproject/providers": "^5.7.2",
    "@formatjs/intl-relativetimeformat": "^5.2.6",
    "@fortawesome/fontawesome-free": "^5.13.0",
    "@keystonehq/bc-ur-registry-eth": "^0.12.1",
    "@keystonehq/metamask-airgapped-keyring": "^0.6.1",
    "@lavamoat/snow": "^1.3.0",
    "@material-ui/core": "^4.11.0",
    "@metamask/address-book-controller": "^1.0.0",
    "@metamask/announcement-controller": "^1.0.0",
    "@metamask/approval-controller": "^1.0.0",
    "@metamask/assets-controllers": "^3.0.1",
    "@metamask/base-controller": "^1.0.0",
<<<<<<< HEAD
    "@metamask/contract-metadata": "^1.31.0",
=======
    "@metamask/contract-metadata": "^2.2.0",
>>>>>>> 90d2ca07
    "@metamask/controller-utils": "^1.0.0",
    "@metamask/design-tokens": "^1.9.0",
    "@metamask/eth-json-rpc-infura": "^7.0.0",
    "@metamask/eth-ledger-bridge-keyring": "^0.13.0",
    "@metamask/eth-token-tracker": "^4.0.0",
    "@metamask/etherscan-link": "^2.2.0",
    "@metamask/gas-fee-controller": "^1.0.0",
    "@metamask/jazzicon": "^2.0.0",
    "@metamask/logo": "^3.1.1",
    "@metamask/metamask-eth-abis": "^3.0.0",
    "@metamask/notification-controller": "^1.0.0",
    "@metamask/obs-store": "^5.0.0",
    "@metamask/permission-controller": "^1.0.0",
<<<<<<< HEAD
    "@metamask/phishing-controller": "^1.0.0",
    "@metamask/post-message-stream": "^6.0.0",
    "@metamask/providers": "^10.2.1",
    "@metamask/rate-limit-controller": "^1.0.0",
    "@metamask/rpc-methods": "^0.25.0",
    "@metamask/slip44": "^2.1.0",
    "@metamask/smart-transactions-controller": "^3.0.0",
    "@metamask/snaps-controllers": "^0.25.0",
    "@metamask/snaps-utils": "^0.25.0",
=======
    "@metamask/phishing-controller": "^1.1.0",
    "@metamask/post-message-stream": "^6.0.0",
    "@metamask/providers": "^10.2.1",
    "@metamask/rate-limit-controller": "^1.0.0",
    "@metamask/rpc-methods": "^0.27.1",
    "@metamask/slip44": "^2.1.0",
    "@metamask/smart-transactions-controller": "^3.1.0",
    "@metamask/snaps-controllers": "^0.27.1",
    "@metamask/snaps-ui": "^0.27.1",
    "@metamask/snaps-utils": "^0.27.1",
>>>>>>> 90d2ca07
    "@metamask/subject-metadata-controller": "^1.0.0",
    "@ngraveio/bc-ur": "^1.1.6",
    "@popperjs/core": "^2.4.0",
    "@reduxjs/toolkit": "^1.6.2",
    "@segment/loosely-validate-event": "^2.0.0",
    "@sentry/browser": "^6.0.0",
    "@sentry/integrations": "^6.0.0",
    "@sentry/types": "^6.0.1",
    "@sentry/utils": "^6.0.1",
    "@spruceid/siwe-parser": "^1.1.3",
    "@truffle/codec": "^0.14.12",
    "@truffle/decoder": "^5.3.5",
    "@zxing/browser": "^0.0.10",
    "@zxing/library": "0.8.0",
    "await-semaphore": "^0.1.1",
    "base32-encode": "^1.2.0",
    "base64-js": "^1.5.1",
    "bignumber.js": "^4.1.0",
    "bn.js": "^4.11.7",
    "classnames": "^2.2.6",
    "copy-to-clipboard": "^3.0.8",
    "currency-formatter": "^1.4.2",
    "debounce-stream": "^2.0.0",
    "deep-freeze-strict": "1.1.1",
    "end-of-stream": "^1.4.4",
    "eth-block-tracker": "^6.0.0",
    "eth-ens-namehash": "^2.0.8",
    "eth-json-rpc-filters": "^5.1.0",
    "eth-json-rpc-middleware": "^9.0.1",
    "eth-keyring-controller": "^8.1.0",
    "eth-lattice-keyring": "^0.12.3",
    "eth-method-registry": "^2.0.0",
    "eth-query": "^2.1.2",
    "eth-rpc-errors": "^4.0.2",
    "eth-sig-util": "^3.0.0",
    "eth-trezor-keyring": "^0.10.0",
    "ethereum-ens-network-map": "^1.0.2",
    "ethereumjs-abi": "^0.6.4",
    "ethereumjs-util": "^7.0.10",
    "ethereumjs-wallet": "^0.6.4",
    "ethers": "^5.6.4",
    "ethjs": "^0.4.0",
    "ethjs-contract": "^0.2.3",
    "ethjs-query": "^0.3.4",
    "extension-port-stream": "^2.0.0",
    "fast-json-patch": "^3.1.1",
    "fuse.js": "^3.2.0",
    "globalthis": "^1.0.1",
    "human-standard-token-abi": "^2.0.0",
    "immer": "^9.0.6",
    "is-retry-allowed": "^2.2.0",
    "jest-junit": "^14.0.1",
    "json-rpc-engine": "^6.1.0",
    "json-rpc-middleware-stream": "^2.1.1",
    "jsonschema": "^1.2.4",
    "labeled-stream-splicer": "^2.0.2",
    "localforage": "^1.9.0",
    "lodash": "^4.17.21",
    "loglevel": "^1.4.1",
    "luxon": "^3.2.1",
    "nanoid": "^2.1.6",
    "nonce-tracker": "^1.0.0",
    "obj-multiplex": "^1.0.0",
    "pify": "^5.0.0",
    "promise-to-callback": "^1.0.0",
    "prop-types": "^15.6.1",
    "pubnub": "4.27.3",
    "pump": "^3.0.0",
    "punycode": "^2.1.1",
    "qrcode-generator": "1.4.1",
    "qrcode.react": "^1.0.1",
    "react": "^16.12.0",
    "react-dnd": "^3.0.2",
    "react-dnd-html5-backend": "^7.4.4",
    "react-dom": "^16.12.0",
    "react-idle-timer": "^4.2.5",
    "react-inspector": "^2.3.0",
    "react-markdown": "^6.0.3",
    "react-popper": "^2.2.3",
    "react-redux": "^7.2.0",
    "react-responsive-carousel": "^3.2.21",
    "react-router-dom": "^5.1.2",
    "react-simple-file-input": "^2.0.0",
    "react-tippy": "^1.2.2",
    "react-toggle-button": "^2.2.0",
    "react-transition-group": "^1.2.1",
    "readable-stream": "^2.3.3",
    "redux": "^4.0.5",
    "redux-thunk": "^2.3.0",
    "remove-trailing-slash": "^0.1.1",
    "reselect": "^3.0.1",
    "safe-event-emitter": "^1.0.1",
    "ses": "^0.12.4",
    "single-call-balance-checker-abi": "^1.0.0",
    "swappable-obj-proxy": "^1.1.0",
    "unicode-confusables": "^0.1.1",
    "uuid": "^8.3.2",
    "valid-url": "^1.0.9",
    "web3-stream-provider": "^4.0.0",
    "zxcvbn": "^4.4.2"
  },
  "devDependencies": {
    "@babel/code-frame": "^7.12.13",
    "@babel/core": "^7.12.1",
    "@babel/eslint-parser": "^7.13.14",
    "@babel/eslint-plugin": "^7.12.1",
    "@babel/preset-env": "^7.5.5",
    "@babel/preset-react": "^7.0.0",
    "@babel/preset-typescript": "^7.16.7",
    "@babel/register": "^7.5.5",
    "@ethersproject/bignumber": "^5.7.0",
    "@lavamoat/allow-scripts": "^2.0.3",
    "@lavamoat/lavapack": "^4.0.0",
    "@metamask/auto-changelog": "^2.1.0",
    "@metamask/eslint-config": "^9.0.0",
    "@metamask/eslint-config-jest": "^9.0.0",
    "@metamask/eslint-config-mocha": "^9.0.0",
    "@metamask/eslint-config-nodejs": "^9.0.0",
    "@metamask/eslint-config-typescript": "^9.0.1",
    "@metamask/forwarder": "^1.1.0",
    "@metamask/phishing-warning": "^1.2.1",
    "@metamask/test-dapp": "^5.2.1",
    "@sentry/cli": "^1.58.0",
    "@storybook/addon-a11y": "^6.5.13",
    "@storybook/addon-actions": "^6.5.13",
    "@storybook/addon-essentials": "^6.5.13",
    "@storybook/addon-knobs": "^6.4.0",
    "@storybook/addons": "^6.5.13",
    "@storybook/api": "^6.5.13",
    "@storybook/builder-webpack5": "^6.5.13",
    "@storybook/client-api": "^6.5.13",
    "@storybook/components": "^6.5.13",
    "@storybook/core": "^6.5.13",
    "@storybook/core-events": "^6.5.13",
    "@storybook/manager-webpack5": "^6.5.13",
    "@storybook/react": "^6.5.13",
    "@storybook/storybook-deployer": "^2.8.16",
    "@storybook/theming": "^6.5.13",
    "@testing-library/jest-dom": "^5.11.10",
    "@testing-library/react": "^10.4.8",
    "@testing-library/react-hooks": "^8.0.1",
    "@testing-library/user-event": "^14.4.3",
    "@tsconfig/node16": "^1.0.3",
    "@types/babelify": "^7.3.7",
    "@types/browserify": "^12.0.37",
    "@types/end-of-stream": "^1.4.1",
    "@types/fs-extra": "^9.0.13",
    "@types/gulp": "^4.0.9",
    "@types/gulp-autoprefixer": "^0.0.33",
    "@types/gulp-dart-sass": "^1.0.1",
    "@types/gulp-sourcemaps": "^0.0.35",
    "@types/madge": "^5.0.0",
    "@types/node": "^17.0.21",
    "@types/pify": "^5.0.1",
    "@types/pump": "^1.1.1",
    "@types/react": "^16.9.53",
    "@types/react-dom": "^17.0.11",
    "@types/watchify": "^3.11.1",
    "@types/yargs": "^17.0.8",
    "@typescript-eslint/eslint-plugin": "^5.30.7",
    "@typescript-eslint/parser": "^5.30.7",
    "addons-linter": "^5.2.0",
    "babelify": "^10.0.0",
    "bify-module-groups": "^2.0.0",
    "brfs": "^2.0.2",
    "browser-util-inspect": "^0.2.0",
    "browserify": "^16.5.1",
    "chalk": "^3.0.0",
    "chokidar": "^3.5.3",
    "chromedriver": "^109.0.0",
    "concurrently": "^7.6.0",
    "copy-webpack-plugin": "^6.0.3",
    "cross-spawn": "^7.0.3",
    "css-loader": "^2.1.1",
    "css-to-xpath": "^0.1.0",
    "csstype": "^3.0.11",
    "del": "^3.0.0",
    "depcheck": "^1.4.3",
    "dependency-tree": "^8.1.2",
    "duplexify": "^4.1.1",
    "enzyme": "^3.10.0",
    "enzyme-adapter-react-16": "^1.15.1",
    "eslint": "^8.20.0",
    "eslint-config-prettier": "^8.5.0",
    "eslint-import-resolver-node": "^0.3.4",
    "eslint-import-resolver-typescript": "^2.5.0",
    "eslint-plugin-import": "^2.22.1",
    "eslint-plugin-jest": "^26.6.0",
    "eslint-plugin-jsdoc": "^39.3.3",
    "eslint-plugin-mocha": "^8.1.0",
    "eslint-plugin-node": "^11.1.0",
    "eslint-plugin-prettier": "^4.2.1",
    "eslint-plugin-react": "^7.23.1",
    "eslint-plugin-react-hooks": "^4.2.0",
    "eslint-plugin-storybook": "^0.6.4",
    "fancy-log": "^1.3.3",
    "fast-glob": "^3.2.2",
    "fs-extra": "^8.1.0",
    "ganache": "^v7.0.4",
    "geckodriver": "^3.2.0",
    "gh-pages": "^3.2.3",
    "globby": "^11.0.4",
    "gulp": "^4.0.2",
    "gulp-autoprefixer": "^8.0.0",
    "gulp-dart-sass": "^1.0.2",
    "gulp-livereload": "4.0.0",
    "gulp-rename": "^2.0.0",
    "gulp-rtlcss": "^1.4.0",
    "gulp-sort": "^2.0.0",
    "gulp-sourcemaps": "^3.0.0",
    "gulp-stylelint": "^13.0.0",
    "gulp-watch": "^5.0.1",
    "gulp-zip": "^5.1.0",
    "history": "^5.0.0",
    "improved-yarn-audit": "^3.0.0",
    "ini": "^3.0.0",
    "istanbul-lib-coverage": "^3.2.0",
    "istanbul-lib-report": "^3.0.0",
    "istanbul-reports": "^3.1.5",
    "jest": "^29.1.2",
    "jest-canvas-mock": "^2.3.1",
    "jest-environment-jsdom": "^29.1.2",
    "js-yaml": "^4.1.0",
    "jsdom": "^11.2.0",
    "koa": "^2.7.0",
    "lavamoat": "^6.3.0",
    "lavamoat-browserify": "^15.5.0",
    "lavamoat-viz": "^6.0.9",
    "lockfile-lint": "^4.9.6",
    "loose-envify": "^1.4.0",
    "madge": "^5.0.1",
    "mocha": "^7.2.0",
    "mockttp": "^2.6.0",
    "nock": "^13.2.9",
    "node-fetch": "^2.6.1",
    "nyc": "^15.0.0",
    "polyfill-crypto.getrandomvalues": "^1.0.0",
    "prettier": "^2.7.1",
    "prettier-plugin-sort-json": "^1.0.0",
    "proxyquire": "^2.1.3",
    "pumpify": "^2.0.1",
    "randomcolor": "^0.5.4",
    "react-devtools": "^4.11.0",
    "read-installed": "^4.0.3",
    "redux-mock-store": "^1.5.4",
    "remote-redux-devtools": "^0.5.16",
    "require-from-string": "^2.0.2",
    "resolve-url-loader": "^3.1.2",
    "sass": "^1.32.4",
    "sass-loader": "^10.1.1",
    "selenium-webdriver": "^4.3.1",
    "semver": "^7.3.5",
    "serve-handler": "^6.1.2",
    "sinon": "^9.0.0",
    "source-map": "^0.7.2",
    "source-map-explorer": "^2.4.2",
    "squirrelly": "^8.0.8",
    "storybook-dark-mode": "^1.1.0",
    "stream-browserify": "^3.0.0",
    "string.prototype.matchall": "^4.0.2",
    "style-loader": "^0.21.0",
    "stylelint": "^13.6.1",
    "terser": "^5.7.0",
    "through2": "^4.0.2",
    "ts-node": "^10.5.0",
    "ttest": "^2.1.1",
    "typescript": "~4.4.0",
    "vinyl": "^2.2.1",
    "vinyl-buffer": "^1.0.1",
    "vinyl-source-stream": "^2.0.0",
    "vinyl-sourcemaps-apply": "^0.2.1",
    "watchify": "^4.0.0",
    "webextension-polyfill": "^0.8.0",
    "webpack": "^5.75.0",
<<<<<<< HEAD
    "yargs": "^17.0.1",
    "yarn-deduplicate": "^3.1.0"
=======
    "yargs": "^17.0.1"
>>>>>>> 90d2ca07
  },
  "engines": {
    "node": "^16.0.0",
    "yarn": "^3.2.4"
  },
  "lavamoat": {
    "allowScripts": {
      "@sentry/cli": true,
      "chromedriver": true,
      "geckodriver": true,
      "react-devtools>electron": true,
      "@eth-optimism/contracts>@ethersproject/hardware-wallets>@ledgerhq/hw-transport-node-hid>@ledgerhq/hw-transport-node-hid-noevents>node-hid": false,
      "@eth-optimism/contracts>@ethersproject/hardware-wallets>@ledgerhq/hw-transport-node-hid>node-hid": false,
      "@eth-optimism/contracts>@ethersproject/hardware-wallets>@ledgerhq/hw-transport-node-hid>usb": false,
      "@metamask/controllers>web3-provider-engine>ethereumjs-util>keccak": false,
      "@metamask/controllers>web3-provider-engine>ethereumjs-util>secp256k1": false,
      "@metamask/controllers>web3-provider-engine>ethereumjs-vm>merkle-patricia-tree>ethereumjs-util>keccak": false,
      "@metamask/controllers>web3-provider-engine>ethereumjs-vm>merkle-patricia-tree>ethereumjs-util>secp256k1": false,
      "@metamask/eth-ledger-bridge-keyring>eth-sig-util>ethereumjs-util>keccak": false,
      "@metamask/eth-ledger-bridge-keyring>hdkey>secp256k1": false,
      "@storybook/api>core-js": false,
      "@storybook/core>@storybook/core-client>@storybook/ui>core-js-pure": false,
      "eth-json-rpc-filters>eth-json-rpc-middleware>ethereumjs-util>keccak": false,
      "eth-json-rpc-filters>eth-json-rpc-middleware>ethereumjs-util>secp256k1": false,
      "eth-json-rpc-middleware>eth-sig-util>ethereumjs-util>keccak": false,
      "eth-json-rpc-middleware>eth-sig-util>ethereumjs-util>secp256k1": false,
      "eth-lattice-keyring>gridplus-sdk": false,
      "eth-sig-util>ethereumjs-util>keccak": false,
      "eth-sig-util>ethereumjs-util>secp256k1": false,
      "eth-trezor-keyring>hdkey>secp256k1": false,
      "eth-trezor-keyring>trezor-connect>@trezor/transport>protobufjs": false,
      "eth-trezor-keyring>trezor-connect>@trezor/utxo-lib>blake-hash": false,
      "eth-trezor-keyring>trezor-connect>@trezor/utxo-lib>tiny-secp256k1": false,
      "ethereumjs-util>ethereum-cryptography>keccak": false,
      "ethjs-query>babel-runtime>core-js": false,
      "ganache>@trufflesuite/bigint-buffer": false,
      "ganache>bufferutil": false,
      "ganache>keccak": false,
      "ganache>leveldown": false,
      "ganache>secp256k1": false,
      "ganache>utf-8-validate": false,
      "ethereumjs-util>ethereum-cryptography>secp256k1": false,
      "gulp-watch>chokidar>fsevents": false,
      "gulp>glob-watcher>chokidar>fsevents": false,
      "webpack>watchpack>watchpack-chokidar2>chokidar>fsevents": false,
      "@keystonehq/bc-ur-registry-eth>hdkey>secp256k1": false,
      "@metamask/rpc-methods>@metamask/key-tree>secp256k1": false,
      "eth-lattice-keyring>gridplus-sdk>secp256k1": false,
      "eth-lattice-keyring>secp256k1": false,
      "@storybook/react>@pmmmwh/react-refresh-webpack-plugin>core-js-pure": false,
      "@testing-library/jest-dom>aria-query>@babel/runtime-corejs3>core-js-pure": false,
      "web3": false,
      "web3>web3-bzz": false,
      "web3>web3-core>web3-core-requestmanager>web3-providers-ws>websocket>bufferutil": false,
      "web3>web3-core>web3-core-requestmanager>web3-providers-ws>websocket>es5-ext": false,
      "web3>web3-core>web3-core-requestmanager>web3-providers-ws>websocket>utf-8-validate": false,
      "web3>web3-shh": false,
      "@keystonehq/metamask-airgapped-keyring>@keystonehq/base-eth-keyring>hdkey>secp256k1": false,
      "@metamask/base-controller>simple-git-hooks": false,
<<<<<<< HEAD
      "@storybook/core>@storybook/core-server>webpack>watchpack>watchpack-chokidar2>chokidar>fsevents": false
=======
      "@storybook/core>@storybook/core-server>webpack>watchpack>watchpack-chokidar2>chokidar>fsevents": false,
      "resolve-url-loader>es6-iterator>es5-ext": false
>>>>>>> 90d2ca07
    }
  },
  "packageManager": "yarn@3.2.4"
}<|MERGE_RESOLUTION|>--- conflicted
+++ resolved
@@ -7,11 +7,6 @@
     "url": "https://github.com/MetaMask/metamask-extension.git"
   },
   "scripts": {
-<<<<<<< HEAD
-    "setup": "yarn install && yarn setup:postinstall",
-    "setup:postinstall": "yarn patch-package && yarn allow-scripts",
-=======
->>>>>>> 90d2ca07
     "start": "yarn build:dev dev --apply-lavamoat=false --snow=false",
     "start:lavamoat": "yarn build:dev dev --apply-lavamoat=true",
     "start:mv3": "ENABLE_MV3=true yarn build:dev dev --apply-lavamoat=false",
@@ -58,13 +53,9 @@
     "lint:changelog:rc": "auto-changelog validate --rc",
     "lint:eslint": "eslint . --ext js,ts,tsx,snap --cache",
     "lint:eslint:fix": "yarn lint:eslint --fix",
-<<<<<<< HEAD
-    "lint:lockfile": "lockfile-lint --path yarn.lock --allowed-hosts npm yarn github.com codeload.github.com npm.pkg.github.com --empty-hostname false --allowed-schemes \"https:\" \"git+https:\"",
-=======
     "lint:lockfile:dedupe": "yarn dedupe --check",
     "lint:lockfile:dedupe:fix": "yarn dedupe",
     "lint:lockfile": "lockfile-lint --path yarn.lock --allowed-hosts npm yarn github.com codeload.github.com --empty-hostname true --allowed-schemes \"https:\" \"git+https:\" \"npm:\" \"patch:\" \"workspace:\"",
->>>>>>> 90d2ca07
     "lint:shellcheck": "./development/shellcheck.sh",
     "lint:styles": "stylelint -- */**/*.scss",
     "lint:styles:fix": "yarn lint:styles --fix",
@@ -95,24 +86,11 @@
     "ts-migration:dashboard:deploy": "gh-pages --dist development/ts-migration-dashboard/build --remote ts-migration-dashboard"
   },
   "resolutions": {
-<<<<<<< HEAD
-    "**/regenerator-runtime": "^0.13.7",
-    "**/cross-fetch": "^3.1.5",
-    "**/configstore/dot-prop": "^5.1.1",
-    "**/ethers/elliptic": "^6.5.4",
-    "**/redux/symbol-observable": "^2.0.3",
-    "**/redux-devtools-instrument/symbol-observable": "^2.0.3",
-    "**/rxjs/symbol-observable": "^2.0.3",
-=======
->>>>>>> 90d2ca07
     "analytics-node/axios": "^0.21.2",
     "ganache-core/lodash": "^4.17.21",
     "netmask": "^2.0.1",
     "pubnub/superagent-proxy": "^3.0.0",
     "json-schema": "^0.4.0",
-<<<<<<< HEAD
-    "simple-get": "^4.0.1"
-=======
     "simple-get": "^4.0.1",
     "web3-provider-engine/eth-json-rpc-filters": "^5.0.0",
     "typescript@~4.4.0": "patch:typescript@npm:4.4.4#.yarn/patches/typescript-npm-4.4.4-3fedcc07a3.patch",
@@ -216,7 +194,6 @@
     "async-done@^1.2.0": "patch:async-done@npm%3A1.3.2#./.yarn/patches/async-done-npm-1.3.2-1f0a4a8997.patch",
     "async-done@^1.2.2": "patch:async-done@npm%3A1.3.2#./.yarn/patches/async-done-npm-1.3.2-1f0a4a8997.patch",
     "fast-json-patch@^3.1.1": "patch:fast-json-patch@npm%3A3.1.1#./.yarn/patches/fast-json-patch-npm-3.1.1-7e8bb70a45.patch"
->>>>>>> 90d2ca07
   },
   "dependencies": {
     "@babel/runtime": "^7.5.5",
@@ -237,11 +214,7 @@
     "@metamask/approval-controller": "^1.0.0",
     "@metamask/assets-controllers": "^3.0.1",
     "@metamask/base-controller": "^1.0.0",
-<<<<<<< HEAD
-    "@metamask/contract-metadata": "^1.31.0",
-=======
     "@metamask/contract-metadata": "^2.2.0",
->>>>>>> 90d2ca07
     "@metamask/controller-utils": "^1.0.0",
     "@metamask/design-tokens": "^1.9.0",
     "@metamask/eth-json-rpc-infura": "^7.0.0",
@@ -255,17 +228,6 @@
     "@metamask/notification-controller": "^1.0.0",
     "@metamask/obs-store": "^5.0.0",
     "@metamask/permission-controller": "^1.0.0",
-<<<<<<< HEAD
-    "@metamask/phishing-controller": "^1.0.0",
-    "@metamask/post-message-stream": "^6.0.0",
-    "@metamask/providers": "^10.2.1",
-    "@metamask/rate-limit-controller": "^1.0.0",
-    "@metamask/rpc-methods": "^0.25.0",
-    "@metamask/slip44": "^2.1.0",
-    "@metamask/smart-transactions-controller": "^3.0.0",
-    "@metamask/snaps-controllers": "^0.25.0",
-    "@metamask/snaps-utils": "^0.25.0",
-=======
     "@metamask/phishing-controller": "^1.1.0",
     "@metamask/post-message-stream": "^6.0.0",
     "@metamask/providers": "^10.2.1",
@@ -276,7 +238,6 @@
     "@metamask/snaps-controllers": "^0.27.1",
     "@metamask/snaps-ui": "^0.27.1",
     "@metamask/snaps-utils": "^0.27.1",
->>>>>>> 90d2ca07
     "@metamask/subject-metadata-controller": "^1.0.0",
     "@ngraveio/bc-ur": "^1.1.6",
     "@popperjs/core": "^2.4.0",
@@ -551,12 +512,7 @@
     "watchify": "^4.0.0",
     "webextension-polyfill": "^0.8.0",
     "webpack": "^5.75.0",
-<<<<<<< HEAD
-    "yargs": "^17.0.1",
-    "yarn-deduplicate": "^3.1.0"
-=======
     "yargs": "^17.0.1"
->>>>>>> 90d2ca07
   },
   "engines": {
     "node": "^16.0.0",
@@ -616,12 +572,8 @@
       "web3>web3-shh": false,
       "@keystonehq/metamask-airgapped-keyring>@keystonehq/base-eth-keyring>hdkey>secp256k1": false,
       "@metamask/base-controller>simple-git-hooks": false,
-<<<<<<< HEAD
-      "@storybook/core>@storybook/core-server>webpack>watchpack>watchpack-chokidar2>chokidar>fsevents": false
-=======
       "@storybook/core>@storybook/core-server>webpack>watchpack>watchpack-chokidar2>chokidar>fsevents": false,
       "resolve-url-loader>es6-iterator>es5-ext": false
->>>>>>> 90d2ca07
     }
   },
   "packageManager": "yarn@3.2.4"
