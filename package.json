{
  "name": "metamask-crx",
<<<<<<< HEAD
  "version": "10.7.0",
=======
  "version": "10.6.4",
>>>>>>> 0bff7925
  "private": true,
  "repository": {
    "type": "git",
    "url": "https://github.com/MetaMask/metamask-extension.git"
  },
  "scripts": {
    "setup": "yarn install && yarn setup:postinstall",
    "setup:postinstall": "yarn patch-package && yarn allow-scripts",
    "start": "yarn build:dev dev",
    "start:lavamoat": "yarn build dev",
    "dist": "yarn build prod",
    "build": "yarn lavamoat:build",
    "build:dev": "node development/build/index.js",
    "start:test": "yarn build testDev",
    "benchmark:chrome": "SELENIUM_BROWSER=chrome node test/e2e/benchmark.js",
    "benchmark:firefox": "SELENIUM_BROWSER=firefox node test/e2e/benchmark.js",
    "build:test": "yarn build test",
    "build:test:metrics": "SEGMENT_HOST='http://localhost:9090' SEGMENT_WRITE_KEY='FAKE' yarn build test",
    "test": "yarn lint && yarn test:unit && yarn test:unit:jest",
    "dapp": "node development/static-server.js node_modules/@metamask/test-dapp/dist --port 8080",
    "dapp-chain": "GANACHE_ARGS='-b 2' concurrently -k -n ganache,dapp -p '[{time}][{name}]' 'yarn ganache:start' 'sleep 5 && yarn dapp'",
    "forwarder": "node ./development/static-server.js ./node_modules/@metamask/forwarder/dist/ --port 9010",
    "dapp-forwarder": "concurrently -k -n forwarder,dapp -p '[{time}][{name}]' 'yarn forwarder' 'yarn dapp'",
    "test:unit": "./test/test-unit-combined.sh",
    "test:unit:jest": "./test/test-unit-jest.sh",
    "test:unit:global": "mocha test/unit-global/*.test.js",
    "test:unit:mocha": "mocha './app/**/*.test.js'",
    "test:unit:lax": "mocha --config '.mocharc.lax.js' './app/**/*.test.js'",
    "test:unit:strict": "mocha './app/scripts/controllers/permissions/*.test.js'",
    "test:e2e:chrome": "SELENIUM_BROWSER=chrome node test/e2e/run-all.js",
    "test:e2e:chrome:metrics": "SELENIUM_BROWSER=chrome node test/e2e/run-e2e-test.js test/e2e/metrics.spec.js",
    "test:e2e:firefox": "SELENIUM_BROWSER=firefox node test/e2e/run-all.js",
    "test:e2e:firefox:metrics": "SELENIUM_BROWSER=firefox node test/e2e/run-e2e-test.js test/e2e/metrics.spec.js",
    "test:e2e:single": "node test/e2e/run-e2e-test.js",
    "test:coverage": "nyc --silent --check-coverage yarn test:unit:strict && nyc --silent --no-clean yarn test:unit:lax && nyc report --reporter=text --reporter=html",
    "test:coverage:jest": "yarn test:unit:jest --coverage --maxWorkers=2",
    "test:coverage:strict": "nyc --check-coverage yarn test:unit:strict",
    "test:coverage:path": "nyc --check-coverage yarn test:unit:path",
    "ganache:start": "./development/run-ganache.sh",
    "sentry:publish": "node ./development/sentry-publish.js",
    "lint:prettier": "prettier '**/*.json'",
    "lint": "yarn lint:prettier --check '**/*.json' && eslint . --ext js,snap --cache && yarn lint:styles",
    "lint:fix": "yarn lint:prettier --write '**/*.json' && eslint . --ext js --cache --fix",
    "lint:changed": "{ git ls-files --others --exclude-standard ; git diff-index --name-only --diff-filter=d HEAD ; } | grep --regexp='[.]js$' | tr '\\n' '\\0' | xargs -0 eslint",
    "lint:changed:fix": "{ git ls-files --others --exclude-standard ; git diff-index --name-only --diff-filter=d HEAD ; } | grep --regexp='[.]js$' | tr '\\n' '\\0' | xargs -0 eslint --fix",
    "lint:changelog": "auto-changelog validate",
    "lint:changelog:rc": "auto-changelog validate --rc",
    "lint:shellcheck": "./development/shellcheck.sh",
    "lint:styles": "stylelint '*/**/*.scss'",
    "lint:lockfile": "lockfile-lint --path yarn.lock --allowed-hosts npm yarn github.com codeload.github.com --empty-hostname false --allowed-schemes \"https:\" \"git+https:\"",
    "validate-source-maps": "node ./development/sourcemap-validator.js",
    "verify-locales": "node ./development/verify-locale-strings.js",
    "verify-locales:fix": "node ./development/verify-locale-strings.js --fix",
    "mozilla-lint": "addons-linter dist/firefox",
    "devtools:react": "react-devtools",
    "devtools:redux": "remotedev --hostname=localhost --port=8000",
    "start:dev": "concurrently -k -n build,react,redux yarn:start yarn:devtools:react yarn:devtools:redux",
    "announce": "node development/announcer.js",
    "storybook": "start-storybook -p 6006 -c .storybook -s ./app,./.storybook/images",
    "storybook:build": "build-storybook -c .storybook -o storybook-build -s ./app,./.storybook/images",
    "storybook:deploy": "storybook-to-ghpages --existing-output-dir storybook-build --remote storybook --branch master",
    "update-changelog": "auto-changelog update",
    "generate:migration": "./development/generate-migration.sh",
    "lavamoat:build": "lavamoat development/build/index.js --policy lavamoat/build-system/policy.json --policyOverride lavamoat/build-system/policy-override.json",
    "lavamoat:build:auto": "yarn lavamoat:build --writeAutoPolicy",
    "lavamoat:debug:build": "yarn lavamoat:build --writeAutoPolicyDebug --policydebug lavamoat/build-system/policy-debug.json",
    "lavamoat:background:auto": "./development/generate-lavamoat-policies.sh",
    "lavamoat:auto": "yarn lavamoat:build:auto && yarn lavamoat:background:auto"
  },
  "resolutions": {
    "**/regenerator-runtime": "^0.13.7",
    "**/caniuse-lite": "1.0.30001265",
    "**/configstore/dot-prop": "^5.1.1",
    "**/ethers/elliptic": "^6.5.4",
    "**/knex/minimist": "^1.2.5",
    "**/optimist/minimist": "^1.2.5",
    "**/socketcluster/minimist": "^1.2.5",
    "**/redux/symbol-observable": "^2.0.3",
    "**/redux-devtools-instrument/symbol-observable": "^2.0.3",
    "**/rxjs/symbol-observable": "^2.0.3",
    "**/xmlhttprequest-ssl": "^1.6.2",
    "3box/ipfs/ipld-zcash/zcash-bitcore-lib/lodash": "^4.17.21",
    "3box/ipfs/ipld-zcash/zcash-bitcore-lib/elliptic": "^6.5.4",
    "3box/ipfs/libp2p-mdns/multicast-dns/dns-packet": "^5.2.2",
    "3box/ipfs/prometheus-gc-stats/gc-stats/node-pre-gyp/tar": "^6.1.2",
    "3box/**/libp2p-crypto/node-forge": "^0.10.0",
    "3box/**/libp2p-keychain/node-forge": "^0.10.0",
    "analytics-node/axios": "^0.21.2",
    "ganache-core/lodash": "^4.17.21",
    "netmask": "^2.0.1",
    "pubnub/superagent-proxy": "^3.0.0",
    "pull-ws": "^3.3.2",
    "ws": "^7.4.6",
    "json-schema": "^0.4.0"
  },
  "dependencies": {
    "3box": "^1.10.2",
    "@babel/runtime": "^7.5.5",
    "@download/blockies": "^1.0.3",
    "@ensdomains/content-hash": "^2.5.6",
    "@eth-optimism/contracts": "0.0.0-2021919175625",
    "@ethereumjs/common": "^2.3.1",
    "@ethereumjs/tx": "^3.2.1",
    "@formatjs/intl-relativetimeformat": "^5.2.6",
    "@fortawesome/fontawesome-free": "^5.13.0",
    "@material-ui/core": "^4.11.0",
    "@metamask/contract-metadata": "^1.28.0",
    "@metamask/controllers": "^17.0.0",
    "@metamask/eth-ledger-bridge-keyring": "^0.10.0",
    "@metamask/eth-token-tracker": "^3.0.1",
    "@metamask/etherscan-link": "^2.1.0",
    "@metamask/jazzicon": "^2.0.0",
    "@metamask/logo": "^3.1.1",
    "@metamask/obs-store": "^5.0.0",
    "@metamask/post-message-stream": "^4.0.0",
    "@metamask/providers": "^8.1.1",
    "@popperjs/core": "^2.4.0",
    "@reduxjs/toolkit": "^1.6.2",
    "@sentry/browser": "^6.0.0",
    "@sentry/integrations": "^6.0.0",
    "@zxing/library": "^0.8.0",
    "analytics-node": "^3.4.0-beta.3",
    "await-semaphore": "^0.1.1",
    "base32-encode": "^1.2.0",
    "base64-js": "^1.5.1",
    "bignumber.js": "^4.1.0",
    "bn.js": "^4.11.7",
    "classnames": "^2.2.6",
    "copy-to-clipboard": "^3.0.8",
    "currency-formatter": "^1.4.2",
    "debounce-stream": "^2.0.0",
    "deep-freeze-strict": "1.1.1",
    "end-of-stream": "^1.4.4",
    "eth-block-tracker": "^5.0.1",
    "eth-ens-namehash": "^2.0.8",
    "eth-json-rpc-filters": "^4.2.1",
    "eth-json-rpc-infura": "^5.1.0",
    "eth-json-rpc-middleware": "^8.0.0",
    "eth-keyring-controller": "^6.2.0",
    "eth-lattice-keyring": "^0.4.0",
    "eth-method-registry": "^2.0.0",
    "eth-query": "^2.1.2",
    "eth-rpc-errors": "^4.0.2",
    "eth-sig-util": "^3.0.0",
    "eth-trezor-keyring": "^0.7.0",
    "ethereum-ens-network-map": "^1.0.2",
    "ethereumjs-abi": "^0.6.4",
    "ethereumjs-util": "^7.0.10",
    "ethereumjs-wallet": "^0.6.4",
    "ethers": "^5.0.8",
    "ethjs": "^0.4.0",
    "ethjs-contract": "^0.2.3",
    "ethjs-ens": "^2.0.0",
    "ethjs-query": "^0.3.4",
    "extension-port-stream": "^2.0.0",
    "extensionizer": "^1.0.1",
    "fast-json-patch": "^2.2.1",
    "fast-safe-stringify": "^2.0.7",
    "fuse.js": "^3.2.0",
    "globalthis": "^1.0.1",
    "human-standard-token-abi": "^2.0.0",
    "immer": "^9.0.6",
    "json-rpc-engine": "^6.1.0",
    "json-rpc-middleware-stream": "^2.1.1",
    "jsonschema": "^1.2.4",
    "labeled-stream-splicer": "^2.0.2",
    "localforage": "^1.9.0",
    "lodash": "^4.17.21",
    "loglevel": "^1.4.1",
    "luxon": "^1.26.0",
    "nanoid": "^2.1.6",
    "nonce-tracker": "^1.0.0",
    "obj-multiplex": "^1.0.0",
    "pify": "^5.0.0",
    "promise-to-callback": "^1.0.0",
    "prop-types": "^15.6.1",
    "pubnub": "4.27.3",
    "pump": "^3.0.0",
    "punycode": "^2.1.1",
    "qrcode-generator": "1.4.1",
    "react": "^16.12.0",
    "react-dnd": "^3.0.2",
    "react-dnd-html5-backend": "^7.4.4",
    "react-dom": "^16.12.0",
    "react-idle-timer": "^4.2.5",
    "react-inspector": "^2.3.0",
    "react-popper": "^2.2.3",
    "react-redux": "^7.2.0",
    "react-responsive-carousel": "^3.2.21",
    "react-router-dom": "^5.1.2",
    "react-simple-file-input": "^2.0.0",
    "react-tippy": "^1.2.2",
    "react-toggle-button": "^2.2.0",
    "react-transition-group": "^1.2.1",
    "readable-stream": "^2.3.3",
    "redux": "^4.0.5",
    "redux-thunk": "^2.3.0",
    "reselect": "^3.0.1",
    "rpc-cap": "^3.2.1",
    "safe-event-emitter": "^1.0.1",
    "ses": "^0.12.4",
    "single-call-balance-checker-abi": "^1.0.0",
    "swappable-obj-proxy": "^1.1.0",
    "textarea-caret": "^3.0.1",
    "unicode-confusables": "^0.1.1",
    "valid-url": "^1.0.9",
    "web3": "^0.20.7",
    "web3-stream-provider": "^4.0.0"
  },
  "devDependencies": {
    "@babel/code-frame": "^7.12.13",
    "@babel/core": "^7.12.1",
    "@babel/eslint-parser": "^7.13.14",
    "@babel/eslint-plugin": "^7.12.1",
    "@babel/plugin-proposal-class-properties": "^7.5.5",
    "@babel/plugin-proposal-nullish-coalescing-operator": "^7.10.4",
    "@babel/plugin-proposal-object-rest-spread": "^7.5.5",
    "@babel/plugin-proposal-optional-chaining": "^7.8.3",
    "@babel/plugin-transform-runtime": "^7.5.5",
    "@babel/preset-env": "^7.5.5",
    "@babel/preset-react": "^7.0.0",
    "@babel/register": "^7.5.5",
    "@lavamoat/allow-scripts": "^1.0.6",
    "@lavamoat/lavapack": "^2.0.4",
    "@metamask/auto-changelog": "^2.1.0",
    "@metamask/eslint-config": "^6.0.0",
    "@metamask/eslint-config-jest": "^6.0.0",
    "@metamask/eslint-config-mocha": "^6.0.0",
    "@metamask/eslint-config-nodejs": "^6.0.0",
    "@metamask/forwarder": "^1.1.0",
    "@metamask/test-dapp": "^4.0.1",
    "@sentry/cli": "^1.58.0",
    "@storybook/addon-a11y": "^6.3.12",
    "@storybook/addon-actions": "^6.3.12",
    "@storybook/addon-essentials": "^6.3.12",
    "@storybook/addon-knobs": "^6.3.1",
    "@storybook/addons": "^6.3.12",
    "@storybook/api": "^6.3.12",
    "@storybook/components": "^6.3.12",
    "@storybook/core": "^6.3.12",
    "@storybook/core-events": "^6.3.0",
    "@storybook/react": "^6.3.12",
    "@storybook/storybook-deployer": "^2.8.10",
    "@storybook/theming": "^6.3.0",
    "@testing-library/jest-dom": "^5.11.10",
    "@testing-library/react": "^10.4.8",
    "@testing-library/react-hooks": "^3.2.1",
    "@types/react": "^16.9.53",
    "addons-linter": "1.14.0",
    "babelify": "^10.0.0",
    "bify-module-groups": "^1.0.0",
    "brfs": "^2.0.2",
    "browserify": "^16.5.1",
    "chalk": "^3.0.0",
    "chromedriver": "^95.0.0",
    "concurrently": "^5.2.0",
    "copy-webpack-plugin": "^6.0.3",
    "cross-spawn": "^7.0.3",
    "css-loader": "^2.1.1",
    "css-to-xpath": "^0.1.0",
    "del": "^3.0.0",
    "depcheck": "^1.4.2",
    "dependency-tree": "^8.1.1",
    "duplexify": "^4.1.1",
    "enzyme": "^3.10.0",
    "enzyme-adapter-react-16": "^1.15.1",
    "eslint": "^7.23.0",
    "eslint-config-prettier": "^8.1.0",
    "eslint-import-resolver-node": "^0.3.4",
    "eslint-plugin-import": "^2.22.1",
    "eslint-plugin-jest": "^24.3.4",
    "eslint-plugin-mocha": "^8.1.0",
    "eslint-plugin-node": "^11.1.0",
    "eslint-plugin-prettier": "^3.3.1",
    "eslint-plugin-react": "^7.23.1",
    "eslint-plugin-react-hooks": "^4.2.0",
    "fancy-log": "^1.3.3",
    "fast-glob": "^3.2.2",
    "fs-extra": "^8.1.0",
    "ganache-cli": "^6.12.1",
    "ganache-core": "^2.13.1",
    "geckodriver": "^1.21.0",
    "globby": "^11.0.4",
    "gulp": "^4.0.2",
    "gulp-autoprefixer": "^5.0.0",
    "gulp-dart-sass": "^1.0.2",
    "gulp-livereload": "4.0.0",
    "gulp-rename": "^2.0.0",
    "gulp-rtlcss": "^1.4.0",
    "gulp-sourcemaps": "^3.0.0",
    "gulp-stylelint": "^13.0.0",
    "gulp-watch": "^5.0.1",
    "gulp-zip": "^4.0.0",
    "history": "^5.0.0",
    "improved-yarn-audit": "^3.0.0",
    "jest": "^26.6.3",
    "jsdom": "^11.2.0",
    "koa": "^2.7.0",
    "lavamoat": "^5.3.4",
    "lavamoat-browserify": "^14.0.3",
    "lavamoat-viz": "^6.0.9",
    "lockfile-lint": "^4.0.0",
    "loose-envify": "^1.4.0",
    "minimist": "^1.2.5",
    "mocha": "^7.2.0",
    "nock": "^9.0.14",
    "node-fetch": "^2.6.1",
    "nyc": "^15.0.0",
    "patch-package": "^6.4.7",
    "polyfill-crypto.getrandomvalues": "^1.0.0",
    "prettier": "^2.2.1",
    "prettier-plugin-sort-json": "^0.0.1",
    "proxyquire": "^2.1.3",
    "pumpify": "^2.0.1",
    "randomcolor": "^0.5.4",
    "rc": "^1.2.8",
    "react-devtools": "^4.11.0",
    "read-installed": "^4.0.3",
    "redux-mock-store": "^1.5.4",
    "remote-redux-devtools": "^0.5.16",
    "resolve-url-loader": "^3.1.2",
    "sass": "^1.32.4",
    "sass-loader": "^10.1.1",
    "selenium-webdriver": "4.0.0-alpha.7",
    "semver": "^7.3.5",
    "serve-handler": "^6.1.2",
    "sinon": "^9.0.0",
    "source-map": "^0.7.2",
    "source-map-explorer": "^2.4.2",
    "squirrelly": "^8.0.8",
    "string.prototype.matchall": "^4.0.2",
    "style-loader": "^0.21.0",
    "stylelint": "^13.6.1",
    "terser": "^5.7.0",
    "through2": "^4.0.2",
    "ttest": "^2.1.1",
    "vinyl": "^2.2.1",
    "vinyl-buffer": "^1.0.1",
    "vinyl-source-stream": "^2.0.0",
    "vinyl-sourcemaps-apply": "^0.2.1",
    "watchify": "^4.0.0",
    "webpack": "^4.41.6",
    "yargs": "^17.0.1",
    "yarn-deduplicate": "^3.1.0"
  },
  "engines": {
    "node": "^14.15.1",
    "yarn": "^1.16.0"
  },
  "lavamoat": {
    "allowScripts": {
      "gridplus-sdk": false,
      "chromedriver": true,
      "geckodriver": true,
      "@sentry/cli": true,
      "electron": true,
      "core-js": false,
      "core-js-pure": false,
      "keccak": false,
      "secp256k1": false,
      "web3": false,
      "sha3": false,
      "bufferutil": false,
      "utf-8-validate": false,
      "leveldown": false,
      "ursa-optional": false,
      "gc-stats": false,
      "github:assemblyscript/assemblyscript": false,
      "tiny-secp256k1": false,
      "@lavamoat/preinstall-always-fail": false,
      "fsevents": false,
      "node-hid": false,
      "usb": false
    }
  }
}<|MERGE_RESOLUTION|>--- conflicted
+++ resolved
@@ -1,10 +1,6 @@
 {
   "name": "metamask-crx",
-<<<<<<< HEAD
   "version": "10.7.0",
-=======
-  "version": "10.6.4",
->>>>>>> 0bff7925
   "private": true,
   "repository": {
     "type": "git",
