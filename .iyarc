# improved-yarn-audit advisory exclusions
GHSA-257v-vj4p-3w2h

# request library is subject to SSRF.
# addressed by temporary patch in .yarn/patches/request-npm-2.88.2-f4a57c72c4.patch
GHSA-p8p7-x288-28g6

# Prototype pollution
# Not easily patched
# Minimal risk to us because we're using lockdown which also prevents this case of prototype pollution
<<<<<<< HEAD
GHSA-h755-8qp9-cq85
=======
GHSA-h755-8qp9-cq85

# tough-cookie
# this will go away soon when we get rid of web3-provider-engine
GHSA-72xf-g2v4-qvf3
>>>>>>> 1277c622
<|MERGE_RESOLUTION|>--- conflicted
+++ resolved
@@ -8,12 +8,8 @@
 # Prototype pollution
 # Not easily patched
 # Minimal risk to us because we're using lockdown which also prevents this case of prototype pollution
-<<<<<<< HEAD
-GHSA-h755-8qp9-cq85
-=======
 GHSA-h755-8qp9-cq85
 
 # tough-cookie
 # this will go away soon when we get rid of web3-provider-engine
-GHSA-72xf-g2v4-qvf3
->>>>>>> 1277c622
+GHSA-72xf-g2v4-qvf3