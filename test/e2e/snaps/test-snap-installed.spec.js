<<<<<<< HEAD
const { withFixtures, unlockWallet } = require('../helpers');
=======
const { strict: assert } = require('assert');
const {
  withFixtures,
  unlockWallet,
  getEventPayloads,
  WINDOW_TITLES,
} = require('../helpers');
>>>>>>> 4e8e0b41
const FixtureBuilder = require('../fixture-builder');
const { TEST_SNAPS_WEBSITE_URL } = require('./enums');

/**
 * mocks the segment api multiple times for specific payloads that we expect to
 * see when these tests are run. In this case we are looking for
 * 'Snap Installed'. Do not use the constants from the metrics constants files,
 * because if these change we want a strong indicator to our data team that the
 * shape of data will change.
 *
 * @param {import('mockttp').Mockttp} mockServer
 * @returns {Promise<import('mockttp/dist/pluggable-admin').MockttpClientResponse>[]}
 */

async function mockSegment(mockServer) {
  return [
    await mockServer
      .forPost('https://api.segment.io/v1/batch')
      .withJsonBodyIncluding({
        batch: [{ type: 'track', event: 'Snap Installed' }],
      })
      .thenCallback(() => {
        return {
          statusCode: 200,
        };
      }),
  ];
}

describe('Test Snap Installed', function () {
  it('can tell if a snap is installed', async function () {
    const ganacheOptions = {
      accounts: [
        {
          secretKey:
            '0x7C9529A67102755B7E6102D6D950AC5D5863C98713805CEC576B945B15B71EAC',
          balance: 25000000000000000000,
        },
      ],
    };
    await withFixtures(
      {
        fixtures: new FixtureBuilder()
          .withMetaMetricsController({
            metaMetricsId: 'fake-metrics-id',
            participateInMetaMetrics: true,
          })
          .build(),
        ganacheOptions,
        failOnConsoleError: false,
        title: this.test.fullTitle(),
        testSpecificMock: mockSegment,
      },
<<<<<<< HEAD
      async ({ driver }) => {
=======
      async ({ driver, mockedEndpoint: mockedEndpoints }) => {
>>>>>>> 4e8e0b41
        await unlockWallet(driver);

        // navigate to test snaps page and connect
        await driver.openNewPage(TEST_SNAPS_WEBSITE_URL);
        await driver.delay(1000);
        const confirmButton = await driver.findElement('#connectdialogs');
        await driver.scrollToElement(confirmButton);
        await driver.delay(500);
        await driver.clickElement('#connectdialogs');
        await driver.delay(500);

        // switch to metamask extension and click connect
        let windowHandles = await driver.waitUntilXWindowHandles(
          3,
          1000,
          10000,
        );
        await driver.switchToWindowWithTitle(
          WINDOW_TITLES.Dialog,
          windowHandles,
        );
        await driver.clickElement({
          text: 'Connect',
          tag: 'button',
        });

        await driver.waitForSelector({ text: 'Install' });

        await driver.clickElement({
          text: 'Install',
          tag: 'button',
        });

        await driver.waitForSelector({ text: 'OK' });

        await driver.clickElement({
          text: 'OK',
          tag: 'button',
        });

        // click send inputs on test snap page
        await driver.switchToWindowWithTitle('Test Snaps', windowHandles);

        // wait for npm installation success
        await driver.waitForSelector({
          css: '#connectdialogs',
          text: 'Reconnect to Dialogs Snap',
        });

        // check that snap installed event metrics have been sent
        const events = await getEventPayloads(driver, mockedEndpoints);
        assert.deepStrictEqual(events[0].properties, {
          snap_id: 'npm:@metamask/dialog-example-snap',
          origin: 'https://metamask.github.io',
          version: '2.1.0',
          category: 'Snaps',
          locale: 'en',
          chain_id: '0x539',
          environment_type: 'background',
        });

        const errorButton = await driver.findElement('#connecterrors');
        await driver.scrollToElement(errorButton);
        await driver.delay(500);
        await driver.clickElement('#connecterrors');

        // switch to metamask extension and click connect
        windowHandles = await driver.waitUntilXWindowHandles(3, 1000, 10000);
        await driver.switchToWindowWithTitle(
          WINDOW_TITLES.Dialog,
          windowHandles,
        );
        await driver.clickElement({
          text: 'Connect',
          tag: 'button',
        });

        await driver.waitForSelector({ text: 'Install' });

        await driver.clickElement({
          text: 'Install',
          tag: 'button',
        });

        await driver.waitForSelector({ text: 'OK' });

        await driver.clickElement({
          text: 'OK',
          tag: 'button',
        });

        await driver.switchToWindowWithTitle('Test Snaps', windowHandles);

        // wait for npm installation success
        await driver.waitForSelector({
          css: '#installedSnapsResult',
          text: 'npm:@metamask/dialog-example-snap, npm:@metamask/error-example-snap',
        });
      },
    );
  });
});<|MERGE_RESOLUTION|>--- conflicted
+++ resolved
@@ -1,6 +1,3 @@
-<<<<<<< HEAD
-const { withFixtures, unlockWallet } = require('../helpers');
-=======
 const { strict: assert } = require('assert');
 const {
   withFixtures,
@@ -8,7 +5,6 @@
   getEventPayloads,
   WINDOW_TITLES,
 } = require('../helpers');
->>>>>>> 4e8e0b41
 const FixtureBuilder = require('../fixture-builder');
 const { TEST_SNAPS_WEBSITE_URL } = require('./enums');
 
@@ -62,11 +58,7 @@
         title: this.test.fullTitle(),
         testSpecificMock: mockSegment,
       },
-<<<<<<< HEAD
-      async ({ driver }) => {
-=======
       async ({ driver, mockedEndpoint: mockedEndpoints }) => {
->>>>>>> 4e8e0b41
         await unlockWallet(driver);
 
         // navigate to test snaps page and connect
