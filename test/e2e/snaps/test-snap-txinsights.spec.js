--- conflicted
+++ resolved
@@ -52,12 +52,6 @@
           text: 'Connect',
           tag: 'button',
         });
-<<<<<<< HEAD
-
-        // delay for npm installation
-        await driver.delay(2000);
-=======
->>>>>>> 4b271868
 
         await driver.waitForSelector({ text: 'Approve & install' });
 
