const { strict: assert } = require('assert');
const { withFixtures } = require('../helpers');
const FixtureBuilder = require('../fixture-builder');
const { TEST_SNAPS_WEBSITE_URL } = require('./enums');

describe('Test Snap bip-44', function () {
  it('can pop up bip-44 snap and get private key result', async function () {
    const ganacheOptions = {
      accounts: [
        {
          secretKey:
            '0x7C9529A67102755B7E6102D6D950AC5D5863C98713805CEC576B945B15B71EAC',
          balance: 25000000000000000000,
        },
      ],
    };
    await withFixtures(
      {
        fixtures: new FixtureBuilder().build(),
        ganacheOptions,
        failOnConsoleError: false,
        title: this.test.title,
      },
      async ({ driver }) => {
        await driver.navigate();

        // enter pw into extension
        await driver.fill('#password', 'correct horse battery staple');
        await driver.press('#password', driver.Key.ENTER);

        // navigate to test snaps page and connect
        await driver.driver.get(TEST_SNAPS_WEBSITE_URL);
        const snapButton1 = await driver.findElement('#connectBip44Snap');
        await driver.scrollToElement(snapButton1);
        await driver.delay(1000);
<<<<<<< HEAD
        await driver.clickElement('#connectBip44Snap');

        // switch to metamask extension and click connect
        let windowHandles = await driver.waitUntilXWindowHandles(
          2,
          1000,
          10000,
        );
        await driver.switchToWindowWithTitle(
          'MetaMask Notification',
          windowHandles,
        );
        await driver.clickElement(
          {
            text: 'Connect',
            tag: 'button',
          },
          10000,
        );

=======
        const snapButton1 = await driver.findElement('#connectBip44Snap');
        await driver.scrollToElement(snapButton1);
        await driver.delay(1000);
        await driver.clickElement('#connectBip44Snap');
        await driver.delay(1000);

        // switch to metamask extension and click connect
        let windowHandles = await driver.waitUntilXWindowHandles(
          2,
          1000,
          10000,
        );
        await driver.switchToWindowWithTitle(
          'MetaMask Notification',
          windowHandles,
        );
        await driver.clickElement(
          {
            text: 'Connect',
            tag: 'button',
          },
          10000,
        );

>>>>>>> 90d2ca07
        await driver.delay(2000);

        // switch to metamask extension
        windowHandles = await driver.waitUntilXWindowHandles(2, 1000, 10000);

        // approve install of snap
        await driver.switchToWindowWithTitle(
          'MetaMask Notification',
          windowHandles,
        );
        await driver.clickElement({
          text: 'Approve & install',
          tag: 'button',
        });

        // deal with permissions popover
        await driver.waitForSelector({
          css: '.popover-header',
          text: 'Are you sure?',
        });
        await driver.clickElement('#key-access-bip44-1-0');
        await driver.delay(1000);
        await driver.clickElement({
          text: 'Confirm',
          tag: 'button',
        });

        // delay for npm installation
        await driver.delay(2000);

        // click send inputs on test snap page
        windowHandles = await driver.waitUntilXWindowHandles(1, 1000, 10000);
        await driver.switchToWindowWithTitle('Test Snaps', windowHandles);
<<<<<<< HEAD
        await driver.waitForSelector({
          css: '#connectBip44Snap',
          text: 'Reconnect to BIP-44 Snap',
        });
=======
        await driver.delay(1000);
>>>>>>> 90d2ca07
        await driver.clickElement('#sendBip44Test');

        // check the results of the public key test
        await driver.delay(1000);
        const bip44Result = await driver.findElement('#bip44Result');
        assert.equal(
          await bip44Result.getText(),
          '"0x86debb44fb3a984d93f326131d4c1db0bc39644f1a67b673b3ab45941a1cea6a385981755185ac4594b6521e4d1e08d1"',
        );

        // enter a message to sign
        await driver.fill('#bip44Message', '1234');
        await driver.delay(1000);
        const snapButton3 = await driver.findElement('#signBip44Message');
        await driver.scrollToElement(snapButton3);
        await driver.delay(1000);
        await driver.clickElement('#signBip44Message');

        // Switch to approve signature message window and approve
        windowHandles = await driver.waitUntilXWindowHandles(2, 1000, 10000);
        await driver.switchToWindowWithTitle(
          'MetaMask Notification',
          windowHandles,
        );
        await driver.clickElement({
          text: 'Approve',
          tag: 'button',
        });

        // switch back to test-snaps page
        windowHandles = await driver.waitUntilXWindowHandles(1, 1000, 10000);
        await driver.switchToWindowWithTitle('Test Snaps', windowHandles);
        await driver.delay(1000);

        // check the results of the message signature
        const bip44SignResult = await driver.findElement('#bip44SignResult');
        assert.equal(
          await bip44SignResult.getText(),
          '"0xa41ab87ca50606eefd47525ad90294bbe44c883f6bc53655f1b8a55aa8e1e35df216f31be62e52c7a1faa519420e20810162e07dedb0fde2a4d997ff7180a78232ecd8ce2d6f4ba42ccacad33c5e9e54a8c4d41506bdffb2bb4c368581d8b086"',
        );
      },
    );
  });
});<|MERGE_RESOLUTION|>--- conflicted
+++ resolved
@@ -30,31 +30,7 @@
 
         // navigate to test snaps page and connect
         await driver.driver.get(TEST_SNAPS_WEBSITE_URL);
-        const snapButton1 = await driver.findElement('#connectBip44Snap');
-        await driver.scrollToElement(snapButton1);
         await driver.delay(1000);
-<<<<<<< HEAD
-        await driver.clickElement('#connectBip44Snap');
-
-        // switch to metamask extension and click connect
-        let windowHandles = await driver.waitUntilXWindowHandles(
-          2,
-          1000,
-          10000,
-        );
-        await driver.switchToWindowWithTitle(
-          'MetaMask Notification',
-          windowHandles,
-        );
-        await driver.clickElement(
-          {
-            text: 'Connect',
-            tag: 'button',
-          },
-          10000,
-        );
-
-=======
         const snapButton1 = await driver.findElement('#connectBip44Snap');
         await driver.scrollToElement(snapButton1);
         await driver.delay(1000);
@@ -79,7 +55,6 @@
           10000,
         );
 
->>>>>>> 90d2ca07
         await driver.delay(2000);
 
         // switch to metamask extension
@@ -113,14 +88,10 @@
         // click send inputs on test snap page
         windowHandles = await driver.waitUntilXWindowHandles(1, 1000, 10000);
         await driver.switchToWindowWithTitle('Test Snaps', windowHandles);
-<<<<<<< HEAD
         await driver.waitForSelector({
           css: '#connectBip44Snap',
           text: 'Reconnect to BIP-44 Snap',
         });
-=======
-        await driver.delay(1000);
->>>>>>> 90d2ca07
         await driver.clickElement('#sendBip44Test');
 
         // check the results of the public key test
