const { strict: assert } = require('assert');
const { toHex } = require('@metamask/controller-utils');
const FixtureBuilder = require('../fixture-builder');
const {
  convertToHexValue,
  withFixtures,
  openDapp,
  regularDelayMs,
  unlockWallet,
} = require('../helpers');

const TEST_CHAIN_ID = toHex(100);

const MOCK_CHAINLIST_RESPONSE = [
  {
    name: 'Ethereum Mainnet',
    chain: 'ETH',
    icon: 'ethereum',
    rpc: [
      'https://mainnet.infura.io/v3/<INFURA_API_KEY>',
      'wss://mainnet.infura.io/ws/v3/<INFURA_API_KEY?',
      'https://api.mycryptoapi.com/eth',
      'https://cloudflare-eth.com',
      'https://ethereum.publicnode.com',
    ],
    features: [
      {
        name: 'EIP155',
      },
      {
        name: 'EIP1559',
      },
    ],
    faucets: [],
    nativeCurrency: {
      name: 'Ether',
      symbol: 'ETH',
      decimals: 18,
    },
    infoURL: 'https://ethereum.org',
    shortName: 'eth',
    chainId: 1,
    networkId: 1,
    slip44: 60,
    ens: {
      registry: '0x00000000000C2E074eC69A0dFb2997BA6C7d2e1e',
    },
    explorers: [
      {
        name: 'etherscan',
        url: 'https://etherscan.io',
        standard: 'EIP3091',
      },
      {
        name: 'blockscout',
        url: 'https://eth.blockscout.com',
        icon: 'blockscout',
        standard: 'EIP3091',
      },
    ],
  },
];

describe('Custom network', function () {
  const chainID = '42161';
  const networkURL = 'https://arbitrum-mainnet.infura.io';
  const networkNAME = 'Arbitrum One';
  const currencySYMBOL = 'ETH';
  const blockExplorerURL = 'https://explorer.arbitrum.io';
  const ganacheOptions = {
    accounts: [
      {
        secretKey:
          '0x7C9529A67102755B7E6102D6D950AC5D5863C98713805CEC576B945B15B71EAC',
        balance: convertToHexValue(25000000000000000000),
      },
    ],
  };

  describe('JSON-RPC API', function () {
    it('should show warning when adding chainId 0x1(ethereum) and be followed by an wrong chainId error', async function () {
      await withFixtures(
        {
          dapp: true,
          fixtures: new FixtureBuilder()
            .withPermissionControllerConnectedToTestDapp()
            .build(),
          ganacheOptions,
          title: this.test.title,
        },
        async ({ driver }) => {
          await driver.navigate();
          await unlockWallet(driver);

          await openDapp(driver);
          await driver.executeScript(`
          var params = [{
            chainId: "0x1",
            chainName: "Fake Ethereum Network",
            nativeCurrency: {
              name: "",
              symbol: "ETH",
              decimals: 18
            },
            rpcUrls: ["https://customnetwork.com/api/customRPC"],
            blockExplorerUrls: [ "http://localhost:8080/api/customRPC" ]
          }]
          window.ethereum.request({
            method: 'wallet_addEthereumChain',
            params
          })
        `);

          const windowHandles = await driver.waitUntilXWindowHandles(3);

          await driver.switchToWindowWithTitle(
            'MetaMask Notification',
            windowHandles,
          );

          await driver.clickElement({
            tag: 'button',
            text: 'Approve',
          });

          const warningTxt =
            'You are adding a new RPC provider for Ethereum Mainnet';

          await driver.findElement({
            tag: 'h4',
            text: warningTxt,
          });

          await driver.clickElement({
            tag: 'button',
            text: 'Approve',
          });

          const errMsg =
            'Chain ID returned by the custom network does not match the submitted chain ID.';
          await driver.findElement({
            tag: 'span',
            text: errMsg,
          });

          const approveBtn = await driver.findElement({
            tag: 'button',
            text: 'Approve',
          });

          assert.equal(await approveBtn.isEnabled(), false);
          await driver.clickElement({
            tag: 'button',
            text: 'Cancel',
          });
        },
      );
    });

    it("don't add bad rpc custom network", async function () {
      await withFixtures(
        {
          dapp: true,
          fixtures: new FixtureBuilder()
            .withPermissionControllerConnectedToTestDapp()
            .withPreferencesController({ useSafeChainsListValidation: true })
            .build(),
          title: this.test.title,
        },
        async ({ driver }) => {
          await driver.navigate();
          await unlockWallet(driver);

          await openDapp(driver);
          await driver.executeScript(`
          var params = [{
            chainId: "0x123",
            chainName: "Antani",
            nativeCurrency: {
              name: "",
              symbol: "ANTANI",
              decimals: 18
            },
            rpcUrls: ["https://customnetwork.com/api/customRPC"],
            blockExplorerUrls: [ "http://localhost:8080/api/customRPC" ]
          }]
          window.ethereum.request({
            method: 'wallet_addEthereumChain',
            params
          })
        `);
          const windowHandles = await driver.waitUntilXWindowHandles(3);

          await driver.switchToWindowWithTitle(
            'MetaMask Notification',
            windowHandles,
          );

          const warningMsg1 =
            'According to our record the network name may not correctly match this chain ID.';
          await driver.findElement({
            tag: 'span',
            text: warningMsg1,
          });

          const errorMsg1 =
            'The submitted currency symbol does not match what we expect for this chain ID.';
          await driver.findElement({
            tag: 'span',
            text: errorMsg1,
          });

          const errorMsg2 =
            'According to our records the submitted RPC URL value does not match a known provider for this chain ID.';
          await driver.findElement({
            tag: 'span',
            text: errorMsg2,
          });

          const errMsg1 = 'verify the network details';
          await driver.findElement({
            tag: 'a',
            text: errMsg1,
          });

          await driver.clickElement({
            tag: 'button',
            text: 'Approve',
          });

          const errMsg2 =
            'Chain ID returned by the custom network does not match the submitted chain ID.';
          await driver.findElement({
            tag: 'span',
            text: errMsg2,
          });

          const approveBtn = await driver.findElement({
            tag: 'button',
            text: 'Approve',
          });

          assert.equal(await approveBtn.isEnabled(), false);
          await driver.clickElement({
            tag: 'button',
            text: 'Cancel',
          });
        },
      );
    });

    it("don't validate bad rpc custom network when toggle is off", async function () {
      async function mockRPCURLAndChainId(mockServer) {
        return [
          await mockServer
            .forPost('https://responsive-rpc.url/')
            .thenCallback(() => ({
              statusCode: 200,
              json: {
                id: '1694444405781',
                jsonrpc: '2.0',
                result: TEST_CHAIN_ID,
              },
            })),
        ];
      }

      await withFixtures(
        {
          dapp: true,
          fixtures: new FixtureBuilder()
            .withPermissionControllerConnectedToTestDapp()
            .withPreferencesController({ useSafeChainsListValidation: false })
            .build(),
          title: this.test.title,
          testSpecificMock: mockRPCURLAndChainId,
        },
        async ({ driver }) => {
          await driver.navigate();
          await unlockWallet(driver);

          await openDapp(driver);
          await driver.executeScript(`
          var params = [{
            chainId: "${TEST_CHAIN_ID}",
            chainName: "Antani",
            nativeCurrency: {
              name: "",
              symbol: "ANTANI",
              decimals: 18
            },
            rpcUrls: ["https://responsive-rpc.url/"],
            blockExplorerUrls: [ "http://localhost:8080/api/customRPC" ]
          }]
          window.ethereum.request({
            method: 'wallet_addEthereumChain',
            params
          })
        `);
          const windowHandles = await driver.waitUntilXWindowHandles(3);

          await driver.switchToWindowWithTitle(
            'MetaMask Notification',
            windowHandles,
          );

          await driver.clickElement({
            tag: 'button',
            text: 'Approve',
          });

          const switchNetworkBtn = await driver.findElement({
            tag: 'button',
            text: 'Switch network',
          });

          await switchNetworkBtn.click();
        },
      );
    });

    it("don't add unreachable custom network", async function () {
      await withFixtures(
        {
          dapp: true,
          fixtures: new FixtureBuilder()
            .withPermissionControllerConnectedToTestDapp()
            .build(),
          ganacheOptions,
          title: this.test.title,
        },
        async ({ driver }) => {
          await driver.navigate();
          await unlockWallet(driver);

          await openDapp(driver);
          await driver.executeScript(`
          var params = [{
            chainId: "0x123",
            chainName: "Antani",
            nativeCurrency: {
              name: "",
              symbol: "ANTANI",
              decimals: 18
            },
            rpcUrls: ["https://doesntexist.abc/customRPC"],
            blockExplorerUrls: [ "http://localhost:8080/api/customRPC" ]
          }]
          window.ethereum.request({
            method: 'wallet_addEthereumChain',
            params
          })
        `);
          const windowHandles = await driver.waitUntilXWindowHandles(3);

          await driver.switchToWindowWithTitle(
            'MetaMask Notification',
            windowHandles,
          );
          await driver.clickElement({
            tag: 'button',
            text: 'Approve',
          });

          await driver.findElement({
            tag: 'span',
            text: 'Error while connecting to the custom network.',
          });

          const approveBtn = await driver.findElement({
            tag: 'button',
            text: 'Approve',
          });

          assert.equal(await approveBtn.isEnabled(), false);
          await driver.clickElement({
            tag: 'button',
            text: 'Cancel',
          });
        },
      );
    });
  });

  describe('Popular Networks List', function () {
    it('add custom network and switch the network', async function () {
      await withFixtures(
        {
          fixtures: new FixtureBuilder().build(),
          ganacheOptions,
          title: this.test.title,
        },
        async ({ driver }) => {
          await driver.navigate();
          await unlockWallet(driver);

          // Avoid a stale element error
          await driver.delay(regularDelayMs);

          await driver.clickElement('[data-testid="network-display"]');

          await driver.clickElement({ tag: 'button', text: 'Add network' });
          await driver.clickElement({
            tag: 'button',
            text: 'Add',
          });

          // verify network details
          const title = await driver.findElement({
            tag: 'h6',
            text: 'Arbitrum One',
          });

          assert.equal(
            await title.getText(),
            'Arbitrum One',
            'Title of popup should be selected network',
          );

          const [networkName, networkUrl, chainIdElement, currencySymbol] =
            await driver.findElements('.definition-list dd');

          assert.equal(
            await networkName.getText(),
            networkNAME,
            'Network name is not correctly displayed',
          );
          assert.equal(
            await networkUrl.getText(),
            networkURL,
            'Network Url is not correctly displayed',
          );
          assert.equal(
            await chainIdElement.getText(),
            chainID.toString(),
            'Chain Id is not correctly displayed',
          );
          assert.equal(
            await currencySymbol.getText(),
            currencySYMBOL,
            'Currency symbol is not correctly displayed',
          );

          await driver.clickElement({ tag: 'a', text: 'View all details' });

          const networkDetailsLabels = await driver.findElements('dd');
          assert.equal(
            await networkDetailsLabels[8].getText(),
            blockExplorerURL,
            'Block Explorer URL is not correct',
          );

          await driver.clickElement({ tag: 'button', text: 'Close' });
          await driver.clickElement({ tag: 'button', text: 'Approve' });
          await driver.clickElement({
            tag: 'h6',
            text: 'Switch to Arbitrum One',
          });
          // verify network switched
          const networkDisplayed = await driver.findElement({
<<<<<<< HEAD
            tag: 'p',
=======
            tag: 'span',
>>>>>>> ef8403f6
            text: 'Arbitrum One',
          });
          assert.equal(
            await networkDisplayed.getText(),
            'Arbitrum One',
            'You have not switched to Arbitrum Network',
          );
        },
      );
    });

    it('add custom network and not switch the network', async function () {
      await withFixtures(
        {
          fixtures: new FixtureBuilder().build(),
          ganacheOptions,
          title: this.test.title,
        },
        async ({ driver }) => {
          await driver.navigate();
          await unlockWallet(driver);

          // Avoid a stale element error
          await driver.delay(regularDelayMs);

          await driver.clickElement('[data-testid="network-display"]');
          await driver.clickElement({ tag: 'button', text: 'Add network' });

          // had to put all Add elements in list since list is changing and networks are not always in same order
          await driver.clickElement({
            tag: 'button',
            text: 'Add',
          });

          await driver.clickElement({ tag: 'button', text: 'Approve' });

          await driver.clickElement({
            tag: 'h6',
            text: 'Dismiss',
          });

          // verify if added network is in list of networks
          const networkDisplay = await driver.findElement(
            '[data-testid="network-display"]',
          );
          await networkDisplay.click();

          const arbitrumNetwork = await driver.findElements({
            text: 'Arbitrum One',
            tag: 'button',
          });
          assert.ok(arbitrumNetwork.length, 1);
        },
      );
    });

    it('delete the Arbitrum network', async function () {
      await withFixtures(
        {
          fixtures: new FixtureBuilder()
            .withNetworkController({
              networkConfigurations: {
                networkConfigurationId: {
                  rpcUrl: networkURL,
                  chainId: chainID,
                  nickname: networkNAME,
                  ticker: currencySYMBOL,
                  rpcPrefs: {},
                },
              },
            })
            .build(),
          ganacheOptions,
          title: this.test.title,
        },
        async ({ driver }) => {
          await driver.navigate();
          await unlockWallet(driver);

          await driver.clickElement(
            '[data-testid="account-options-menu-button"]',
          );
          await driver.clickElement({ text: 'Settings', tag: 'div' });
          await driver.clickElement({ text: 'Networks', tag: 'div' });

          const arbitrumNetwork = await driver.clickElement({
            text: 'Arbitrum One',
            tag: 'div',
          });

          // Click first Delete button
          await driver.clickElement('button.btn-danger');

          // Click modal Delete button
          await driver.clickElement('button.btn-danger-primary');

          // Checks if Arbitrum is deleted
          const existNetwork = await driver.isElementPresent(arbitrumNetwork);
          assert.equal(existNetwork, false, 'Network is not deleted');
        },
      );
    });

    it("when the network details validation toggle is turned on, validate user inserted details against data from 'chainid.network'", async function () {
      async function mockRPCURLAndChainId(mockServer) {
        return [
          await mockServer
            .forPost('https://unresponsive-rpc.url/')
            // 502 Error communicating with upstream server
            .thenCallback(() => ({ statusCode: 502 })),

          await mockServer
            .forGet('https://chainid.network/chains.json')
            .thenCallback(() => ({
              statusCode: 200,
              json: MOCK_CHAINLIST_RESPONSE,
            })),
        ];
      }

      await withFixtures(
        {
          fixtures: new FixtureBuilder().build(),
          ganacheOptions,
          title: this.test.title,
          testSpecificMock: mockRPCURLAndChainId,
        },
        async ({ driver }) => {
          await driver.navigate();

          await unlockWallet(driver);

          await checkThatSafeChainsListValidationToggleIsOn(driver);

          await failCandidateNetworkValidation(driver);
        },
      );
    });

    it("when the network details validation toggle is turned off, don't validate user inserted details", async function () {
      async function mockRPCURLAndChainId(mockServer) {
        return [
          await mockServer
            .forPost('https://responsive-rpc.url/')
            .thenCallback(() => ({
              statusCode: 200,
              json: {
                id: '1694444405781',
                jsonrpc: '2.0',
                result: TEST_CHAIN_ID,
              },
            })),

          await mockServer
            .forGet('https://chainid.network/chains.json')
            .thenCallback(() => ({
              // even with an error, the test passes
              statusCode: 400,
            })),
        ];
      }

      await withFixtures(
        {
          fixtures: new FixtureBuilder().build(),
          ganacheOptions,
          title: this.test.title,
          testSpecificMock: mockRPCURLAndChainId,
        },
        async ({ driver }) => {
          await driver.navigate();

          await unlockWallet(driver);

          await toggleOffSafeChainsListValidation(driver);

          await candidateNetworkIsNotValidated(driver);
        },
      );
    });
  });
});

async function checkThatSafeChainsListValidationToggleIsOn(driver) {
  const accountOptionsMenuSelector =
    '[data-testid="account-options-menu-button"]';
  await driver.waitForSelector(accountOptionsMenuSelector);
  await driver.clickElement(accountOptionsMenuSelector);

  const globalMenuSettingsSelector = '[data-testid="global-menu-settings"]';
  await driver.waitForSelector(globalMenuSettingsSelector);
  await driver.clickElement(globalMenuSettingsSelector);

  const securityAndPrivacyTabRawLocator = {
    text: 'Security & privacy',
    tag: 'div',
  };
  await driver.clickElement(securityAndPrivacyTabRawLocator);

  const useSafeChainsListValidationToggleSelector =
    '[data-testid="useSafeChainsListValidation"]';
  const useSafeChainsListValidationToggleElement = await driver.waitForSelector(
    useSafeChainsListValidationToggleSelector,
  );
  const useSafeChainsListValidationToggleState =
    await useSafeChainsListValidationToggleElement.getText();

  assert.equal(
    useSafeChainsListValidationToggleState,
    'ON',
    'Safe chains list validation toggle is off',
  );

  // return to the home screen
  const appHeaderSelector = '[data-testid="app-header-logo"]';
  await driver.waitForSelector(appHeaderSelector);
  await driver.clickElement(appHeaderSelector);
}

async function failCandidateNetworkValidation(driver) {
  const networkMenuSelector = '[data-testid="network-display"]';
  await driver.waitForSelector(networkMenuSelector);
  await driver.clickElement(networkMenuSelector);

  await driver.clickElement({ text: 'Add network', tag: 'button' });

  const addNetworkManuallyButtonSelector =
    '[data-testid="add-network-manually"]';
  await driver.waitForSelector(addNetworkManuallyButtonSelector);

  await driver.clickElement(`${addNetworkManuallyButtonSelector} > h6`);

  const [
    ,
    // first element is the search input that we don't need to fill
    networkNameInputEl,
    newRPCURLInputEl,
    chainIDInputEl,
    currencySymbolInputEl,
    blockExplorerURLInputEl,
  ] = await driver.findElements('input');

  await networkNameInputEl.fill('cheapETH');
  await newRPCURLInputEl.fill('https://unresponsive-rpc.url');
  await chainIDInputEl.fill(toHex(777));
  await currencySymbolInputEl.fill('cTH');
  await blockExplorerURLInputEl.fill('https://block-explorer.url');

  const chainIdValidationMessageRawLocator = {
    text: 'Could not fetch chain ID. Is your RPC URL correct?',
    tag: 'h6',
  };
  await driver.waitForSelector(chainIdValidationMessageRawLocator);

  const tickerSymbolValidationMessageRawLocator = {
    text: 'Ticker symbol verification data is currently unavailable, make sure that the symbol you have entered is correct. It will impact the conversion rates that you see for this network',
    tag: 'h6',
  };
  await driver.waitForSelector(tickerSymbolValidationMessageRawLocator);

  const saveButtonRawLocator = {
    text: 'Save',
    tag: 'button',
  };
  const saveButtonEl = await driver.findElement(saveButtonRawLocator);
  assert.equal(await saveButtonEl.isEnabled(), false);
}

async function toggleOffSafeChainsListValidation(driver) {
  const accountOptionsMenuSelector =
    '[data-testid="account-options-menu-button"]';
  await driver.waitForSelector(accountOptionsMenuSelector);
  await driver.clickElement(accountOptionsMenuSelector);

  const globalMenuSettingsSelector = '[data-testid="global-menu-settings"]';
  await driver.waitForSelector(globalMenuSettingsSelector);
  await driver.clickElement(globalMenuSettingsSelector);

  const securityAndPrivacyTabRawLocator = {
    text: 'Security & privacy',
    tag: 'div',
  };
  await driver.clickElement(securityAndPrivacyTabRawLocator);

  const useSafeChainsListValidationLabelSelector =
    '[data-testid="useSafeChainsListValidation"]';
  const useSafeChainsListValidationToggleSelector =
    '[data-testid="useSafeChainsListValidation"] .toggle-button > div';

  let useSafeChainsListValidationLabelElement = await driver.waitForSelector(
    useSafeChainsListValidationLabelSelector,
  );

  let useSafeChainsListValidationToggleState =
    await useSafeChainsListValidationLabelElement.getText();

  assert.equal(
    useSafeChainsListValidationToggleState,
    'ON',
    'Safe chains list validation toggle is OFF by default',
  );

  await driver.clickElement(useSafeChainsListValidationToggleSelector);

  await driver.delay(regularDelayMs);

  useSafeChainsListValidationLabelElement = await driver.waitForSelector(
    useSafeChainsListValidationLabelSelector,
  );

  useSafeChainsListValidationToggleState =
    await useSafeChainsListValidationLabelElement.getText();

  assert.equal(
    useSafeChainsListValidationToggleState,
    'OFF',
    'Safe chains list validation toggle is ON',
  );

  driver.delay(regularDelayMs);

  // return to the home screen
  const appHeaderSelector = '[data-testid="app-header-logo"]';
  await driver.waitForSelector(appHeaderSelector);
  await driver.clickElement(appHeaderSelector);
}

async function candidateNetworkIsNotValidated(driver) {
  const networkMenuSelector = '[data-testid="network-display"]';
  await driver.waitForSelector(networkMenuSelector);
  await driver.clickElement(networkMenuSelector);

  await driver.clickElement({ text: 'Add network', tag: 'button' });

  const addNetworkManuallyButtonSelector =
    '[data-testid="add-network-manually"]';
  await driver.waitForSelector(addNetworkManuallyButtonSelector);
  await driver.clickElement(`${addNetworkManuallyButtonSelector} > h6`);

  const [
    ,
    // first element is the search input that we don't need to fill
    networkNameInputEl,
    newRPCURLInputEl,
    chainIDInputEl,
    currencySymbolInputEl,
    blockExplorerURLInputEl,
  ] = await driver.findElements('input');

  await networkNameInputEl.fill('cheapETH');
  await newRPCURLInputEl.fill('https://responsive-rpc.url/');
  await chainIDInputEl.fill(TEST_CHAIN_ID);
  await currencySymbolInputEl.fill('cTH');
  await blockExplorerURLInputEl.fill('https://block-explorer.url');

  const saveButtonRawLocator = {
    text: 'Save',
    tag: 'button',
  };
  const saveButtonEl = await driver.findElement(saveButtonRawLocator);
  assert.equal(await saveButtonEl.isEnabled(), true);
}<|MERGE_RESOLUTION|>--- conflicted
+++ resolved
@@ -458,11 +458,7 @@
           });
           // verify network switched
           const networkDisplayed = await driver.findElement({
-<<<<<<< HEAD
-            tag: 'p',
-=======
             tag: 'span',
->>>>>>> ef8403f6
             text: 'Arbitrum One',
           });
           assert.equal(
