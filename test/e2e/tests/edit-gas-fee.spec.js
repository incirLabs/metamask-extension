--- conflicted
+++ resolved
@@ -155,11 +155,7 @@
         });
         await driver.waitForSelector({
           css: '.transaction-detail-item:nth-of-type(2) h6:nth-of-type(2)',
-<<<<<<< HEAD
-          text: '2.20085 ETH',
-=======
           text: '1.00085 ETH',
->>>>>>> 802a2044
         });
 
         // confirms the transaction
