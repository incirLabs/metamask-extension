{
  "DNS": "object",
  "activeTab": "object",
  "appState": "object",
  "confirm": "object",
  "confirmTransaction": "object",
  "gas": { "customData": { "price": null, "limit": null } },
  "history": { "mostRecentOverviewPage": "/" },
  "invalidCustomNetwork": "object",
  "localeMessages": "object",
  "metamask": {
    "isInitialized": true,
    "isUnlocked": false,
    "isAccountMenuOpen": false,
    "isNetworkMenuOpen": false,
    "identities": "object",
    "transactions": "object",
    "networkConfigurations": "object",
    "addressBook": "object",
    "contractExchangeRates": "object",
<<<<<<< HEAD
=======
    "confirmationExchangeRates": {},
>>>>>>> e76a9927
    "contractExchangeRatesByChainId": "object",
    "pendingTokens": "object",
    "customNonceValue": "",
    "useBlockie": false,
    "useRequestQueue": false,
    "featureFlags": {},
    "welcomeScreenSeen": false,
    "currentLocale": "en",
    "preferences": {
      "hideZeroBalanceTokens": false,
      "showFiatInTestnets": false,
      "showTestNetworks": false,
      "useNativeCurrencyAsPrimaryCurrency": true
    },
    "firstTimeFlowType": "import",
    "completedOnboarding": true,
    "knownMethodData": "object",
    "use4ByteResolution": true,
    "participateInMetaMetrics": true,
    "nextNonce": null,
    "internalAccounts": { "accounts": "object", "selectedAccount": "string" },
    "connectedStatusPopoverHasBeenShown": true,
    "defaultHomeActiveTabName": null,
    "browserEnvironment": { "os": "string", "browser": "string" },
    "popupGasPollTokens": [],
    "notificationGasPollTokens": [],
    "fullScreenGasPollTokens": [],
    "recoveryPhraseReminderHasBeenShown": true,
    "recoveryPhraseReminderLastShown": "number",
    "outdatedBrowserWarningLastShown": "number",
    "nftsDetectionNoticeDismissed": false,
    "showTestnetMessageInDropdown": true,
    "showBetaHeader": false,
    "showProductTour": true,
    "trezorModel": null,
    "hadAdvancedGasFeesSetPriorToMigration92_3": false,
    "nftsDropdownState": {},
    "termsOfUseLastAgreed": "number",
    "qrHardware": {},
    "usedNetworks": { "0x1": true, "0x5": true, "0x539": true },
    "snapsInstallPrivacyWarningShown": true,
    "surveyLinkLastClickedOrClosed": "object",
    "currentAppVersion": "string",
    "previousAppVersion": "",
    "previousMigrationVersion": 0,
    "currentMigrationVersion": "number",
    "selectedNetworkClientId": "string",
    "providerConfig": {
      "chainId": "0x539",
      "nickname": "Localhost 8545",
      "rpcPrefs": "object",
      "rpcUrl": "string",
      "ticker": "ETH",
      "type": "rpc",
      "id": "networkConfigurationId"
    },
    "networksMetadata": {
      "networkConfigurationId": {
        "EIPS": { "1559": false },
        "status": "available"
      }
    },
    "keyrings": "object",
    "useNonceField": false,
    "usePhishDetect": true,
    "dismissSeedBackUpReminder": true,
    "disabledRpcMethodPreferences": { "eth_sign": false },
    "useMultiAccountBalanceChecker": true,
    "useSafeChainsListValidation": true,
    "useTokenDetection": false,
    "useNftDetection": false,
    "useCurrencyRateCheck": true,
    "openSeaEnabled": false,
    "securityAlertsEnabled": "boolean",
    "addSnapAccountEnabled": "boolean",
    "advancedGasFee": {},
    "incomingTransactionsPreferences": {},
    "lostIdentities": "object",
    "forgottenPassword": false,
    "ipfsGateway": "string",
    "useAddressBarEnsResolution": true,
    "ledgerTransportType": "webhid",
    "snapRegistryList": "object",
    "transactionSecurityCheckEnabled": false,
    "theme": "light",
    "snapsAddSnapAccountModalDismissed": "boolean",
    "isLineaMainnetReleased": true,
    "selectedAddress": "string",
    "metaMetricsId": "fake-metrics-id",
    "eventsBeforeMetricsOptIn": "object",
    "traits": "object",
    "fragments": "object",
    "segmentApiCalls": "object",
    "previousUserTraits": "object",
    "currentCurrency": "usd",
    "currencyRates": {
      "ETH": {
        "conversionDate": "number",
        "conversionRate": 1300,
        "usdConversionRate": 1300
      }
    },
    "alertEnabledness": { "unconnectedAccount": true, "web3ShimUsage": true },
    "unconnectedAccountAlertShownOrigins": "object",
    "web3ShimUsageOrigins": "object",
    "seedPhraseBackedUp": true,
    "onboardingTabs": "object",
    "subjects": "object",
    "permissionHistory": "object",
    "permissionActivityLog": "object",
    "subjectMetadata": "object",
    "announcements": "object",
    "orderedNetworkList": { "0": "string", "1": "string", "2": "string" },
    "pinnedAccountList": {},
    "gasFeeEstimates": {},
    "gasFeeEstimatesByChainId": {},
    "estimatedGasFeeTimeBounds": {},
    "gasEstimateType": "none",
    "tokenList": "object",
    "tokensChainsCache": {},
    "preventPollingOnNetworkRestart": true,
    "tokens": "object",
    "ignoredTokens": "object",
    "detectedTokens": "object",
    "allTokens": {},
    "allIgnoredTokens": {},
    "allDetectedTokens": {},
    "smartTransactionsState": {
      "fees": {},
      "liveness": true,
      "smartTransactions": "object"
    },
    "allNftContracts": "object",
    "allNfts": "object",
    "ignoredNfts": "object",
    "domains": {
      "metamask": "networkConfigurationId"
    },
    "perDomainNetwork": "boolean",
    "logs": "object",
    "snaps": "object",
    "snapStates": "object",
    "unencryptedSnapStates": "object",
    "jobs": "object",
    "database": "object",
    "lastUpdated": "object",
    "notifications": "object",
    "accounts": "object",
    "accountsByChainId": "object",
    "unapprovedDecryptMsgs": "object",
    "unapprovedDecryptMsgCount": 0,
    "unapprovedEncryptionPublicKeyMsgs": "object",
    "unapprovedEncryptionPublicKeyMsgCount": 0,
    "unapprovedMsgs": "object",
    "unapprovedPersonalMsgs": "object",
    "unapprovedTypedMessages": "object",
    "unapprovedMsgCount": 0,
    "unapprovedPersonalMsgCount": 0,
    "unapprovedTypedMessagesCount": 0,
    "swapsState": {
      "quotes": "object",
      "quotesPollingLimitEnabled": false,
      "fetchParams": null,
      "tokens": "object",
      "tradeTxId": "object",
      "approveTxId": "object",
      "quotesLastFetched": null,
      "customMaxGas": "",
      "customGasPrice": null,
      "customMaxFeePerGas": null,
      "customMaxPriorityFeePerGas": null,
      "swapsUserFeeLevel": "",
      "selectedAggId": null,
      "customApproveTxData": "string",
      "errorKey": "",
      "topAggId": "object",
      "routeState": "",
      "swapsFeatureIsLive": true,
      "saveFetchedQuotes": false,
      "swapsQuoteRefreshTime": 60000,
      "swapsQuotePrefetchingRefreshTime": 60000,
      "swapsStxBatchStatusRefreshTime": 10000,
      "swapsStxGetTransactionsRefreshTime": 10000,
      "swapsStxMaxFeeMultiplier": 2
    },
    "ensResolutionsByAddress": "object",
    "pendingApprovals": "object",
    "pendingApprovalCount": "number",
    "approvalFlows": "object",
    "lastFetchedBlockNumbers": "object",
    "methodData": "object",
    "versionInfo": {},
    "storageMetadata": {},
    "chainStatus": {
      "0x539": { "chainId": "0x539", "dataFetched": false, "versionInfo": [] }
    },
    "versionFileETag": "string"
  },
  "send": "object",
  "swaps": "object",
  "unconnectedAccount": { "state": "CLOSED" }
}<|MERGE_RESOLUTION|>--- conflicted
+++ resolved
@@ -18,10 +18,7 @@
     "networkConfigurations": "object",
     "addressBook": "object",
     "contractExchangeRates": "object",
-<<<<<<< HEAD
-=======
     "confirmationExchangeRates": {},
->>>>>>> e76a9927
     "contractExchangeRatesByChainId": "object",
     "pendingTokens": "object",
     "customNonceValue": "",
