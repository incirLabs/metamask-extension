{
  "AccountTracker": { "accounts": "object" },
  "AddressBookController": { "addressBook": "object" },
  "AlertController": {
    "alertEnabledness": { "unconnectedAccount": true, "web3ShimUsage": true },
    "unconnectedAccountAlertShownOrigins": "object",
    "web3ShimUsageOrigins": "object"
  },
  "AnnouncementController": { "announcements": "object" },
  "AppMetadataController": {
<<<<<<< HEAD
    "currentAppVersion": "11.0.0",
=======
    "currentAppVersion": "string",
>>>>>>> a7b4c20f
    "previousAppVersion": "",
    "previousMigrationVersion": 0,
    "currentMigrationVersion": "number"
  },
  "AppStateController": {
    "connectedStatusPopoverHasBeenShown": true,
    "defaultHomeActiveTabName": null,
    "browserEnvironment": { "os": "string", "browser": "string" },
    "popupGasPollTokens": [],
    "notificationGasPollTokens": [],
    "fullScreenGasPollTokens": [],
    "recoveryPhraseReminderHasBeenShown": true,
    "recoveryPhraseReminderLastShown": "number",
    "outdatedBrowserWarningLastShown": "number",
    "nftsDetectionNoticeDismissed": false,
    "showTestnetMessageInDropdown": true,
    "showBetaHeader": false,
    "showProductTour": true,
    "trezorModel": null,
    "hadAdvancedGasFeesSetPriorToMigration92_3": false,
    "nftsDropdownState": {},
    "termsOfUseLastAgreed": "number",
    "qrHardware": {},
    "usedNetworks": { "0x1": true, "0x5": true, "0x539": true },
    "snapsInstallPrivacyWarningShown": true,
    "serviceWorkerLastActiveTime": 0
  },
  "ApprovalController": {
    "pendingApprovals": "object",
    "pendingApprovalCount": "number",
    "approvalFlows": "object"
  },
  "BackupController": "undefined",
<<<<<<< HEAD
  "CachedBalancesController": "object",
  "CronjobController": "object",
=======
  "CachedBalancesController": { "cachedBalances": "object" },
>>>>>>> a7b4c20f
  "CurrencyController": {
    "conversionDate": "number",
    "conversionRate": 1700,
    "nativeCurrency": "ETH",
    "currentCurrency": "usd",
    "pendingCurrentCurrency": null,
    "pendingNativeCurrency": null,
    "usdConversionRate": 1700
  },
  "DecryptMessageController": {
    "unapprovedDecryptMsgs": "object",
    "unapprovedDecryptMsgCount": 0
  },
  "EncryptionPublicKeyController": {
    "unapprovedEncryptionPublicKeyMsgs": "object",
    "unapprovedEncryptionPublicKeyMsgCount": 0
  },
  "EnsController": { "ensResolutionsByAddress": "object" },
  "GasFeeController": {
    "gasFeeEstimates": {},
    "estimatedGasFeeTimeBounds": {},
    "gasEstimateType": "none"
  },
  "IncomingTransactionsController": {
    "incomingTransactions": "object",
    "incomingTxLastFetchedBlockByChainId": {
      "0x1": null,
      "0xe708": null,
      "0x5": null,
      "0xaa36a7": null,
      "0xe704": null
    }
  },
  "KeyringController": {
    "isUnlocked": false,
    "keyringTypes": "object",
    "keyrings": "object",
    "encryptionKey": "object"
  },
  "MetaMetricsController": {
    "participateInMetaMetrics": true,
    "metaMetricsId": "fake-metrics-id",
    "eventsBeforeMetricsOptIn": "object",
    "traits": "object",
    "fragments": "object",
    "segmentApiCalls": "object",
    "previousUserTraits": "object"
  },
  "NetworkController": {
    "networkId": "1337",
    "networkStatus": "available",
    "providerConfig": {
      "chainId": "0x539",
      "nickname": "Localhost 8545",
      "rpcPrefs": "object",
      "rpcUrl": "string",
      "ticker": "ETH",
      "type": "rpc",
      "id": "networkConfigurationId"
    },
    "networkDetails": "object",
    "networkConfigurations": "object"
  },
<<<<<<< HEAD
  "NftController": "object",
  "NotificationController": "object",
=======
  "NftController": {
    "allNftContracts": "object",
    "allNfts": "object",
    "ignoredNfts": "object"
  },
>>>>>>> a7b4c20f
  "OnboardingController": {
    "seedPhraseBackedUp": true,
    "firstTimeFlowType": "import",
    "completedOnboarding": true,
    "onboardingTabs": "object"
  },
  "PermissionController": { "subjects": "object" },
  "PermissionLogController": {
    "permissionHistory": "object",
    "permissionActivityLog": "object"
  },
  "PreferencesController": {
    "useBlockie": false,
    "useNonceField": false,
    "usePhishDetect": true,
    "dismissSeedBackUpReminder": true,
    "disabledRpcMethodPreferences": { "eth_sign": false },
    "useMultiAccountBalanceChecker": true,
    "useTokenDetection": false,
    "useNftDetection": false,
    "useCurrencyRateCheck": true,
    "openSeaEnabled": false,
    "advancedGasFee": {},
    "featureFlags": { "showIncomingTransactions": true },
    "knownMethodData": "object",
    "currentLocale": "en",
    "identities": "object",
    "lostIdentities": "object",
    "forgottenPassword": false,
    "preferences": {
      "hideZeroBalanceTokens": false,
      "showFiatInTestnets": false,
      "showTestNetworks": false,
      "useNativeCurrencyAsPrimaryCurrency": true
    },
    "ipfsGateway": "string",
    "infuraBlocked": false,
    "ledgerTransportType": "webhid",
    "snapRegistryList": "object",
    "transactionSecurityCheckEnabled": false,
    "theme": "light",
    "isLineaMainnetReleased": true,
    "selectedAddress": "string"
  },
  "SignatureController": {
    "unapprovedMsgs": "object",
    "unapprovedPersonalMsgs": "object",
    "unapprovedTypedMessages": "object",
    "unapprovedMsgCount": 0,
    "unapprovedPersonalMsgCount": 0,
    "unapprovedTypedMessagesCount": 0
  },
<<<<<<< HEAD
  "SmartTransactionsController": "object",
  "SnapController": "object",
  "SnapsRegistry": "object",
  "SubjectMetadataController": "object",
  "SwapsController": "object",
  "TokenListController": "object",
  "TokenRatesController": "object",
  "TokensController": "object",
  "TxController": "object"
=======
  "SmartTransactionsController": {
    "smartTransactionsState": {
      "fees": {},
      "liveness": true,
      "smartTransactions": "object"
    }
  },
  "SubjectMetadataController": { "subjectMetadata": "object" },
  "SwapsController": {
    "swapsState": {
      "quotes": "object",
      "quotesPollingLimitEnabled": false,
      "fetchParams": null,
      "tokens": "object",
      "tradeTxId": "object",
      "approveTxId": "object",
      "quotesLastFetched": null,
      "customMaxGas": "",
      "customGasPrice": null,
      "customMaxFeePerGas": null,
      "customMaxPriorityFeePerGas": null,
      "swapsUserFeeLevel": "",
      "selectedAggId": null,
      "customApproveTxData": "string",
      "errorKey": "",
      "topAggId": "object",
      "routeState": "",
      "swapsFeatureIsLive": true,
      "saveFetchedQuotes": false,
      "swapsQuoteRefreshTime": 60000,
      "swapsQuotePrefetchingRefreshTime": 60000,
      "swapsStxBatchStatusRefreshTime": 10000,
      "swapsStxGetTransactionsRefreshTime": 10000,
      "swapsStxMaxFeeMultiplier": 2
    }
  },
  "TokenListController": {
    "tokenList": "object",
    "tokensChainsCache": {},
    "preventPollingOnNetworkRestart": true
  },
  "TokenRatesController": { "contractExchangeRates": "object" },
  "TokensController": {
    "tokens": "object",
    "ignoredTokens": "object",
    "detectedTokens": "object",
    "allTokens": {},
    "allIgnoredTokens": {},
    "allDetectedTokens": {}
  },
  "TxController": {
    "unapprovedTxs": "object",
    "currentNetworkTxList": "object"
  }
>>>>>>> a7b4c20f
}<|MERGE_RESOLUTION|>--- conflicted
+++ resolved
@@ -8,11 +8,7 @@
   },
   "AnnouncementController": { "announcements": "object" },
   "AppMetadataController": {
-<<<<<<< HEAD
-    "currentAppVersion": "11.0.0",
-=======
     "currentAppVersion": "string",
->>>>>>> a7b4c20f
     "previousAppVersion": "",
     "previousMigrationVersion": 0,
     "currentMigrationVersion": "number"
@@ -46,12 +42,8 @@
     "approvalFlows": "object"
   },
   "BackupController": "undefined",
-<<<<<<< HEAD
-  "CachedBalancesController": "object",
+  "CachedBalancesController": { "cachedBalances": "object" },
   "CronjobController": "object",
-=======
-  "CachedBalancesController": { "cachedBalances": "object" },
->>>>>>> a7b4c20f
   "CurrencyController": {
     "conversionDate": "number",
     "conversionRate": 1700,
@@ -115,16 +107,12 @@
     "networkDetails": "object",
     "networkConfigurations": "object"
   },
-<<<<<<< HEAD
-  "NftController": "object",
-  "NotificationController": "object",
-=======
   "NftController": {
     "allNftContracts": "object",
     "allNfts": "object",
     "ignoredNfts": "object"
   },
->>>>>>> a7b4c20f
+  "NotificationController": "object",
   "OnboardingController": {
     "seedPhraseBackedUp": true,
     "firstTimeFlowType": "import",
@@ -177,17 +165,6 @@
     "unapprovedPersonalMsgCount": 0,
     "unapprovedTypedMessagesCount": 0
   },
-<<<<<<< HEAD
-  "SmartTransactionsController": "object",
-  "SnapController": "object",
-  "SnapsRegistry": "object",
-  "SubjectMetadataController": "object",
-  "SwapsController": "object",
-  "TokenListController": "object",
-  "TokenRatesController": "object",
-  "TokensController": "object",
-  "TxController": "object"
-=======
   "SmartTransactionsController": {
     "smartTransactionsState": {
       "fees": {},
@@ -195,6 +172,8 @@
       "smartTransactions": "object"
     }
   },
+  "SnapController": "object",
+  "SnapsRegistry": "object",
   "SubjectMetadataController": { "subjectMetadata": "object" },
   "SwapsController": {
     "swapsState": {
@@ -242,5 +221,4 @@
     "unapprovedTxs": "object",
     "currentNetworkTxList": "object"
   }
->>>>>>> a7b4c20f
 }