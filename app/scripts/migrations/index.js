--- conflicted
+++ resolved
@@ -104,12 +104,9 @@
 import * as m095 from './095';
 import * as m096 from './096';
 import * as m097 from './097';
-<<<<<<< HEAD
-=======
 import * as m098 from './098';
 import * as m099 from './099';
 import * as m100 from './100';
->>>>>>> b9ec72e2
 
 const migrations = [
   m002,
@@ -211,11 +208,8 @@
   m095,
   m096,
   m097,
-<<<<<<< HEAD
-=======
   m098,
   m099,
   m100,
->>>>>>> b9ec72e2
 ];
 export default migrations;