--- conflicted
+++ resolved
@@ -1382,15 +1382,6 @@
               ] &&
                 this.onboardingController.store.getState().completedOnboarding,
             ),
-<<<<<<< HEAD
-          ),
-        beforeCheckPendingTransaction:
-          beforeCheckPendingTransactionMMI.bind(this),
-        beforeApproveOnInit: beforeApproveOnInitMMI.bind(this),
-        beforePublish: beforeTransactionPublishMMI.bind(this),
-        getAdditionalSignArguments: getAdditionalSignArgumentsMMI.bind(this),
-        ///: END:ONLY_INCLUDE_IN
-=======
           queryEntireHistory: false,
           updateTransactions: false,
         },
@@ -1423,7 +1414,6 @@
           getAdditionalSignArguments: getAdditionalSignArgumentsMMI.bind(this),
           ///: END:ONLY_INCLUDE_IN
         },
->>>>>>> 1c293dd3
       },
       {
         sign: (...args) => this.keyringController.signTransaction(...args),
