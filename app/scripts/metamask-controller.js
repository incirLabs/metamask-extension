import EventEmitter from 'events';
import pump from 'pump';
import { ObservableStore } from '@metamask/obs-store';
import { storeAsStream } from '@metamask/obs-store/dist/asStream';
import { JsonRpcEngine } from 'json-rpc-engine';
import { createEngineStream } from 'json-rpc-middleware-stream';
import { providerAsMiddleware } from '@metamask/eth-json-rpc-middleware';
import { debounce } from 'lodash';
import {
  KeyringController,
  keyringBuilderFactory,
} from '@metamask/eth-keyring-controller';
import createFilterMiddleware from 'eth-json-rpc-filters';
import createSubscriptionManager from 'eth-json-rpc-filters/subscriptionManager';
<<<<<<< HEAD
import {
  errorCodes as rpcErrorCodes,
  EthereumRpcError,
  ethErrors,
} from 'eth-rpc-errors';
=======
import { errorCodes as rpcErrorCodes, EthereumRpcError } from 'eth-rpc-errors';
>>>>>>> 4b271868
import { Mutex } from 'await-semaphore';
import log from 'loglevel';
import TrezorKeyring from 'eth-trezor-keyring';
import LedgerBridgeKeyring from '@metamask/eth-ledger-bridge-keyring';
import LatticeKeyring from 'eth-lattice-keyring';
import { MetaMaskKeyring as QRHardwareKeyring } from '@keystonehq/metamask-airgapped-keyring';
import EthQuery from 'eth-query';
import nanoid from 'nanoid';
import { captureException } from '@sentry/browser';
import { AddressBookController } from '@metamask/address-book-controller';
import {
  ApprovalController,
  ApprovalRequestNotFoundError,
} from '@metamask/approval-controller';
import { ControllerMessenger } from '@metamask/base-controller';
import {
  CurrencyRateController,
  TokenListController,
  TokensController,
  TokenRatesController,
  NftController,
  AssetsContractController,
  NftDetectionController,
} from '@metamask/assets-controllers';
import { PhishingController } from '@metamask/phishing-controller';
import { AnnouncementController } from '@metamask/announcement-controller';
import { GasFeeController } from '@metamask/gas-fee-controller';
import {
  PermissionController,
  PermissionsRequestNotFoundError,
} from '@metamask/permission-controller';
import {
  SubjectMetadataController,
  SubjectType,
} from '@metamask/subject-metadata-controller';
///: BEGIN:ONLY_INCLUDE_IN(flask)
import { RateLimitController } from '@metamask/rate-limit-controller';
import { NotificationController } from '@metamask/notification-controller';
///: END:ONLY_INCLUDE_IN
import SmartTransactionsController from '@metamask/smart-transactions-controller';
///: BEGIN:ONLY_INCLUDE_IN(flask)
import {
  CronjobController,
  JsonSnapsRegistry,
  SnapController,
  IframeExecutionService,
} from '@metamask/snaps-controllers';
///: END:ONLY_INCLUDE_IN

import browser from 'webextension-polyfill';
import {
  AssetType,
  TransactionStatus,
  TransactionType,
  TokenStandard,
} from '../../shared/constants/transaction';
import {
  GAS_API_BASE_URL,
  GAS_DEV_API_BASE_URL,
  SWAPS_CLIENT_ID,
} from '../../shared/constants/swaps';
<<<<<<< HEAD
import { CHAIN_IDS, NETWORK_TYPES } from '../../shared/constants/network';
=======
>>>>>>> 4b271868
import {
  CHAIN_IDS,
  NETWORK_TYPES,
  NetworkStatus,
} from '../../shared/constants/network';
import { HardwareDeviceNames } from '../../shared/constants/hardware-wallets';
import { KeyringType } from '../../shared/constants/keyring';
import {
  CaveatTypes,
  RestrictedMethods,
  ///: BEGIN:ONLY_INCLUDE_IN(flask)
  EndowmentPermissions,
  ExcludedSnapPermissions,
  ExcludedSnapEndowments,
  ///: END:ONLY_INCLUDE_IN
} from '../../shared/constants/permissions';
import { UI_NOTIFICATIONS } from '../../shared/notifications';
import {
  toChecksumHexAddress,
  stripHexPrefix,
} from '../../shared/modules/hexstring-utils';
import { MILLISECOND, SECOND } from '../../shared/constants/time';
import {
  ORIGIN_METAMASK,
  ///: BEGIN:ONLY_INCLUDE_IN(flask)
  MESSAGE_TYPE,
  SNAP_DIALOG_TYPES,
  ///: END:ONLY_INCLUDE_IN
  POLLING_TOKEN_ENVIRONMENT_TYPES,
} from '../../shared/constants/app';
import {
  MetaMetricsEventCategory,
  MetaMetricsEventName,
} from '../../shared/constants/metametrics';

import {
  getTokenIdParam,
  fetchTokenBalance,
} from '../../shared/lib/token-util.ts';
import { isEqualCaseInsensitive } from '../../shared/modules/string-utils';
import { parseStandardTokenTransactionData } from '../../shared/modules/transaction.utils';
import { STATIC_MAINNET_TOKEN_LIST } from '../../shared/constants/tokens';
import { getTokenValueParam } from '../../shared/lib/metamask-controller-utils';
import { isManifestV3 } from '../../shared/modules/mv3.utils';
import { hexToDecimal } from '../../shared/modules/conversion.utils';
///: BEGIN:ONLY_INCLUDE_IN(flask)
import { isMain, isFlask } from '../../shared/constants/environment';
// eslint-disable-next-line import/order
import { DesktopController } from '@metamask/desktop/dist/controllers/desktop';
///: END:ONLY_INCLUDE_IN
<<<<<<< HEAD
=======
import { ACTION_QUEUE_METRICS_E2E_TEST } from '../../shared/constants/test-flags';
>>>>>>> 4b271868
import {
  onMessageReceived,
  checkForMultipleVersionsRunning,
} from './detect-multiple-instances';
import ComposableObservableStore from './lib/ComposableObservableStore';
import AccountTracker from './lib/account-tracker';
import createDupeReqFilterMiddleware from './lib/createDupeReqFilterMiddleware';
import createLoggerMiddleware from './lib/createLoggerMiddleware';
import {
  createMethodMiddleware,
  ///: BEGIN:ONLY_INCLUDE_IN(flask)
  createSnapMethodMiddleware,
  ///: END:ONLY_INCLUDE_IN
} from './lib/rpc-method-middleware';
import createOriginMiddleware from './lib/createOriginMiddleware';
import createTabIdMiddleware from './lib/createTabIdMiddleware';
import createOnboardingMiddleware from './lib/createOnboardingMiddleware';
import { setupMultiplex } from './lib/stream-utils';
import EnsController from './controllers/ens';
import NetworkController, {
  NetworkControllerEventTypes,
} from './controllers/network';
import PreferencesController from './controllers/preferences';
import AppStateController from './controllers/app-state';
import CachedBalancesController from './controllers/cached-balances';
import AlertController from './controllers/alert';
import OnboardingController from './controllers/onboarding';
import BackupController from './controllers/backup';
import IncomingTransactionsController from './controllers/incoming-transactions';
import DecryptMessageManager from './lib/decrypt-message-manager';
import EncryptionPublicKeyManager from './lib/encryption-public-key-manager';
import TransactionController from './controllers/transactions';
import DetectTokensController from './controllers/detect-tokens';
import SwapsController from './controllers/swaps';
import accountImporter from './account-import-strategies';
import seedPhraseVerifier from './lib/seed-phrase-verifier';
import MetaMetricsController from './controllers/metametrics';
import { segment } from './lib/segment';
import createMetaRPCHandler from './lib/createMetaRPCHandler';
import { previousValueComparator } from './lib/util';
import createMetamaskMiddleware from './lib/createMetamaskMiddleware';
import SignController from './controllers/sign';

import {
  CaveatMutatorFactories,
  getCaveatSpecifications,
  getChangedAccounts,
  getPermissionBackgroundApiMethods,
  getPermissionSpecifications,
  getPermittedAccountsByOrigin,
  NOTIFICATION_NAMES,
  PermissionLogController,
  unrestrictedMethods,
  ///: BEGIN:ONLY_INCLUDE_IN(flask)
  buildSnapEndowmentSpecifications,
  buildSnapRestrictedMethodSpecifications,
  ///: END:ONLY_INCLUDE_IN
} from './controllers/permissions';
import createRPCMethodTrackingMiddleware from './lib/createRPCMethodTrackingMiddleware';
import { securityProviderCheck } from './lib/security-provider-helpers';

export const METAMASK_CONTROLLER_EVENTS = {
  // Fired after state changes that impact the extension badge (unapproved msg count)
  // The process of updating the badge happens in app/scripts/background.js.
  UPDATE_BADGE: 'updateBadge',
  // TODO: Add this and similar enums to the `controllers` repo and export them
  APPROVAL_STATE_CHANGE: 'ApprovalController:stateChange',
};

// stream channels
const PHISHING_SAFELIST = 'metamask-phishing-safelist';

export default class MetamaskController extends EventEmitter {
  /**
   * @param {object} opts
   */
  constructor(opts) {
    super();

    this.defaultMaxListeners = 20;

    this.sendUpdate = debounce(
      this.privateSendUpdate.bind(this),
      MILLISECOND * 200,
    );
    this.opts = opts;
    this.extension = opts.browser;
    this.platform = opts.platform;
    this.notificationManager = opts.notificationManager;
    const initState = opts.initState || {};
    const version = this.platform.getVersion();
    this.recordFirstTimeInfo(initState);

    // this keeps track of how many "controllerStream" connections are open
    // the only thing that uses controller connections are open metamask UI instances
    this.activeControllerConnections = 0;

    this.getRequestAccountTabIds = opts.getRequestAccountTabIds;
    this.getOpenMetamaskTabsIds = opts.getOpenMetamaskTabsIds;

    this.controllerMessenger = new ControllerMessenger();

    // instance of a class that wraps the extension's storage local API.
    this.localStoreApiWrapper = opts.localStore;

    // observable state store
    this.store = new ComposableObservableStore({
      state: initState,
      controllerMessenger: this.controllerMessenger,
      persist: true,
    });

    // external connections by origin
    // Do not modify directly. Use the associated methods.
    this.connections = {};

    // lock to ensure only one vault created at once
    this.createVaultMutex = new Mutex();

    this.extension.runtime.onInstalled.addListener((details) => {
      if (details.reason === 'update' && version === '8.1.0') {
        this.platform.openExtensionInBrowser();
      }
    });

    // next, we will initialize the controllers
    // controller initialization order matters

    this.approvalController = new ApprovalController({
      messenger: this.controllerMessenger.getRestricted({
        name: 'ApprovalController',
      }),
      showApprovalRequest: opts.showUserConfirmation,
    });

    const networkControllerMessenger = this.controllerMessenger.getRestricted({
      name: 'NetworkController',
      allowedEvents: Object.values(NetworkControllerEventTypes),
    });
    this.networkController = new NetworkController({
      messenger: networkControllerMessenger,
      state: initState.NetworkController,
      infuraProjectId: opts.infuraProjectId,
      trackMetaMetricsEvent: (...args) =>
        this.metaMetricsController.trackEvent(...args),
    });
    this.networkController.initializeProvider();
    this.provider =
      this.networkController.getProviderAndBlockTracker().provider;
    this.blockTracker =
      this.networkController.getProviderAndBlockTracker().blockTracker;

    const tokenListMessenger = this.controllerMessenger.getRestricted({
      name: 'TokenListController',
    });

    this.tokenListController = new TokenListController({
      chainId: hexToDecimal(
        this.networkController.store.getState().provider.chainId,
      ),
      preventPollingOnNetworkRestart: initState.TokenListController
        ? initState.TokenListController.preventPollingOnNetworkRestart
        : true,
      onNetworkStateChange: (cb) => {
        this.networkController.store.subscribe((networkState) => {
          const modifiedNetworkState = {
            ...networkState,
            providerConfig: {
              ...networkState.provider,
              chainId: hexToDecimal(networkState.provider.chainId),
            },
          };
          return cb(modifiedNetworkState);
        });
      },
      messenger: tokenListMessenger,
      state: initState.TokenListController,
    });

    this.preferencesController = new PreferencesController({
      initState: initState.PreferencesController,
      initLangCode: opts.initLangCode,
      openPopup: opts.openPopup,
      onInfuraIsBlocked: networkControllerMessenger.subscribe.bind(
        networkControllerMessenger,
        NetworkControllerEventTypes.InfuraIsBlocked,
      ),
      onInfuraIsUnblocked: networkControllerMessenger.subscribe.bind(
        networkControllerMessenger,
        NetworkControllerEventTypes.InfuraIsUnblocked,
      ),
      tokenListController: this.tokenListController,
      provider: this.provider,
    });

    this.tokensController = new TokensController({
      onPreferencesStateChange: this.preferencesController.store.subscribe.bind(
        this.preferencesController.store,
      ),
      onNetworkStateChange: (cb) =>
        this.networkController.store.subscribe((networkState) => {
          const modifiedNetworkState = {
            ...networkState,
            providerConfig: {
              ...networkState.provider,
            },
          };
          return cb(modifiedNetworkState);
        }),
      config: { provider: this.provider },
      state: initState.TokensController,
    });

    this.assetsContractController = new AssetsContractController(
      {
        onPreferencesStateChange: (listener) =>
          this.preferencesController.store.subscribe(listener),
        onNetworkStateChange: (cb) => {
          this.networkController.store.subscribe((networkState) => {
            const modifiedNetworkState = {
              ...networkState,
              providerConfig: {
                ...networkState.provider,
                chainId: hexToDecimal(networkState.provider.chainId),
              },
            };
            return cb(modifiedNetworkState);
          });
        },
      },
      {
        provider: this.provider,
      },
      initState.AssetsContractController,
    );

    this.nftController = new NftController(
      {
        onPreferencesStateChange:
          this.preferencesController.store.subscribe.bind(
            this.preferencesController.store,
          ),
        onNetworkStateChange: (cb) =>
          this.networkController.store.subscribe((networkState) => {
            const modifiedNetworkState = {
              ...networkState,
              providerConfig: {
                ...networkState.provider,
                chainId: hexToDecimal(networkState.provider.chainId),
              },
            };
            return cb(modifiedNetworkState);
          }),
        getERC721AssetName:
          this.assetsContractController.getERC721AssetName.bind(
            this.assetsContractController,
          ),
        getERC721AssetSymbol:
          this.assetsContractController.getERC721AssetSymbol.bind(
            this.assetsContractController,
          ),
        getERC721TokenURI: this.assetsContractController.getERC721TokenURI.bind(
          this.assetsContractController,
        ),
        getERC721OwnerOf: this.assetsContractController.getERC721OwnerOf.bind(
          this.assetsContractController,
        ),
        getERC1155BalanceOf:
          this.assetsContractController.getERC1155BalanceOf.bind(
            this.assetsContractController,
          ),
        getERC1155TokenURI:
          this.assetsContractController.getERC1155TokenURI.bind(
            this.assetsContractController,
          ),
        onNftAdded: ({ address, symbol, tokenId, standard, source }) =>
          this.metaMetricsController.trackEvent({
            event: MetaMetricsEventName.NftAdded,
            category: MetaMetricsEventCategory.Wallet,
            properties: {
              token_contract_address: address,
              token_symbol: symbol,
              asset_type: AssetType.NFT,
              token_standard: standard,
              source,
            },
            sensitiveProperties: {
              tokenId,
            },
          }),
      },
      {},
      initState.NftController,
    );

    this.nftController.setApiKey(process.env.OPENSEA_KEY);

    this.nftDetectionController = new NftDetectionController({
      onNftsStateChange: (listener) => this.nftController.subscribe(listener),
      onPreferencesStateChange: this.preferencesController.store.subscribe.bind(
        this.preferencesController.store,
      ),
      onNetworkStateChange: (cb) =>
        this.networkController.store.subscribe((networkState) => {
          const modifiedNetworkState = {
            ...networkState,
            providerConfig: {
              ...networkState.provider,
              chainId: hexToDecimal(networkState.provider.chainId),
            },
          };
          return cb(modifiedNetworkState);
        }),
      getOpenSeaApiKey: () => this.nftController.openSeaApiKey,
      getBalancesInSingleCall:
        this.assetsContractController.getBalancesInSingleCall.bind(
          this.assetsContractController,
        ),
      addNft: this.nftController.addNft.bind(this.nftController),
      getNftState: () => this.nftController.state,
    });

    this.metaMetricsController = new MetaMetricsController({
      segment,
      preferencesStore: this.preferencesController.store,
<<<<<<< HEAD
      onNetworkDidChange: this.networkController.on.bind(
        this.networkController,
        NETWORK_EVENTS.NETWORK_DID_CHANGE,
=======
      onNetworkDidChange: networkControllerMessenger.subscribe.bind(
        networkControllerMessenger,
        NetworkControllerEventTypes.NetworkDidChange,
>>>>>>> 4b271868
      ),
      getNetworkIdentifier: () => {
        const { type, rpcUrl } =
          this.networkController.store.getState().provider;
        return type === NETWORK_TYPES.RPC ? rpcUrl : type;
      },
      getCurrentChainId: () =>
        this.networkController.store.getState().provider.chainId,
      version: this.platform.getVersion(),
      environment: process.env.METAMASK_ENVIRONMENT,
      extension: this.extension,
      initState: initState.MetaMetricsController,
      captureException,
    });

    this.on('update', (update) => {
      this.metaMetricsController.handleMetaMaskStateUpdate(update);
    });

    const gasFeeMessenger = this.controllerMessenger.getRestricted({
      name: 'GasFeeController',
    });

    const gasApiBaseUrl = process.env.SWAPS_USE_DEV_APIS
      ? GAS_DEV_API_BASE_URL
      : GAS_API_BASE_URL;

    this.gasFeeController = new GasFeeController({
      state: initState.GasFeeController,
      interval: 10000,
      messenger: gasFeeMessenger,
      clientId: SWAPS_CLIENT_ID,
      getProvider: () =>
        this.networkController.getProviderAndBlockTracker().provider,
      // NOTE: This option is inaccurately named; it should be called
      // onNetworkDidChange
      onNetworkStateChange: networkControllerMessenger.subscribe.bind(
        networkControllerMessenger,
        NetworkControllerEventTypes.NetworkDidChange,
      ),
      getCurrentNetworkEIP1559Compatibility:
        this.networkController.getEIP1559Compatibility.bind(
          this.networkController,
        ),
      getCurrentAccountEIP1559Compatibility:
        this.getCurrentAccountEIP1559Compatibility.bind(this),
      legacyAPIEndpoint: `${gasApiBaseUrl}/networks/<chain_id>/gasPrices`,
      EIP1559APIEndpoint: `${gasApiBaseUrl}/networks/<chain_id>/suggestedGasFees`,
      getCurrentNetworkLegacyGasAPICompatibility: () => {
        const { chainId } = this.networkController.store.getState().provider;
        return process.env.IN_TEST || chainId === CHAIN_IDS.MAINNET;
      },
      getChainId: () => {
        return process.env.IN_TEST
          ? CHAIN_IDS.MAINNET
          : this.networkController.store.getState().provider.chainId;
      },
    });

    this.qrHardwareKeyring = new QRHardwareKeyring();

    this.appStateController = new AppStateController({
      addUnlockListener: this.on.bind(this, 'unlock'),
      isUnlocked: this.isUnlocked.bind(this),
      initState: initState.AppStateController,
      onInactiveTimeout: () => this.setLocked(),
      showUnlockRequest: opts.showUserConfirmation,
      preferencesStore: this.preferencesController.store,
      qrHardwareStore: this.qrHardwareKeyring.getMemStore(),
    });

    const currencyRateMessenger = this.controllerMessenger.getRestricted({
      name: 'CurrencyRateController',
    });
    this.currencyRateController = new CurrencyRateController({
      includeUsdRate: true,
      messenger: currencyRateMessenger,
      state: {
        ...initState.CurrencyController,
        nativeCurrency: this.networkController.providerStore.getState().ticker,
      },
    });

    this.phishingController = new PhishingController(
      {},
      initState.PhishingController,
    );

    this.phishingController.maybeUpdateState();

    if (process.env.IN_TEST) {
      this.phishingController.setHotlistRefreshInterval(5 * SECOND);
      this.phishingController.setStalelistRefreshInterval(30 * SECOND);
    }

    this.announcementController = new AnnouncementController(
      { allAnnouncements: UI_NOTIFICATIONS },
      initState.AnnouncementController,
    );

    // token exchange rate tracker
    this.tokenRatesController = new TokenRatesController(
      {
        onTokensStateChange: (listener) =>
          this.tokensController.subscribe(listener),
        onCurrencyRateStateChange: (listener) =>
          this.controllerMessenger.subscribe(
            `${this.currencyRateController.name}:stateChange`,
            listener,
          ),
        onNetworkStateChange: (cb) =>
          this.networkController.store.subscribe((networkState) => {
            const modifiedNetworkState = {
              ...networkState,
              providerConfig: {
                ...networkState.provider,
                chainId: hexToDecimal(networkState.provider.chainId),
              },
            };
            return cb(modifiedNetworkState);
          }),
      },
      {
        disabled:
          !this.preferencesController.store.getState().useCurrencyRateCheck,
      },
      initState.TokenRatesController,
    );
    this.preferencesController.store.subscribe(
      previousValueComparator((prevState, currState) => {
        const { useCurrencyRateCheck: prevUseCurrencyRateCheck } = prevState;
        const { useCurrencyRateCheck: currUseCurrencyRateCheck } = currState;
        if (currUseCurrencyRateCheck && !prevUseCurrencyRateCheck) {
          this.currencyRateController.start();
          this.tokenRatesController.configure(
            { disabled: false },
            false,
            false,
          );
        } else if (!currUseCurrencyRateCheck && prevUseCurrencyRateCheck) {
          this.currencyRateController.stop();
          this.tokenRatesController.configure({ disabled: true }, false, false);
        }
      }, this.preferencesController.store.getState()),
    );

    this.ensController = new EnsController({
      provider: this.provider,
      getCurrentChainId: () =>
        this.networkController.store.getState().provider.chainId,
<<<<<<< HEAD
      onNetworkDidChange: this.networkController.on.bind(
        this.networkController,
        NETWORK_EVENTS.NETWORK_DID_CHANGE,
=======
      onNetworkDidChange: networkControllerMessenger.subscribe.bind(
        networkControllerMessenger,
        NetworkControllerEventTypes.NetworkDidChange,
>>>>>>> 4b271868
      ),
    });

    this.onboardingController = new OnboardingController({
      initState: initState.OnboardingController,
    });

    this.incomingTransactionsController = new IncomingTransactionsController({
      blockTracker: this.blockTracker,
<<<<<<< HEAD
      onNetworkDidChange: this.networkController.on.bind(
        this.networkController,
        NETWORK_EVENTS.NETWORK_DID_CHANGE,
=======
      onNetworkDidChange: networkControllerMessenger.subscribe.bind(
        networkControllerMessenger,
        NetworkControllerEventTypes.NetworkDidChange,
>>>>>>> 4b271868
      ),
      getCurrentChainId: () =>
        this.networkController.store.getState().provider.chainId,
      preferencesController: this.preferencesController,
      onboardingController: this.onboardingController,
      initState: initState.IncomingTransactionsController,
    });

    // account tracker watches balances, nonces, and any code at their address
    this.accountTracker = new AccountTracker({
      provider: this.provider,
      blockTracker: this.blockTracker,
      getCurrentChainId: () =>
        this.networkController.store.getState().provider.chainId,
      getNetworkIdentifier: () => {
        const { type, rpcUrl } =
          this.networkController.store.getState().provider;
        return type === NETWORK_TYPES.RPC ? rpcUrl : type;
      },
      preferencesController: this.preferencesController,
      onboardingController: this.onboardingController,
    });

    // start and stop polling for balances based on activeControllerConnections
    this.on('controllerConnectionChanged', (activeControllerConnections) => {
      const { completedOnboarding } =
        this.onboardingController.store.getState();
      if (activeControllerConnections > 0 && completedOnboarding) {
        this.triggerNetworkrequests();
      } else {
        this.stopNetworkRequests();
      }
    });

    this.onboardingController.store.subscribe(
      previousValueComparator(async (prevState, currState) => {
        const { completedOnboarding: prevCompletedOnboarding } = prevState;
        const { completedOnboarding: currCompletedOnboarding } = currState;
        if (!prevCompletedOnboarding && currCompletedOnboarding) {
          this.triggerNetworkrequests();
        }
      }, this.onboardingController.store.getState()),
    );

    this.cachedBalancesController = new CachedBalancesController({
      accountTracker: this.accountTracker,
      getCurrentChainId: () =>
        this.networkController.store.getState().provider.chainId,
      initState: initState.CachedBalancesController,
    });

    this.tokensController.hub.on('pendingSuggestedAsset', async () => {
      await opts.openPopup();
    });

    let additionalKeyrings = [keyringBuilderFactory(QRHardwareKeyring)];

    if (this.canUseHardwareWallets()) {
      const keyringOverrides = this.opts.overrides?.keyrings;

      const additionalKeyringTypes = [
        keyringOverrides?.trezor || TrezorKeyring,
        keyringOverrides?.ledger || LedgerBridgeKeyring,
        keyringOverrides?.lattice || LatticeKeyring,
        QRHardwareKeyring,
      ];
      additionalKeyrings = additionalKeyringTypes.map((keyringType) =>
        keyringBuilderFactory(keyringType),
      );
    }

    this.keyringController = new KeyringController({
      keyringBuilders: additionalKeyrings,
      initState: initState.KeyringController,
      encryptor: opts.encryptor || undefined,
      cacheEncryptionKey: isManifestV3,
    });

    this.keyringController.memStore.subscribe((state) =>
      this._onKeyringControllerUpdate(state),
    );

    this.keyringController.on('unlock', () => this._onUnlock());
    this.keyringController.on('lock', () => this._onLock());

    const getIdentities = () =>
      this.preferencesController.store.getState().identities;

    this.permissionController = new PermissionController({
      messenger: this.controllerMessenger.getRestricted({
        name: 'PermissionController',
        allowedActions: [
          `${this.approvalController.name}:addRequest`,
          `${this.approvalController.name}:hasRequest`,
          `${this.approvalController.name}:acceptRequest`,
          `${this.approvalController.name}:rejectRequest`,
          `SnapController:getPermitted`,
          `SnapController:install`,
        ],
      }),
      state: initState.PermissionController,
      caveatSpecifications: getCaveatSpecifications({ getIdentities }),
      permissionSpecifications: {
        ...getPermissionSpecifications({
          getIdentities,
          getAllAccounts: this.keyringController.getAccounts.bind(
            this.keyringController,
          ),
          captureKeyringTypesWithMissingIdentities: (
            identities = {},
            accounts = [],
          ) => {
            const accountsMissingIdentities = accounts.filter(
              (address) => !identities[address],
            );
            const keyringTypesWithMissingIdentities =
              accountsMissingIdentities.map(
                (address) =>
                  this.keyringController.getKeyringForAccount(address)?.type,
              );

            const identitiesCount = Object.keys(identities || {}).length;

            const accountTrackerCount = Object.keys(
              this.accountTracker.store.getState().accounts || {},
            ).length;

            captureException(
              new Error(
                `Attempt to get permission specifications failed because their were ${accounts.length} accounts, but ${identitiesCount} identities, and the ${keyringTypesWithMissingIdentities} keyrings included accounts with missing identities. Meanwhile, there are ${accountTrackerCount} accounts in the account tracker.`,
              ),
            );
          },
        }),
        ///: BEGIN:ONLY_INCLUDE_IN(flask)
        ...this.getSnapPermissionSpecifications(),
        ///: END:ONLY_INCLUDE_IN
      },
      unrestrictedMethods,
    });

    this.permissionLogController = new PermissionLogController({
      restrictedMethods: new Set(Object.keys(RestrictedMethods)),
      initState: initState.PermissionLogController,
    });

    this.subjectMetadataController = new SubjectMetadataController({
      messenger: this.controllerMessenger.getRestricted({
        name: 'SubjectMetadataController',
        allowedActions: [`${this.permissionController.name}:hasPermissions`],
      }),
      state: initState.SubjectMetadataController,
      subjectCacheLimit: 100,
    });

    ///: BEGIN:ONLY_INCLUDE_IN(flask)
    const snapExecutionServiceArgs = {
<<<<<<< HEAD
      iframeUrl: new URL(
        'https://metamask.github.io/iframe-execution-environment/0.13.0',
      ),
=======
      iframeUrl: new URL('https://execution.metamask.io/0.15.1/index.html'),
>>>>>>> 4b271868
      messenger: this.controllerMessenger.getRestricted({
        name: 'ExecutionService',
      }),
      setupSnapProvider: this.setupSnapProvider.bind(this),
    };
    this.snapExecutionService =
      this.opts.overrides?.createSnapExecutionService?.(
        snapExecutionServiceArgs,
      ) || new IframeExecutionService(snapExecutionServiceArgs);

    const snapControllerMessenger = this.controllerMessenger.getRestricted({
      name: 'SnapController',
      allowedEvents: [
        'ExecutionService:unhandledError',
        'ExecutionService:outboundRequest',
        'ExecutionService:outboundResponse',
      ],
      allowedActions: [
        `${this.permissionController.name}:getEndowments`,
        `${this.permissionController.name}:getPermissions`,
        `${this.permissionController.name}:hasPermission`,
        `${this.permissionController.name}:hasPermissions`,
        `${this.permissionController.name}:requestPermissions`,
        `${this.permissionController.name}:revokeAllPermissions`,
        `${this.permissionController.name}:revokePermissions`,
        `${this.permissionController.name}:revokePermissionForAllSubjects`,
        `${this.permissionController.name}:getSubjectNames`,
        `${this.permissionController.name}:updateCaveat`,
        `${this.approvalController.name}:addRequest`,
        `${this.approvalController.name}:updateRequestState`,
        `${this.permissionController.name}:grantPermissions`,
        `${this.subjectMetadataController.name}:getSubjectMetadata`,
        'ExecutionService:executeSnap',
        'ExecutionService:getRpcRequestHandler',
        'ExecutionService:terminateSnap',
        'ExecutionService:terminateAllSnaps',
        'ExecutionService:handleRpcRequest',
        'SnapsRegistry:get',
        'SnapsRegistry:getMetadata',
      ],
    });

    this.snapController = new SnapController({
      environmentEndowmentPermissions: Object.values(EndowmentPermissions),
      excludedPermissions: {
        ...ExcludedSnapPermissions,
        ...ExcludedSnapEndowments,
      },
      closeAllConnections: this.removeAllConnections.bind(this),
      state: initState.SnapController,
      messenger: snapControllerMessenger,
      featureFlags: {
        dappsCanUpdateSnaps: true,
        allowLocalSnaps: isFlask,
        requireAllowlist: isMain,
      },
    });

    this.notificationController = new NotificationController({
      messenger: this.controllerMessenger.getRestricted({
        name: 'NotificationController',
      }),
      state: initState.NotificationController,
    });

    this.rateLimitController = new RateLimitController({
      state: initState.RateLimitController,
      messenger: this.controllerMessenger.getRestricted({
        name: 'RateLimitController',
      }),
      implementations: {
        showNativeNotification: (origin, message) => {
          const subjectMetadataState = this.controllerMessenger.call(
            'SubjectMetadataController:getState',
          );

          const originMetadata = subjectMetadataState.subjectMetadata[origin];

          this.platform
            ._showNotification(originMetadata?.name ?? origin, message)
            .catch((error) => {
              log.error('Failed to create notification', error);
            });

          return null;
        },
        showInAppNotification: (origin, message) => {
          this.controllerMessenger.call(
            'NotificationController:show',
            origin,
            message,
          );

          return null;
        },
      },
    });
    const cronjobControllerMessenger = this.controllerMessenger.getRestricted({
      name: 'CronjobController',
      allowedEvents: [
        'SnapController:snapInstalled',
        'SnapController:snapUpdated',
        'SnapController:snapRemoved',
      ],
      allowedActions: [
        `${this.permissionController.name}:getPermissions`,
        'SnapController:handleRequest',
        'SnapController:getAll',
      ],
    });
    this.cronjobController = new CronjobController({
      state: initState.CronjobController,
      messenger: cronjobControllerMessenger,
    });

<<<<<<< HEAD
=======
    const snapsRegistryMessenger = this.controllerMessenger.getRestricted({
      name: 'SnapsRegistry',
      allowedEvents: [],
      allowedActions: [],
    });
    this.snapsRegistry = new JsonSnapsRegistry({
      state: initState.SnapsRegistry,
      messenger: snapsRegistryMessenger,
      refetchOnAllowlistMiss: isMain,
      failOnUnavailableRegistry: isMain,
      url: {
        registry: 'https://acl.execution.metamask.io/latest/registry.json',
        signature: 'https://acl.execution.metamask.io/latest/signature.json',
      },
      publicKey:
        '0x025b65308f0f0fb8bc7f7ff87bfc296e0330eee5d3c1d1ee4a048b2fd6a86fa0a6',
    });

>>>>>>> 4b271868
    this.desktopController = new DesktopController({
      initState: initState.DesktopController,
    });
    ///: END:ONLY_INCLUDE_IN

    this.detectTokensController = new DetectTokensController({
      preferences: this.preferencesController,
      tokensController: this.tokensController,
      assetsContractController: this.assetsContractController,
      network: this.networkController,
      keyringMemStore: this.keyringController.memStore,
      tokenList: this.tokenListController,
      trackMetaMetricsEvent: this.metaMetricsController.trackEvent.bind(
        this.metaMetricsController,
      ),
    });

    this.addressBookController = new AddressBookController(
      undefined,
      initState.AddressBookController,
    );

    this.alertController = new AlertController({
      initState: initState.AlertController,
      preferencesStore: this.preferencesController.store,
    });

    this.backupController = new BackupController({
      preferencesController: this.preferencesController,
      addressBookController: this.addressBookController,
      networkController: this.networkController,
      trackMetaMetricsEvent: this.metaMetricsController.trackEvent.bind(
        this.metaMetricsController,
      ),
    });

    this.txController = new TransactionController({
      initState:
        initState.TransactionController || initState.TransactionManager,
      getPermittedAccounts: this.getPermittedAccounts.bind(this),
      getProviderConfig: () => this.networkController.store.getState().provider,
      getCurrentNetworkEIP1559Compatibility:
        this.networkController.getEIP1559Compatibility.bind(
          this.networkController,
        ),
      getCurrentAccountEIP1559Compatibility:
        this.getCurrentAccountEIP1559Compatibility.bind(this),
<<<<<<< HEAD
      getNetworkState: () => this.networkController.store.getState().network,
      onNetworkStateChange: (listener) =>
        this.networkController.networkStore.subscribe(listener),
=======
      getNetworkId: () => this.networkController.store.getState().networkId,
      getNetworkStatus: () =>
        this.networkController.store.getState().networkStatus,
      onNetworkStateChange: (listener) =>
        this.networkController.networkIdStore.subscribe(listener),
>>>>>>> 4b271868
      getCurrentChainId: () =>
        this.networkController.store.getState().provider.chainId,
      preferencesStore: this.preferencesController.store,
      txHistoryLimit: 60,
      signTransaction: this.keyringController.signTransaction.bind(
        this.keyringController,
      ),
      provider: this.provider,
      blockTracker: this.blockTracker,
      createEventFragment: this.metaMetricsController.createEventFragment.bind(
        this.metaMetricsController,
      ),
      updateEventFragment: this.metaMetricsController.updateEventFragment.bind(
        this.metaMetricsController,
      ),
      finalizeEventFragment:
        this.metaMetricsController.finalizeEventFragment.bind(
          this.metaMetricsController,
        ),
      getEventFragmentById:
        this.metaMetricsController.getEventFragmentById.bind(
          this.metaMetricsController,
        ),
      trackMetaMetricsEvent: this.metaMetricsController.trackEvent.bind(
        this.metaMetricsController,
      ),
      getParticipateInMetrics: () =>
        this.metaMetricsController.state.participateInMetaMetrics,
      getEIP1559GasFeeEstimates:
        this.gasFeeController.fetchGasFeeEstimates.bind(this.gasFeeController),
      getExternalPendingTransactions:
        this.getExternalPendingTransactions.bind(this),
      getAccountType: this.getAccountType.bind(this),
      getDeviceModel: this.getDeviceModel.bind(this),
      getTokenStandardAndDetails: this.getTokenStandardAndDetails.bind(this),
      securityProviderRequest: this.securityProviderRequest.bind(this),
    });
    this.txController.on('newUnapprovedTx', () => opts.showUserConfirmation());

    this.txController.on(`tx:status-update`, async (txId, status) => {
      if (
        status === TransactionStatus.confirmed ||
        status === TransactionStatus.failed
      ) {
        const txMeta = this.txController.txStateManager.getTransaction(txId);
        let rpcPrefs = {};
        if (txMeta.chainId) {
          const { networkConfigurations } =
            this.networkController.store.getState();
          const matchingNetworkConfig = Object.values(
            networkConfigurations,
          ).find(
            (networkConfiguration) =>
              networkConfiguration.chainId === txMeta.chainId,
          );
          rpcPrefs = matchingNetworkConfig?.rpcPrefs ?? {};
        }

        try {
          await this.platform.showTransactionNotification(txMeta, rpcPrefs);
        } catch (error) {
          log.error('Failed to create transaction notification', error);
        }

        const { txReceipt } = txMeta;

        // if this is a transferFrom method generated from within the app it may be an NFT transfer transaction
        // in which case we will want to check and update ownership status of the transferred NFT.
        if (
          txMeta.type === TransactionType.tokenMethodTransferFrom &&
          txMeta.txParams !== undefined
        ) {
          const {
            data,
            to: contractAddress,
            from: userAddress,
          } = txMeta.txParams;
          const { chainId } = txMeta;
          const transactionData = parseStandardTokenTransactionData(data);
          // Sometimes the tokenId value is parsed as "_value" param. Not seeing this often any more, but still occasionally:
          // i.e. call approve() on BAYC contract - https://etherscan.io/token/0xbc4ca0eda7647a8ab7c2061c2e118a18a936f13d#writeContract, and tokenId shows up as _value,
          // not sure why since it doesn't match the ERC721 ABI spec we use to parse these transactions - https://github.com/MetaMask/metamask-eth-abis/blob/d0474308a288f9252597b7c93a3a8deaad19e1b2/src/abis/abiERC721.ts#L62.
          const transactionDataTokenId =
            getTokenIdParam(transactionData) ??
            getTokenValueParam(transactionData);
          const { allNfts } = this.nftController.state;

          const chainIdAsDecimal = hexToDecimal(chainId);
          // check if its a known NFT
          const knownNft = allNfts?.[userAddress]?.[chainIdAsDecimal]?.find(
            ({ address, tokenId }) =>
              isEqualCaseInsensitive(address, contractAddress) &&
              tokenId === transactionDataTokenId,
          );

          // if it is we check and update ownership status.
          if (knownNft) {
            this.nftController.checkAndUpdateSingleNftOwnershipStatus(
              knownNft,
              false,
              { userAddress, chainId: chainIdAsDecimal },
            );
          }
        }

        const metamaskState = this.getState();

        if (txReceipt && txReceipt.status === '0x0') {
          this.metaMetricsController.trackEvent(
            {
              event: 'Tx Status Update: On-Chain Failure',
              category: MetaMetricsEventCategory.Background,
              properties: {
                action: 'Transactions',
                errorMessage: txMeta.simulationFails?.reason,
                numberOfTokens: metamaskState.tokens.length,
                numberOfAccounts: Object.keys(metamaskState.accounts).length,
              },
            },
            {
              matomoEvent: true,
            },
          );
        }
      }
    });

<<<<<<< HEAD
    this.networkController.on(NETWORK_EVENTS.NETWORK_DID_CHANGE, async () => {
      const { ticker } = this.networkController.store.getState().provider;
      try {
        await this.currencyRateController.setNativeCurrency(ticker);
      } catch (error) {
        // TODO: Handle failure to get conversion rate more gracefully
        console.error(error);
      }
    });
=======
    networkControllerMessenger.subscribe(
      NetworkControllerEventTypes.NetworkDidChange,
      async () => {
        const { ticker } = this.networkController.store.getState().provider;
        try {
          await this.currencyRateController.setNativeCurrency(ticker);
        } catch (error) {
          // TODO: Handle failure to get conversion rate more gracefully
          console.error(error);
        }
      },
    );
>>>>>>> 4b271868

    this.networkController.lookupNetwork();
    this.decryptMessageManager = new DecryptMessageManager({
      metricsEvent: this.metaMetricsController.trackEvent.bind(
        this.metaMetricsController,
      ),
    });
    this.encryptionPublicKeyManager = new EncryptionPublicKeyManager({
      metricsEvent: this.metaMetricsController.trackEvent.bind(
        this.metaMetricsController,
      ),
    });
<<<<<<< HEAD
    this.typedMessageManager = new TypedMessageManager({
      getCurrentChainId: () =>
        this.networkController.store.getState().provider.chainId,
      metricsEvent: this.metaMetricsController.trackEvent.bind(
        this.metaMetricsController,
      ),
=======

    this.signController = new SignController({
      messenger: this.controllerMessenger.getRestricted({
        name: 'SignController',
        allowedActions: [
          `${this.approvalController.name}:addRequest`,
          `${this.approvalController.name}:acceptRequest`,
          `${this.approvalController.name}:rejectRequest`,
        ],
      }),
      keyringController: this.keyringController,
      preferencesController: this.preferencesController,
      getState: this.getState.bind(this),
>>>>>>> 4b271868
      securityProviderRequest: this.securityProviderRequest.bind(this),
    });

    this.swapsController = new SwapsController({
      getBufferedGasLimit: this.txController.txGasUtil.getBufferedGasLimit.bind(
        this.txController.txGasUtil,
      ),
      networkController: this.networkController,
<<<<<<< HEAD
=======
      onNetworkDidChange: networkControllerMessenger.subscribe.bind(
        networkControllerMessenger,
        NetworkControllerEventTypes.NetworkDidChange,
      ),
>>>>>>> 4b271868
      provider: this.provider,
      getProviderConfig: () => this.networkController.store.getState().provider,
      getTokenRatesState: () => this.tokenRatesController.state,
      getCurrentChainId: () =>
        this.networkController.store.getState().provider.chainId,
      getEIP1559GasFeeEstimates:
        this.gasFeeController.fetchGasFeeEstimates.bind(this.gasFeeController),
    });
    this.smartTransactionsController = new SmartTransactionsController(
      {
        onNetworkStateChange: (cb) => {
          this.networkController.store.subscribe((networkState) => {
            const modifiedNetworkState = {
              ...networkState,
              providerConfig: {
                ...networkState.provider,
              },
            };
            return cb(modifiedNetworkState);
          });
        },
<<<<<<< HEAD
        getNetwork: () => this.networkController.store.getState().network,
=======
        getNetwork: () =>
          this.networkController.store.getState().networkId ?? 'loading',
>>>>>>> 4b271868
        getNonceLock: this.txController.nonceTracker.getNonceLock.bind(
          this.txController.nonceTracker,
        ),
        confirmExternalTransaction:
          this.txController.confirmExternalTransaction.bind(this.txController),
        provider: this.provider,
        trackMetaMetricsEvent: this.metaMetricsController.trackEvent.bind(
          this.metaMetricsController,
        ),
      },
      {
        supportedChainIds: [CHAIN_IDS.MAINNET, CHAIN_IDS.GOERLI],
      },
      initState.SmartTransactionsController,
    );

    // ensure accountTracker updates balances after network change
    networkControllerMessenger.subscribe(
      NetworkControllerEventTypes.NetworkDidChange,
      () => {
        this.accountTracker._updateAccounts();
      },
    );

    // clear unapproved transactions and messages when the network will change
    networkControllerMessenger.subscribe(
      NetworkControllerEventTypes.NetworkWillChange,
      () => {
        this.txController.txStateManager.clearUnapprovedTxs();
        this.encryptionPublicKeyManager.clearUnapproved();
        this.decryptMessageManager.clearUnapproved();
        this.signController.clearUnapproved();
      },
    );

    if (isManifestV3 && globalThis.isFirstTimeProfileLoaded === false) {
      const { serviceWorkerLastActiveTime } =
        this.appStateController.store.getState();
      const metametricsPayload = {
        category: MetaMetricsEventCategory.ServiceWorkers,
        event: MetaMetricsEventName.ServiceWorkerRestarted,
        properties: {
          service_worker_restarted_time:
            Date.now() - serviceWorkerLastActiveTime,
        },
      };

      try {
        this.metaMetricsController.trackEvent(metametricsPayload);
      } catch (e) {
        log.warn('Failed to track service worker restart metric:', e);
      }
    }

    this.metamaskMiddleware = createMetamaskMiddleware({
      static: {
        eth_syncing: false,
        web3_clientVersion: `MetaMask/v${version}`,
      },
      version,
      // account mgmt
      getAccounts: async (
        { origin: innerOrigin },
        { suppressUnauthorizedError = true } = {},
      ) => {
        if (innerOrigin === ORIGIN_METAMASK) {
          const selectedAddress =
            this.preferencesController.getSelectedAddress();
          return selectedAddress ? [selectedAddress] : [];
        } else if (this.isUnlocked()) {
          return await this.getPermittedAccounts(innerOrigin, {
            suppressUnauthorizedError,
          });
        }
        return []; // changing this is a breaking change
      },
      // tx signing
      processTransaction: this.newUnapprovedTransaction.bind(this),
      // msg signing
      processEthSignMessage: this.signController.newUnsignedMessage.bind(
        this.signController,
      ),
      processTypedMessage: this.signController.newUnsignedTypedMessage.bind(
        this.signController,
      ),
      processTypedMessageV3: this.signController.newUnsignedTypedMessage.bind(
        this.signController,
      ),
      processTypedMessageV4: this.signController.newUnsignedTypedMessage.bind(
        this.signController,
      ),
      processPersonalMessage:
        this.signController.newUnsignedPersonalMessage.bind(
          this.signController,
        ),
      processDecryptMessage: this.newRequestDecryptMessage.bind(this),
      processEncryptionPublicKey: this.newRequestEncryptionPublicKey.bind(this),
      getPendingNonce: this.getPendingNonce.bind(this),
      getPendingTransactionByHash: (hash) =>
        this.txController.getTransactions({
          searchCriteria: {
            hash,
            status: TransactionStatus.submitted,
          },
        })[0],
    });

    // ensure isClientOpenAndUnlocked is updated when memState updates
    this.on('update', (memState) => this._onStateUpdate(memState));

    /**
     * All controllers in Memstore but not in store. They are not persisted.
     * On chrome profile re-start, they will be re-initialized.
     */
    const resetOnRestartStore = {
      AccountTracker: this.accountTracker.store,
      TxController: this.txController.memStore,
      TokenRatesController: this.tokenRatesController,
      DecryptMessageManager: this.decryptMessageManager.memStore,
      EncryptionPublicKeyManager: this.encryptionPublicKeyManager.memStore,
      SignController: this.signController,
      SwapsController: this.swapsController.store,
      EnsController: this.ensController.store,
      ApprovalController: this.approvalController,
    };

    this.store.updateStructure({
      AppStateController: this.appStateController.store,
      TransactionController: this.txController.store,
      KeyringController: this.keyringController.store,
      PreferencesController: this.preferencesController.store,
      MetaMetricsController: this.metaMetricsController.store,
      AddressBookController: this.addressBookController,
      CurrencyController: this.currencyRateController,
      NetworkController: this.networkController.store,
      CachedBalancesController: this.cachedBalancesController.store,
      AlertController: this.alertController.store,
      OnboardingController: this.onboardingController.store,
      IncomingTransactionsController: this.incomingTransactionsController.store,
      PermissionController: this.permissionController,
      PermissionLogController: this.permissionLogController.store,
      SubjectMetadataController: this.subjectMetadataController,
      BackupController: this.backupController,
      AnnouncementController: this.announcementController,
      GasFeeController: this.gasFeeController,
      TokenListController: this.tokenListController,
      TokensController: this.tokensController,
      SmartTransactionsController: this.smartTransactionsController,
      NftController: this.nftController,
      PhishingController: this.phishingController,
      ///: BEGIN:ONLY_INCLUDE_IN(flask)
      SnapController: this.snapController,
      CronjobController: this.cronjobController,
      SnapsRegistry: this.snapsRegistry,
      NotificationController: this.notificationController,
      DesktopController: this.desktopController.store,
      ///: END:ONLY_INCLUDE_IN
      ...resetOnRestartStore,
    });

    this.memStore = new ComposableObservableStore({
      config: {
        AppStateController: this.appStateController.store,
        NetworkController: this.networkController.store,
        CachedBalancesController: this.cachedBalancesController.store,
        KeyringController: this.keyringController.memStore,
        PreferencesController: this.preferencesController.store,
        MetaMetricsController: this.metaMetricsController.store,
        AddressBookController: this.addressBookController,
        CurrencyController: this.currencyRateController,
        AlertController: this.alertController.store,
        OnboardingController: this.onboardingController.store,
        IncomingTransactionsController:
          this.incomingTransactionsController.store,
        PermissionController: this.permissionController,
        PermissionLogController: this.permissionLogController.store,
        SubjectMetadataController: this.subjectMetadataController,
        BackupController: this.backupController,
        AnnouncementController: this.announcementController,
        GasFeeController: this.gasFeeController,
        TokenListController: this.tokenListController,
        TokensController: this.tokensController,
        SmartTransactionsController: this.smartTransactionsController,
        NftController: this.nftController,
        ///: BEGIN:ONLY_INCLUDE_IN(flask)
        SnapController: this.snapController,
        CronjobController: this.cronjobController,
        SnapsRegistry: this.snapsRegistry,
        NotificationController: this.notificationController,
        DesktopController: this.desktopController.store,
        ///: END:ONLY_INCLUDE_IN
        ...resetOnRestartStore,
      },
      controllerMessenger: this.controllerMessenger,
    });

    // if this is the first time, clear the state of by calling these methods
    const resetMethods = [
      this.accountTracker.resetState,
      this.txController.resetState,
      this.decryptMessageManager.resetState,
      this.encryptionPublicKeyManager.resetState,
      this.signController.resetState.bind(this.signController),
      this.swapsController.resetState,
      this.ensController.resetState,
      this.approvalController.clear.bind(this.approvalController),
      // WE SHOULD ADD TokenListController.resetState here too. But it's not implemented yet.
    ];

    if (isManifestV3) {
      if (globalThis.isFirstTimeProfileLoaded === true) {
        this.resetStates(resetMethods);
      }
    } else {
      // it's always the first time in MV2
      this.resetStates(resetMethods);
    }

    // Automatic login via config password or loginToken
    if (
      !this.isUnlocked() &&
      this.onboardingController.store.getState().completedOnboarding
    ) {
      this._loginUser();
    } else {
      this._startUISync();
    }

    // Lazily update the store with the current extension environment
    this.extension.runtime.getPlatformInfo().then(({ os }) => {
      this.appStateController.setBrowserEnvironment(
        os,
        // This method is presently only supported by Firefox
        this.extension.runtime.getBrowserInfo === undefined
          ? 'chrome'
          : 'firefox',
      );
    });

    this.setupControllerEventSubscriptions();

    // For more information about these legacy streams, see here:
    // https://github.com/MetaMask/metamask-extension/issues/15491
    // TODO:LegacyProvider: Delete
    this.publicConfigStore = this.createPublicConfigStore();

    // Multiple MetaMask instances launched warning
    this.extension.runtime.onMessageExternal.addListener(onMessageReceived);
    // Fire a ping message to check if other extensions are running
    checkForMultipleVersionsRunning();
  }

  triggerNetworkrequests() {
    this.accountTracker.start();
    this.incomingTransactionsController.start();
    if (this.preferencesController.store.getState().useCurrencyRateCheck) {
      this.currencyRateController.start();
    }
    if (this.preferencesController.store.getState().useTokenDetection) {
      this.tokenListController.start();
    }
  }

  stopNetworkRequests() {
    this.accountTracker.stop();
    this.incomingTransactionsController.stop();
    if (this.preferencesController.store.getState().useCurrencyRateCheck) {
      this.currencyRateController.stop();
    }
    if (this.preferencesController.store.getState().useTokenDetection) {
      this.tokenListController.stop();
    }
  }

  canUseHardwareWallets() {
    return !isManifestV3 || process.env.CONF?.HARDWARE_WALLETS_MV3;
  }

  resetStates(resetMethods) {
    resetMethods.forEach((resetMethod) => {
      try {
        resetMethod();
      } catch (err) {
        console.error(err);
      }
    });

    globalThis.isFirstTimeProfileLoaded = false;
  }

  ///: BEGIN:ONLY_INCLUDE_IN(flask)
  /**
   * Constructor helper for getting Snap permission specifications.
   */
  getSnapPermissionSpecifications() {
    return {
      ...buildSnapEndowmentSpecifications(),
      ...buildSnapRestrictedMethodSpecifications({
        clearSnapState: this.controllerMessenger.call.bind(
          this.controllerMessenger,
          'SnapController:clearSnapState',
        ),
        getMnemonic: this.getPrimaryKeyringMnemonic.bind(this),
        getUnlockPromise: this.appStateController.getUnlockPromise.bind(
          this.appStateController,
        ),
        getSnap: this.controllerMessenger.call.bind(
          this.controllerMessenger,
          'SnapController:get',
        ),
        handleSnapRpcRequest: this.controllerMessenger.call.bind(
          this.controllerMessenger,
          'SnapController:handleRequest',
        ),
        getSnapState: this.controllerMessenger.call.bind(
          this.controllerMessenger,
          'SnapController:getSnapState',
        ),
        showConfirmation: (origin, confirmationData) =>
          this.approvalController.addAndShowApprovalRequest({
            origin,
            type: MESSAGE_TYPE.SNAP_DIALOG_CONFIRMATION,
            requestData: confirmationData,
          }),
        showDialog: (origin, type, content, placeholder) =>
          this.approvalController.addAndShowApprovalRequest({
            origin,
            type: SNAP_DIALOG_TYPES[type],
            requestData: { content, placeholder },
          }),
        showNativeNotification: (origin, args) =>
          this.controllerMessenger.call(
            'RateLimitController:call',
            origin,
            'showNativeNotification',
            origin,
            args.message,
          ),
        showInAppNotification: (origin, args) =>
          this.controllerMessenger.call(
            'RateLimitController:call',
            origin,
            'showInAppNotification',
            origin,
            args.message,
          ),
        updateSnapState: this.controllerMessenger.call.bind(
          this.controllerMessenger,
          'SnapController:updateSnapState',
        ),
      }),
    };
  }

  /**
   * Deletes the specified notifications from state.
   *
   * @param {string[]} ids - The notifications ids to delete.
   */
  dismissNotifications(ids) {
    this.notificationController.dismiss(ids);
  }

  /**
   * Updates the readDate attribute of the specified notifications.
   *
   * @param {string[]} ids - The notifications ids to mark as read.
   */
  markNotificationsAsRead(ids) {
    this.notificationController.markRead(ids);
  }

  ///: END:ONLY_INCLUDE_IN

  /**
   * Sets up BaseController V2 event subscriptions. Currently, this includes
   * the subscriptions necessary to notify permission subjects of account
   * changes.
   *
   * Some of the subscriptions in this method are ControllerMessenger selector
   * event subscriptions. See the relevant documentation for
   * `@metamask/base-controller` for more information.
   *
   * Note that account-related notifications emitted when the extension
   * becomes unlocked are handled in MetaMaskController._onUnlock.
   */
  setupControllerEventSubscriptions() {
    const handleAccountsChange = async (origin, newAccounts) => {
      if (this.isUnlocked()) {
        this.notifyConnections(origin, {
          method: NOTIFICATION_NAMES.accountsChanged,
          // This should be the same as the return value of `eth_accounts`,
          // namely an array of the current / most recently selected Ethereum
          // account.
          params:
            newAccounts.length < 2
              ? // If the length is 1 or 0, the accounts are sorted by definition.
                newAccounts
              : // If the length is 2 or greater, we have to execute
                // `eth_accounts` vi this method.
                await this.getPermittedAccounts(origin),
        });
      }

      this.permissionLogController.updateAccountsHistory(origin, newAccounts);
    };

    // This handles account changes whenever the selected address changes.
    let lastSelectedAddress;
    this.preferencesController.store.subscribe(async ({ selectedAddress }) => {
      if (selectedAddress && selectedAddress !== lastSelectedAddress) {
        lastSelectedAddress = selectedAddress;
        const permittedAccountsMap = getPermittedAccountsByOrigin(
          this.permissionController.state,
        );

        for (const [origin, accounts] of permittedAccountsMap.entries()) {
          if (accounts.includes(selectedAddress)) {
            handleAccountsChange(origin, accounts);
          }
        }
      }
    });

    // This handles account changes every time relevant permission state
    // changes, for any reason.
    this.controllerMessenger.subscribe(
      `${this.permissionController.name}:stateChange`,
      async (currentValue, previousValue) => {
        const changedAccounts = getChangedAccounts(currentValue, previousValue);

        for (const [origin, accounts] of changedAccounts.entries()) {
          handleAccountsChange(origin, accounts);
        }
      },
      getPermittedAccountsByOrigin,
    );

    ///: BEGIN:ONLY_INCLUDE_IN(flask)
    // Record Snap metadata whenever a Snap is added to state.
    this.controllerMessenger.subscribe(
      `${this.snapController.name}:snapAdded`,
      (snap, svgIcon = null) => {
        const {
          manifest: { proposedName },
          version,
        } = snap;
        this.subjectMetadataController.addSubjectMetadata({
          subjectType: SubjectType.Snap,
          name: proposedName,
          origin: snap.id,
          version,
          svgIcon,
        });
      },
    );

    this.controllerMessenger.subscribe(
      `${this.snapController.name}:snapInstalled`,
      (truncatedSnap) => {
        this.metaMetricsController.trackEvent({
          event: 'Snap Installed',
          category: MetaMetricsEventCategory.Snaps,
          properties: {
            snap_id: truncatedSnap.id,
            version: truncatedSnap.version,
          },
        });
      },
    );

    this.controllerMessenger.subscribe(
      `${this.snapController.name}:snapUpdated`,
      (newSnap, oldVersion) => {
        this.metaMetricsController.trackEvent({
          event: 'Snap Updated',
          category: MetaMetricsEventCategory.Snaps,
          properties: {
            snap_id: newSnap.id,
            old_version: oldVersion,
            new_version: newSnap.version,
          },
        });
      },
    );

    this.controllerMessenger.subscribe(
      `${this.snapController.name}:snapTerminated`,
      (truncatedSnap) => {
        const approvals = Object.values(
          this.approvalController.state.pendingApprovals,
        ).filter(
          (approval) =>
            approval.origin === truncatedSnap.id &&
            approval.type.startsWith(RestrictedMethods.snap_dialog),
        );
        for (const approval of approvals) {
          this.approvalController.reject(
            approval.id,
            new Error('Snap was terminated.'),
          );
        }
      },
    );

    this.controllerMessenger.subscribe(
      `${this.snapController.name}:snapRemoved`,
      (truncatedSnap) => {
        const notificationIds = Object.values(
          this.notificationController.state.notifications,
        ).reduce((idList, notification) => {
          if (notification.origin === truncatedSnap.id) {
            idList.push(notification.id);
          }
          return idList;
        }, []);

        this.dismissNotifications(notificationIds);
      },
    );

    ///: END:ONLY_INCLUDE_IN
  }

  /**
   * TODO:LegacyProvider: Delete
   * Constructor helper: initialize a public config store.
   * This store is used to make some config info available to Dapps synchronously.
   */
  createPublicConfigStore() {
    // subset of state for metamask inpage provider
    const publicConfigStore = new ObservableStore();
    const { networkController } = this;

    // setup memStore subscription hooks
    this.on('update', updatePublicConfigStore);
    updatePublicConfigStore(this.getState());

    function updatePublicConfigStore(memState) {
      const { chainId } = networkController.store.getState().provider;
<<<<<<< HEAD
      if (memState.network !== 'loading') {
=======
      if (memState.networkStatus === NetworkStatus.Available) {
>>>>>>> 4b271868
        publicConfigStore.putState(selectPublicState(chainId, memState));
      }
    }

    function selectPublicState(chainId, { isUnlocked, networkId }) {
      return {
        isUnlocked,
        chainId,
        networkVersion: networkId ?? 'loading',
      };
    }

    return publicConfigStore;
  }

  /**
   * Gets relevant state for the provider of an external origin.
   *
   * @param {string} origin - The origin to get the provider state for.
   * @returns {Promise<{ isUnlocked: boolean, networkVersion: string, chainId: string, accounts: string[] }>} An object with relevant state properties.
   */
  async getProviderState(origin) {
    return {
      isUnlocked: this.isUnlocked(),
      ...this.getProviderNetworkState(),
      accounts: await this.getPermittedAccounts(origin),
    };
  }

  /**
   * Gets network state relevant for external providers.
   *
   * @param {object} [memState] - The MetaMask memState. If not provided,
   * this function will retrieve the most recent state.
   * @returns {object} An object with relevant network state properties.
   */
  getProviderNetworkState(memState) {
    const { networkId } = memState || this.getState();
    return {
      chainId: this.networkController.store.getState().provider.chainId,
<<<<<<< HEAD
      networkVersion: network,
=======
      networkVersion: networkId ?? 'loading',
>>>>>>> 4b271868
    };
  }

  //=============================================================================
  // EXPOSED TO THE UI SUBSYSTEM
  //=============================================================================

  /**
   * The metamask-state of the various controllers, made available to the UI
   *
   * @returns {object} status
   */
  getState() {
    const { vault } = this.keyringController.store.getState();
    const isInitialized = Boolean(vault);

    return {
      isInitialized,
      ...this.memStore.getFlatState(),
    };
  }

  /**
   * Returns an Object containing API Callback Functions.
   * These functions are the interface for the UI.
   * The API object can be transmitted over a stream via JSON-RPC.
   *
   * @returns {object} Object containing API functions.
   */
  getApi() {
    const {
      addressBookController,
      alertController,
      appStateController,
      nftController,
      nftDetectionController,
      currencyRateController,
      detectTokensController,
      ensController,
      gasFeeController,
      metaMetricsController,
      networkController,
      announcementController,
      onboardingController,
      permissionController,
      preferencesController,
      qrHardwareKeyring,
      swapsController,
      tokensController,
      smartTransactionsController,
      txController,
      assetsContractController,
      backupController,
      approvalController,
    } = this;

    return {
      // etc
      getState: this.getState.bind(this),
      setCurrentCurrency: currencyRateController.setCurrentCurrency.bind(
        currencyRateController,
      ),
      setUseBlockie: preferencesController.setUseBlockie.bind(
        preferencesController,
      ),
      setUseNonceField: preferencesController.setUseNonceField.bind(
        preferencesController,
      ),
      setUsePhishDetect: preferencesController.setUsePhishDetect.bind(
        preferencesController,
      ),
      setUseMultiAccountBalanceChecker:
        preferencesController.setUseMultiAccountBalanceChecker.bind(
          preferencesController,
        ),
      setUseTokenDetection: preferencesController.setUseTokenDetection.bind(
        preferencesController,
      ),
      setUseNftDetection: preferencesController.setUseNftDetection.bind(
        preferencesController,
      ),
      setUseCurrencyRateCheck:
        preferencesController.setUseCurrencyRateCheck.bind(
          preferencesController,
        ),
      setOpenSeaEnabled: preferencesController.setOpenSeaEnabled.bind(
        preferencesController,
      ),
      setIpfsGateway: preferencesController.setIpfsGateway.bind(
        preferencesController,
      ),
      setParticipateInMetaMetrics:
        metaMetricsController.setParticipateInMetaMetrics.bind(
          metaMetricsController,
        ),
      setCurrentLocale: preferencesController.setCurrentLocale.bind(
        preferencesController,
      ),
      markPasswordForgotten: this.markPasswordForgotten.bind(this),
      unMarkPasswordForgotten: this.unMarkPasswordForgotten.bind(this),
      getRequestAccountTabIds: this.getRequestAccountTabIds,
      getOpenMetamaskTabsIds: this.getOpenMetamaskTabsIds,
      markNotificationPopupAsAutomaticallyClosed: () =>
        this.notificationManager.markAsAutomaticallyClosed(),

      // approval
      requestUserApproval:
        approvalController.addAndShowApprovalRequest.bind(approvalController),

      // primary HD keyring management
      addNewAccount: this.addNewAccount.bind(this),
      verifySeedPhrase: this.verifySeedPhrase.bind(this),
      resetAccount: this.resetAccount.bind(this),
      removeAccount: this.removeAccount.bind(this),
      importAccountWithStrategy: this.importAccountWithStrategy.bind(this),

      // hardware wallets
      connectHardware: this.connectHardware.bind(this),
      forgetDevice: this.forgetDevice.bind(this),
      checkHardwareStatus: this.checkHardwareStatus.bind(this),
      unlockHardwareWalletAccount: this.unlockHardwareWalletAccount.bind(this),
      setLedgerTransportPreference:
        this.setLedgerTransportPreference.bind(this),
      attemptLedgerTransportCreation:
        this.attemptLedgerTransportCreation.bind(this),
      establishLedgerTransportPreference:
        this.establishLedgerTransportPreference.bind(this),

      // qr hardware devices
      submitQRHardwareCryptoHDKey:
        qrHardwareKeyring.submitCryptoHDKey.bind(qrHardwareKeyring),
      submitQRHardwareCryptoAccount:
        qrHardwareKeyring.submitCryptoAccount.bind(qrHardwareKeyring),
      cancelSyncQRHardware:
        qrHardwareKeyring.cancelSync.bind(qrHardwareKeyring),
      submitQRHardwareSignature:
        qrHardwareKeyring.submitSignature.bind(qrHardwareKeyring),
      cancelQRHardwareSignRequest:
        qrHardwareKeyring.cancelSignRequest.bind(qrHardwareKeyring),

      // mobile
      fetchInfoToSync: this.fetchInfoToSync.bind(this),

      // vault management
      submitPassword: this.submitPassword.bind(this),
      verifyPassword: this.verifyPassword.bind(this),

      // network management
      setProviderType:
        networkController.setProviderType.bind(networkController),
      rollbackToPreviousProvider:
        networkController.rollbackToPreviousProvider.bind(networkController),
      removeNetworkConfiguration:
        networkController.removeNetworkConfiguration.bind(networkController),
      setActiveNetwork:
        networkController.setActiveNetwork.bind(networkController),
      upsertNetworkConfiguration:
        this.networkController.upsertNetworkConfiguration.bind(
          this.networkController,
        ),
      // PreferencesController
      setSelectedAddress: preferencesController.setSelectedAddress.bind(
        preferencesController,
      ),
      addToken: tokensController.addToken.bind(tokensController),
      rejectWatchAsset:
        tokensController.rejectWatchAsset.bind(tokensController),
      acceptWatchAsset:
        tokensController.acceptWatchAsset.bind(tokensController),
      updateTokenType: tokensController.updateTokenType.bind(tokensController),
      setAccountLabel: preferencesController.setAccountLabel.bind(
        preferencesController,
      ),
      setFeatureFlag: preferencesController.setFeatureFlag.bind(
        preferencesController,
      ),
      setPreference: preferencesController.setPreference.bind(
        preferencesController,
      ),

      addKnownMethodData: preferencesController.addKnownMethodData.bind(
        preferencesController,
      ),
      setDismissSeedBackUpReminder:
        preferencesController.setDismissSeedBackUpReminder.bind(
          preferencesController,
        ),
      setDisabledRpcMethodPreference:
        preferencesController.setDisabledRpcMethodPreference.bind(
          preferencesController,
        ),
      getRpcMethodPreferences:
        preferencesController.getRpcMethodPreferences.bind(
          preferencesController,
        ),
      setAdvancedGasFee: preferencesController.setAdvancedGasFee.bind(
        preferencesController,
      ),
      setTheme: preferencesController.setTheme.bind(preferencesController),
      setTransactionSecurityCheckEnabled:
        preferencesController.setTransactionSecurityCheckEnabled.bind(
          preferencesController,
        ),
      // AssetsContractController
      getTokenStandardAndDetails: this.getTokenStandardAndDetails.bind(this),

      // NftController
      addNft: nftController.addNft.bind(nftController),

      addNftVerifyOwnership:
        nftController.addNftVerifyOwnership.bind(nftController),

      removeAndIgnoreNft: nftController.removeAndIgnoreNft.bind(nftController),

      removeNft: nftController.removeNft.bind(nftController),

      checkAndUpdateAllNftsOwnershipStatus:
        nftController.checkAndUpdateAllNftsOwnershipStatus.bind(nftController),

      checkAndUpdateSingleNftOwnershipStatus:
        nftController.checkAndUpdateSingleNftOwnershipStatus.bind(
          nftController,
        ),

      isNftOwner: nftController.isNftOwner.bind(nftController),

      // AddressController
      setAddressBook: addressBookController.set.bind(addressBookController),
      removeFromAddressBook: addressBookController.delete.bind(
        addressBookController,
      ),

      // AppStateController
      setLastActiveTime:
        appStateController.setLastActiveTime.bind(appStateController),
      setDefaultHomeActiveTabName:
        appStateController.setDefaultHomeActiveTabName.bind(appStateController),
      setConnectedStatusPopoverHasBeenShown:
        appStateController.setConnectedStatusPopoverHasBeenShown.bind(
          appStateController,
        ),
      setRecoveryPhraseReminderHasBeenShown:
        appStateController.setRecoveryPhraseReminderHasBeenShown.bind(
          appStateController,
        ),
      setRecoveryPhraseReminderLastShown:
        appStateController.setRecoveryPhraseReminderLastShown.bind(
          appStateController,
        ),
      setOutdatedBrowserWarningLastShown:
        appStateController.setOutdatedBrowserWarningLastShown.bind(
          appStateController,
        ),
      setShowTestnetMessageInDropdown:
        appStateController.setShowTestnetMessageInDropdown.bind(
          appStateController,
        ),
      setShowBetaHeader:
        appStateController.setShowBetaHeader.bind(appStateController),
      updateNftDropDownState:
        appStateController.updateNftDropDownState.bind(appStateController),
      setFirstTimeUsedNetwork:
        appStateController.setFirstTimeUsedNetwork.bind(appStateController),

      // EnsController
      tryReverseResolveAddress:
        ensController.reverseResolveAddress.bind(ensController),

      // KeyringController
      setLocked: this.setLocked.bind(this),
      createNewVaultAndKeychain: this.createNewVaultAndKeychain.bind(this),
      createNewVaultAndRestore: this.createNewVaultAndRestore.bind(this),
      exportAccount: this.exportAccount.bind(this),

      // txController
      cancelTransaction: txController.cancelTransaction.bind(txController),
      updateTransaction: txController.updateTransaction.bind(txController),
      updateAndApproveTransaction:
        txController.updateAndApproveTransaction.bind(txController),
      approveTransactionsWithSameNonce:
        txController.approveTransactionsWithSameNonce.bind(txController),
      createCancelTransaction: this.createCancelTransaction.bind(this),
      createSpeedUpTransaction: this.createSpeedUpTransaction.bind(this),
      estimateGas: this.estimateGas.bind(this),
      getNextNonce: this.getNextNonce.bind(this),
      addUnapprovedTransaction:
        txController.addUnapprovedTransaction.bind(txController),
      createTransactionEventFragment:
        txController.createTransactionEventFragment.bind(txController),
      getTransactions: txController.getTransactions.bind(txController),

      updateEditableParams:
        txController.updateEditableParams.bind(txController),
      updateTransactionGasFees:
        txController.updateTransactionGasFees.bind(txController),
      updateTransactionSendFlowHistory:
        txController.updateTransactionSendFlowHistory.bind(txController),

      updateSwapApprovalTransaction:
        txController.updateSwapApprovalTransaction.bind(txController),
      updateSwapTransaction:
        txController.updateSwapTransaction.bind(txController),

      updatePreviousGasParams:
        txController.updatePreviousGasParams.bind(txController),

      // signController
      signMessage: this.signController.signMessage.bind(this.signController),
      cancelMessage: this.signController.cancelMessage.bind(
        this.signController,
      ),
      signPersonalMessage: this.signController.signPersonalMessage.bind(
        this.signController,
      ),
      cancelPersonalMessage: this.signController.cancelPersonalMessage.bind(
        this.signController,
      ),
      signTypedMessage: this.signController.signTypedMessage.bind(
        this.signController,
      ),
      cancelTypedMessage: this.signController.cancelTypedMessage.bind(
        this.signController,
      ),

      // decryptMessageManager
      decryptMessage: this.decryptMessage.bind(this),
      decryptMessageInline: this.decryptMessageInline.bind(this),
      cancelDecryptMessage: this.cancelDecryptMessage.bind(this),

      // EncryptionPublicKeyManager
      encryptionPublicKey: this.encryptionPublicKey.bind(this),
      cancelEncryptionPublicKey: this.cancelEncryptionPublicKey.bind(this),

      // onboarding controller
      setSeedPhraseBackedUp:
        onboardingController.setSeedPhraseBackedUp.bind(onboardingController),
      completeOnboarding:
        onboardingController.completeOnboarding.bind(onboardingController),
      setFirstTimeFlowType:
        onboardingController.setFirstTimeFlowType.bind(onboardingController),

      // alert controller
      setAlertEnabledness:
        alertController.setAlertEnabledness.bind(alertController),
      setUnconnectedAccountAlertShown:
        alertController.setUnconnectedAccountAlertShown.bind(alertController),
      setWeb3ShimUsageAlertDismissed:
        alertController.setWeb3ShimUsageAlertDismissed.bind(alertController),

      // permissions
      removePermissionsFor: this.removePermissionsFor,
      approvePermissionsRequest: this.acceptPermissionsRequest,
      rejectPermissionsRequest: this.rejectPermissionsRequest,
      ...getPermissionBackgroundApiMethods(permissionController),

      ///: BEGIN:ONLY_INCLUDE_IN(flask)
      // snaps
      removeSnapError: this.controllerMessenger.call.bind(
        this.controllerMessenger,
        'SnapController:removeSnapError',
      ),
      disableSnap: this.controllerMessenger.call.bind(
        this.controllerMessenger,
        'SnapController:disable',
      ),
      enableSnap: this.controllerMessenger.call.bind(
        this.controllerMessenger,
        'SnapController:enable',
      ),
      removeSnap: this.controllerMessenger.call.bind(
        this.controllerMessenger,
        'SnapController:remove',
      ),
      handleSnapRequest: this.controllerMessenger.call.bind(
        this.controllerMessenger,
        'SnapController:handleRequest',
      ),
      dismissNotifications: this.dismissNotifications.bind(this),
      markNotificationsAsRead: this.markNotificationsAsRead.bind(this),
      // Desktop
      getDesktopEnabled: this.desktopController.getDesktopEnabled.bind(
        this.desktopController,
      ),
      setDesktopEnabled: this.desktopController.setDesktopEnabled.bind(
        this.desktopController,
      ),
      generateDesktopOtp: this.desktopController.generateOtp.bind(
        this.desktopController,
      ),
      testDesktopConnection: this.desktopController.testDesktopConnection.bind(
        this.desktopController,
      ),
      disableDesktop: this.desktopController.disableDesktop.bind(
        this.desktopController,
      ),
      ///: END:ONLY_INCLUDE_IN

      // swaps
      fetchAndSetQuotes:
        swapsController.fetchAndSetQuotes.bind(swapsController),
      setSelectedQuoteAggId:
        swapsController.setSelectedQuoteAggId.bind(swapsController),
      resetSwapsState: swapsController.resetSwapsState.bind(swapsController),
      setSwapsTokens: swapsController.setSwapsTokens.bind(swapsController),
      clearSwapsQuotes: swapsController.clearSwapsQuotes.bind(swapsController),
      setApproveTxId: swapsController.setApproveTxId.bind(swapsController),
      setTradeTxId: swapsController.setTradeTxId.bind(swapsController),
      setSwapsTxGasPrice:
        swapsController.setSwapsTxGasPrice.bind(swapsController),
      setSwapsTxGasLimit:
        swapsController.setSwapsTxGasLimit.bind(swapsController),
      setSwapsTxMaxFeePerGas:
        swapsController.setSwapsTxMaxFeePerGas.bind(swapsController),
      setSwapsTxMaxFeePriorityPerGas:
        swapsController.setSwapsTxMaxFeePriorityPerGas.bind(swapsController),
      safeRefetchQuotes:
        swapsController.safeRefetchQuotes.bind(swapsController),
      stopPollingForQuotes:
        swapsController.stopPollingForQuotes.bind(swapsController),
      setBackgroundSwapRouteState:
        swapsController.setBackgroundSwapRouteState.bind(swapsController),
      resetPostFetchState:
        swapsController.resetPostFetchState.bind(swapsController),
      setSwapsErrorKey: swapsController.setSwapsErrorKey.bind(swapsController),
      setInitialGasEstimate:
        swapsController.setInitialGasEstimate.bind(swapsController),
      setCustomApproveTxData:
        swapsController.setCustomApproveTxData.bind(swapsController),
      setSwapsLiveness: swapsController.setSwapsLiveness.bind(swapsController),
      setSwapsFeatureFlags:
        swapsController.setSwapsFeatureFlags.bind(swapsController),
      setSwapsUserFeeLevel:
        swapsController.setSwapsUserFeeLevel.bind(swapsController),
      setSwapsQuotesPollingLimitEnabled:
        swapsController.setSwapsQuotesPollingLimitEnabled.bind(swapsController),

      // Smart Transactions
      setSmartTransactionsOptInStatus:
        smartTransactionsController.setOptInState.bind(
          smartTransactionsController,
        ),
      fetchSmartTransactionFees: smartTransactionsController.getFees.bind(
        smartTransactionsController,
      ),
      clearSmartTransactionFees: smartTransactionsController.clearFees.bind(
        smartTransactionsController,
      ),
      submitSignedTransactions:
        smartTransactionsController.submitSignedTransactions.bind(
          smartTransactionsController,
        ),
      cancelSmartTransaction:
        smartTransactionsController.cancelSmartTransaction.bind(
          smartTransactionsController,
        ),
      fetchSmartTransactionsLiveness:
        smartTransactionsController.fetchLiveness.bind(
          smartTransactionsController,
        ),
      updateSmartTransaction:
        smartTransactionsController.updateSmartTransaction.bind(
          smartTransactionsController,
        ),
      setStatusRefreshInterval:
        smartTransactionsController.setStatusRefreshInterval.bind(
          smartTransactionsController,
        ),

      // MetaMetrics
      trackMetaMetricsEvent: metaMetricsController.trackEvent.bind(
        metaMetricsController,
      ),
      trackMetaMetricsPage: metaMetricsController.trackPage.bind(
        metaMetricsController,
      ),
      createEventFragment: metaMetricsController.createEventFragment.bind(
        metaMetricsController,
      ),
      updateEventFragment: metaMetricsController.updateEventFragment.bind(
        metaMetricsController,
      ),
      finalizeEventFragment: metaMetricsController.finalizeEventFragment.bind(
        metaMetricsController,
      ),

      // approval controller
      resolvePendingApproval: this.resolvePendingApproval,
      rejectPendingApproval: this.rejectPendingApproval,

      // Notifications
      updateViewedNotifications: announcementController.updateViewed.bind(
        announcementController,
      ),

      // GasFeeController
      getGasFeeEstimatesAndStartPolling:
        gasFeeController.getGasFeeEstimatesAndStartPolling.bind(
          gasFeeController,
        ),

      disconnectGasFeeEstimatePoller:
        gasFeeController.disconnectPoller.bind(gasFeeController),

      getGasFeeTimeEstimate:
        gasFeeController.getTimeEstimate.bind(gasFeeController),

      addPollingTokenToAppState:
        appStateController.addPollingToken.bind(appStateController),

      removePollingTokenFromAppState:
        appStateController.removePollingToken.bind(appStateController),

      // BackupController
      backupUserData: backupController.backupUserData.bind(backupController),
      restoreUserData: backupController.restoreUserData.bind(backupController),

      // DetectTokenController
      detectNewTokens: detectTokensController.detectNewTokens.bind(
        detectTokensController,
      ),

      // DetectCollectibleController
      detectNfts: nftDetectionController.detectNfts.bind(
        nftDetectionController,
      ),

      /** Token Detection V2 */
      addDetectedTokens:
        tokensController.addDetectedTokens.bind(tokensController),
      addImportedTokens: tokensController.addTokens.bind(tokensController),
      ignoreTokens: tokensController.ignoreTokens.bind(tokensController),
      getBalancesInSingleCall:
        assetsContractController.getBalancesInSingleCall.bind(
          assetsContractController,
        ),
    };
  }

  async exportAccount(address, password) {
    await this.verifyPassword(password);
    return this.keyringController.exportAccount(address, password);
  }

  async getTokenStandardAndDetails(address, userAddress, tokenId) {
    const { tokenList } = this.tokenListController.state;
    const { tokens } = this.tokensController.state;

    const staticTokenListDetails =
      STATIC_MAINNET_TOKEN_LIST[address.toLowerCase()] || {};
    const tokenListDetails = tokenList[address.toLowerCase()] || {};
    const userDefinedTokenDetails =
      tokens.find(({ address: _address }) =>
        isEqualCaseInsensitive(_address, address),
      ) || {};

    const tokenDetails = {
      ...staticTokenListDetails,
      ...tokenListDetails,
      ...userDefinedTokenDetails,
    };
    const tokenDetailsStandardIsERC20 =
      isEqualCaseInsensitive(tokenDetails.standard, TokenStandard.ERC20) ||
      tokenDetails.erc20 === true;
    const noEvidenceThatTokenIsAnNFT =
      !tokenId &&
      !isEqualCaseInsensitive(tokenDetails.standard, TokenStandard.ERC1155) &&
      !isEqualCaseInsensitive(tokenDetails.standard, TokenStandard.ERC721) &&
      !tokenDetails.erc721;

    const otherDetailsAreERC20Like =
      tokenDetails.decimals !== undefined && tokenDetails.symbol;

    const tokenCanBeTreatedAsAnERC20 =
      tokenDetailsStandardIsERC20 ||
      (noEvidenceThatTokenIsAnNFT && otherDetailsAreERC20Like);

    let details;
    if (tokenCanBeTreatedAsAnERC20) {
      try {
        const balance = await fetchTokenBalance(
          address,
          userAddress,
          this.provider,
        );

        details = {
          address,
          balance,
          standard: TokenStandard.ERC20,
          decimals: tokenDetails.decimals,
          symbol: tokenDetails.symbol,
        };
      } catch (e) {
        // If the `fetchTokenBalance` call failed, `details` remains undefined, and we
        // fall back to the below `assetsContractController.getTokenStandardAndDetails` call
        log.warning(`Failed to get token balance. Error: ${e}`);
      }
    }

    // `details`` will be undefined if `tokenCanBeTreatedAsAnERC20`` is false,
    // or if it is true but the `fetchTokenBalance`` call failed. In either case, we should
    // attempt to retrieve details from `assetsContractController.getTokenStandardAndDetails`
    if (details === undefined) {
      details = await this.assetsContractController.getTokenStandardAndDetails(
        address,
        userAddress,
        tokenId,
      );
    }

    return {
      ...details,
      decimals: details?.decimals?.toString(10),
      balance: details?.balance?.toString(10),
    };
  }

  //=============================================================================
  // VAULT / KEYRING RELATED METHODS
  //=============================================================================

  /**
   * Creates a new Vault and create a new keychain.
   *
   * A vault, or KeyringController, is a controller that contains
   * many different account strategies, currently called Keyrings.
   * Creating it new means wiping all previous keyrings.
   *
   * A keychain, or keyring, controls many accounts with a single backup and signing strategy.
   * For example, a mnemonic phrase can generate many accounts, and is a keyring.
   *
   * @param {string} password
   * @returns {object} vault
   */
  async createNewVaultAndKeychain(password) {
    const releaseLock = await this.createVaultMutex.acquire();
    try {
      let vault;
      const accounts = await this.keyringController.getAccounts();
      if (accounts.length > 0) {
        vault = await this.keyringController.fullUpdate();
      } else {
        vault = await this.keyringController.createNewVaultAndKeychain(
          password,
        );
        const addresses = await this.keyringController.getAccounts();
        this.preferencesController.setAddresses(addresses);
        this.selectFirstIdentity();
      }

      return vault;
    } finally {
      releaseLock();
    }
  }

  /**
   * Create a new Vault and restore an existent keyring.
   *
   * @param {string} password
   * @param {number[]} encodedSeedPhrase - The seed phrase, encoded as an array
   * of UTF-8 bytes.
   */
  async createNewVaultAndRestore(password, encodedSeedPhrase) {
    const releaseLock = await this.createVaultMutex.acquire();
    try {
      let accounts, lastBalance;

      const seedPhraseAsBuffer = Buffer.from(encodedSeedPhrase);

      const { keyringController } = this;

      // clear known identities
      this.preferencesController.setAddresses([]);

      // clear permissions
      this.permissionController.clearState();

      ///: BEGIN:ONLY_INCLUDE_IN(flask)
      // Clear snap state
      this.snapController.clearState();
      // Clear notification state
      this.notificationController.clear();
      ///: END:ONLY_INCLUDE_IN

      // clear accounts in accountTracker
      this.accountTracker.clearAccounts();

      // clear cachedBalances
      this.cachedBalancesController.clearCachedBalances();

      // clear unapproved transactions
      this.txController.txStateManager.clearUnapprovedTxs();

      // create new vault
      const vault = await keyringController.createNewVaultAndRestore(
        password,
        seedPhraseAsBuffer,
      );

      const ethQuery = new EthQuery(this.provider);
      accounts = await keyringController.getAccounts();
      lastBalance = await this.getBalance(
        accounts[accounts.length - 1],
        ethQuery,
      );

      const [primaryKeyring] = keyringController.getKeyringsByType(
        KeyringType.hdKeyTree,
      );
      if (!primaryKeyring) {
        throw new Error('MetamaskController - No HD Key Tree found');
      }

      // seek out the first zero balance
      while (lastBalance !== '0x0') {
        await keyringController.addNewAccount(primaryKeyring);
        accounts = await keyringController.getAccounts();
        lastBalance = await this.getBalance(
          accounts[accounts.length - 1],
          ethQuery,
        );
      }

      // remove extra zero balance account potentially created from seeking ahead
      if (accounts.length > 1 && lastBalance === '0x0') {
        await this.removeAccount(accounts[accounts.length - 1]);
        accounts = await keyringController.getAccounts();
      }

      // This must be set as soon as possible to communicate to the
      // keyring's iframe and have the setting initialized properly
      // Optimistically called to not block MetaMask login due to
      // Ledger Keyring GitHub downtime
      const transportPreference =
        this.preferencesController.getLedgerTransportPreference();
      this.setLedgerTransportPreference(transportPreference);

      // set new identities
      this.preferencesController.setAddresses(accounts);
      this.selectFirstIdentity();
      return vault;
    } finally {
      releaseLock();
    }
  }

  /**
   * Get an account balance from the AccountTracker or request it directly from the network.
   *
   * @param {string} address - The account address
   * @param {EthQuery} ethQuery - The EthQuery instance to use when asking the network
   */
  getBalance(address, ethQuery) {
    return new Promise((resolve, reject) => {
      const cached = this.accountTracker.store.getState().accounts[address];

      if (cached && cached.balance) {
        resolve(cached.balance);
      } else {
        ethQuery.getBalance(address, (error, balance) => {
          if (error) {
            reject(error);
            log.error(error);
          } else {
            resolve(balance || '0x0');
          }
        });
      }
    });
  }

  /**
   * Collects all the information that we want to share
   * with the mobile client for syncing purposes
   *
   * @returns {Promise<object>} Parts of the state that we want to syncx
   */
  async fetchInfoToSync() {
    // Preferences
    const { currentLocale, identities, selectedAddress, useTokenDetection } =
      this.preferencesController.store.getState();

    const isTokenDetectionInactiveInMainnet =
      !useTokenDetection &&
      this.networkController.store.getState().provider.chainId ===
        CHAIN_IDS.MAINNET;

    const { networkConfigurations } = this.networkController.store.getState();

    const { tokenList } = this.tokenListController.state;
    const caseInSensitiveTokenList = isTokenDetectionInactiveInMainnet
      ? STATIC_MAINNET_TOKEN_LIST
      : tokenList;

    const preferences = {
      currentLocale,
      identities,
      selectedAddress,
    };

    // Tokens
    const { allTokens, allIgnoredTokens } = this.tokensController.state;

    // Filter ERC20 tokens
    const allERC20Tokens = {};

    Object.keys(allTokens).forEach((chainId) => {
      allERC20Tokens[chainId] = {};
      Object.keys(allTokens[chainId]).forEach((accountAddress) => {
        const checksummedAccountAddress = toChecksumHexAddress(accountAddress);
        allERC20Tokens[chainId][checksummedAccountAddress] = allTokens[chainId][
          checksummedAccountAddress
        ].filter((asset) => {
          if (asset.isERC721 === undefined) {
            // the tokenList will be holding only erc20 tokens
            if (
              caseInSensitiveTokenList[asset.address?.toLowerCase()] !==
              undefined
            ) {
              return true;
            }
          } else if (asset.isERC721 === false) {
            return true;
          }
          return false;
        });
      });
    });

    // Accounts
    const [hdKeyring] = this.keyringController.getKeyringsByType(
      KeyringType.hdKeyTree,
    );
    const simpleKeyPairKeyrings = this.keyringController.getKeyringsByType(
      KeyringType.hdKeyTree,
    );
    const hdAccounts = await hdKeyring.getAccounts();
    const simpleKeyPairKeyringAccounts = await Promise.all(
      simpleKeyPairKeyrings.map((keyring) => keyring.getAccounts()),
    );
    const simpleKeyPairAccounts = simpleKeyPairKeyringAccounts.reduce(
      (acc, accounts) => [...acc, ...accounts],
      [],
    );
    const accounts = {
      hd: hdAccounts
        .filter((item, pos) => hdAccounts.indexOf(item) === pos)
        .map((address) => toChecksumHexAddress(address)),
      simpleKeyPair: simpleKeyPairAccounts
        .filter((item, pos) => simpleKeyPairAccounts.indexOf(item) === pos)
        .map((address) => toChecksumHexAddress(address)),
      ledger: [],
      trezor: [],
      lattice: [],
    };

    // transactions

    let { transactions } = this.txController.store.getState();
    // delete tx for other accounts that we're not importing
    transactions = Object.values(transactions).filter((tx) => {
      const checksummedTxFrom = toChecksumHexAddress(tx.txParams.from);
      return accounts.hd.includes(checksummedTxFrom);
    });

    return {
      accounts,
      preferences,
      transactions,
      tokens: { allTokens: allERC20Tokens, allIgnoredTokens },
      network: this.networkController.store.getState(),
      networkConfigurations,
    };
  }

  /**
   * Submits the user's password and attempts to unlock the vault.
   * Also synchronizes the preferencesController, to ensure its schema
   * is up to date with known accounts once the vault is decrypted.
   *
   * @param {string} password - The user's password
   * @returns {Promise<object>} The keyringController update.
   */
  async submitPassword(password) {
    await this.keyringController.submitPassword(password);

    try {
      await this.blockTracker.checkForLatestBlock();
    } catch (error) {
      log.error('Error while unlocking extension.', error);
    }

    // This must be set as soon as possible to communicate to the
    // keyring's iframe and have the setting initialized properly
    // Optimistically called to not block MetaMask login due to
    // Ledger Keyring GitHub downtime
    const transportPreference =
      this.preferencesController.getLedgerTransportPreference();

    this.setLedgerTransportPreference(transportPreference);

    return this.keyringController.fullUpdate();
  }

  async _loginUser() {
    try {
      // Automatic login via config password
      const password = process.env.CONF?.PASSWORD;
      if (password && !process.env.IN_TEST) {
        await this.submitPassword(password);
      }
      // Automatic login via storage encryption key
      else if (isManifestV3) {
        await this.submitEncryptionKey();
      }
      // Updating accounts in this.accountTracker before starting UI syncing ensure that
      // state has account balance before it is synced with UI
      await this.accountTracker._updateAccounts();
    } finally {
      this._startUISync();
    }
  }

  _startUISync() {
    // Message startUISync is used in MV3 to start syncing state with UI
    // Sending this message after login is completed helps to ensure that incomplete state without
    // account details are not flushed to UI.
    this.emit('startUISync');
    this.startUISync = true;
    this.memStore.subscribe(this.sendUpdate.bind(this));
  }

  /**
   * Submits a user's encryption key to log the user in via login token
   */
  async submitEncryptionKey() {
    try {
      const { loginToken, loginSalt } = await browser.storage.session.get([
        'loginToken',
        'loginSalt',
      ]);
      if (loginToken && loginSalt) {
        const { vault } = this.keyringController.store.getState();

        const jsonVault = JSON.parse(vault);

        if (jsonVault.salt !== loginSalt) {
          console.warn(
            'submitEncryptionKey: Stored salt and vault salt do not match',
          );
          await this.clearLoginArtifacts();
          return;
        }

        await this.keyringController.submitEncryptionKey(loginToken, loginSalt);
      }
    } catch (e) {
      // If somehow this login token doesn't work properly,
      // remove it and the user will get shown back to the unlock screen
      await this.clearLoginArtifacts();
      throw e;
    }
  }

  async clearLoginArtifacts() {
    await browser.storage.session.remove(['loginToken', 'loginSalt']);
  }

  /**
   * Submits a user's password to check its validity.
   *
   * @param {string} password - The user's password
   */
  async verifyPassword(password) {
    await this.keyringController.verifyPassword(password);
  }

  /**
   * @type Identity
   * @property {string} name - The account nickname.
   * @property {string} address - The account's ethereum address, in lower case.
   * receiving funds from our automatic Ropsten faucet.
   */

  /**
   * Sets the first address in the state to the selected address
   */
  selectFirstIdentity() {
    const { identities } = this.preferencesController.store.getState();
    const [address] = Object.keys(identities);
    this.preferencesController.setSelectedAddress(address);
  }

  /**
   * Gets the mnemonic of the user's primary keyring.
   */
  getPrimaryKeyringMnemonic() {
    const [keyring] = this.keyringController.getKeyringsByType(
      KeyringType.hdKeyTree,
    );
    if (!keyring.mnemonic) {
      throw new Error('Primary keyring mnemonic unavailable.');
    }

    return keyring.mnemonic;
  }

  //
  // Hardware
  //

  async getKeyringForDevice(deviceName, hdPath = null) {
    const keyringOverrides = this.opts.overrides?.keyrings;
    let keyringName = null;
    if (
      deviceName !== HardwareDeviceNames.QR &&
      !this.canUseHardwareWallets()
    ) {
      throw new Error('Hardware wallets are not supported on this version.');
    }
    switch (deviceName) {
      case HardwareDeviceNames.trezor:
        keyringName = keyringOverrides?.trezor?.type || TrezorKeyring.type;
        break;
      case HardwareDeviceNames.ledger:
        keyringName =
          keyringOverrides?.ledger?.type || LedgerBridgeKeyring.type;
        break;
      case HardwareDeviceNames.qr:
        keyringName = QRHardwareKeyring.type;
        break;
      case HardwareDeviceNames.lattice:
        keyringName = keyringOverrides?.lattice?.type || LatticeKeyring.type;
        break;
      default:
        throw new Error(
          'MetamaskController:getKeyringForDevice - Unknown device',
        );
    }
    let [keyring] = await this.keyringController.getKeyringsByType(keyringName);
    if (!keyring) {
      keyring = await this.keyringController.addNewKeyring(keyringName);
    }
    if (hdPath && keyring.setHdPath) {
      keyring.setHdPath(hdPath);
    }
    if (deviceName === HardwareDeviceNames.lattice) {
      keyring.appName = 'MetaMask';
    }
    if (deviceName === HardwareDeviceNames.trezor) {
      const model = keyring.getModel();
      this.appStateController.setTrezorModel(model);
    }

    keyring.network = this.networkController.store.getState().provider.type;

    return keyring;
  }

  async attemptLedgerTransportCreation() {
    const keyring = await this.getKeyringForDevice(HardwareDeviceNames.ledger);
    return await keyring.attemptMakeApp();
  }

  async establishLedgerTransportPreference() {
    const transportPreference =
      this.preferencesController.getLedgerTransportPreference();
    return await this.setLedgerTransportPreference(transportPreference);
  }

  /**
   * Fetch account list from a trezor device.
   *
   * @param deviceName
   * @param page
   * @param hdPath
   * @returns [] accounts
   */
  async connectHardware(deviceName, page, hdPath) {
    const keyring = await this.getKeyringForDevice(deviceName, hdPath);
    let accounts = [];
    switch (page) {
      case -1:
        accounts = await keyring.getPreviousPage();
        break;
      case 1:
        accounts = await keyring.getNextPage();
        break;
      default:
        accounts = await keyring.getFirstPage();
    }

    // Merge with existing accounts
    // and make sure addresses are not repeated
    const oldAccounts = await this.keyringController.getAccounts();
    const accountsToTrack = [
      ...new Set(
        oldAccounts.concat(accounts.map((a) => a.address.toLowerCase())),
      ),
    ];
    this.accountTracker.syncWithAddresses(accountsToTrack);
    return accounts;
  }

  /**
   * Check if the device is unlocked
   *
   * @param deviceName
   * @param hdPath
   * @returns {Promise<boolean>}
   */
  async checkHardwareStatus(deviceName, hdPath) {
    const keyring = await this.getKeyringForDevice(deviceName, hdPath);
    return keyring.isUnlocked();
  }

  /**
   * Clear
   *
   * @param deviceName
   * @returns {Promise<boolean>}
   */
  async forgetDevice(deviceName) {
    const keyring = await this.getKeyringForDevice(deviceName);
    keyring.forgetDevice();
    return true;
  }

  /**
   * Retrieves the keyring for the selected address and using the .type returns
   * a subtype for the account. Either 'hardware', 'imported' or 'MetaMask'.
   *
   * @param {string} address - Address to retrieve keyring for
   * @returns {'hardware' | 'imported' | 'MetaMask'}
   */
  async getAccountType(address) {
    const keyring = await this.keyringController.getKeyringForAccount(address);
    switch (keyring.type) {
      case KeyringType.trezor:
      case KeyringType.lattice:
      case KeyringType.qr:
      case KeyringType.ledger:
        return 'hardware';
      case KeyringType.imported:
        return 'imported';
      default:
        return 'MetaMask';
    }
  }

  /**
   * Retrieves the keyring for the selected address and using the .type
   * determines if a more specific name for the device is available. Returns
   * 'N/A' for non hardware wallets.
   *
   * @param {string} address - Address to retrieve keyring for
   * @returns {'ledger' | 'lattice' | 'N/A' | string}
   */
  async getDeviceModel(address) {
    const keyring = await this.keyringController.getKeyringForAccount(address);
    switch (keyring.type) {
      case KeyringType.trezor:
        return keyring.getModel();
      case KeyringType.qr:
        return keyring.getName();
      case KeyringType.ledger:
        // TODO: get model after ledger keyring exposes method
        return HardwareDeviceNames.ledger;
      case KeyringType.lattice:
        // TODO: get model after lattice keyring exposes method
        return HardwareDeviceNames.lattice;
      default:
        return 'N/A';
    }
  }

  /**
   * get hardware account label
   *
   * @returns string label
   */

  getAccountLabel(name, index, hdPathDescription) {
    return `${name[0].toUpperCase()}${name.slice(1)} ${
      parseInt(index, 10) + 1
    } ${hdPathDescription || ''}`.trim();
  }

  /**
   * Imports an account from a Trezor or Ledger device.
   *
   * @param index
   * @param deviceName
   * @param hdPath
   * @param hdPathDescription
   * @returns {} keyState
   */
  async unlockHardwareWalletAccount(
    index,
    deviceName,
    hdPath,
    hdPathDescription,
  ) {
    const keyring = await this.getKeyringForDevice(deviceName, hdPath);

    keyring.setAccountToUnlock(index);
    const oldAccounts = await this.keyringController.getAccounts();
    const keyState = await this.keyringController.addNewAccount(keyring);
    const newAccounts = await this.keyringController.getAccounts();
    this.preferencesController.setAddresses(newAccounts);
    newAccounts.forEach((address) => {
      if (!oldAccounts.includes(address)) {
        const label = this.getAccountLabel(
          deviceName === HardwareDeviceNames.qr
            ? keyring.getName()
            : deviceName,
          index,
          hdPathDescription,
        );
        // Set the account label to Trezor 1 /  Ledger 1 / QR Hardware 1, etc
        this.preferencesController.setAccountLabel(address, label);
        // Select the account
        this.preferencesController.setSelectedAddress(address);
      }
    });

    const { identities } = this.preferencesController.store.getState();
    return { ...keyState, identities };
  }

  //
  // Account Management
  //

  /**
   * Adds a new account to the default (first) HD seed phrase Keyring.
   *
   * @param accountCount
   * @returns {} keyState
   */
  async addNewAccount(accountCount) {
    const isActionMetricsQueueE2ETest =
      this.appStateController.store.getState()[ACTION_QUEUE_METRICS_E2E_TEST];

    if (process.env.IN_TEST && isActionMetricsQueueE2ETest) {
      await new Promise((resolve) => setTimeout(resolve, 5_000));
    }

    const [primaryKeyring] = this.keyringController.getKeyringsByType(
      KeyringType.hdKeyTree,
    );
    if (!primaryKeyring) {
      throw new Error('MetamaskController - No HD Key Tree found');
    }
    const { keyringController } = this;
    const { identities: oldIdentities } =
      this.preferencesController.store.getState();

    if (Object.keys(oldIdentities).length === accountCount) {
      const oldAccounts = await keyringController.getAccounts();
      const keyState = await keyringController.addNewAccount(primaryKeyring);
      const newAccounts = await keyringController.getAccounts();

      await this.verifySeedPhrase();

      this.preferencesController.setAddresses(newAccounts);
      newAccounts.forEach((address) => {
        if (!oldAccounts.includes(address)) {
          this.preferencesController.setSelectedAddress(address);
        }
      });

      const { identities } = this.preferencesController.store.getState();
      return { ...keyState, identities };
    }

    return {
      ...keyringController.memStore.getState(),
      identities: oldIdentities,
    };
  }

  /**
   * Verifies the validity of the current vault's seed phrase.
   *
   * Validity: seed phrase restores the accounts belonging to the current vault.
   *
   * Called when the first account is created and on unlocking the vault.
   *
   * @returns {Promise<number[]>} The seed phrase to be confirmed by the user,
   * encoded as an array of UTF-8 bytes.
   */
  async verifySeedPhrase() {
    const [primaryKeyring] = this.keyringController.getKeyringsByType(
      KeyringType.hdKeyTree,
    );
    if (!primaryKeyring) {
      throw new Error('MetamaskController - No HD Key Tree found');
    }

    const serialized = await primaryKeyring.serialize();
    const seedPhraseAsBuffer = Buffer.from(serialized.mnemonic);

    const accounts = await primaryKeyring.getAccounts();
    if (accounts.length < 1) {
      throw new Error('MetamaskController - No accounts found');
    }

    try {
      await seedPhraseVerifier.verifyAccounts(accounts, seedPhraseAsBuffer);
      return Array.from(seedPhraseAsBuffer.values());
    } catch (err) {
      log.error(err.message);
      throw err;
    }
  }

  /**
   * Clears the transaction history, to allow users to force-reset their nonces.
   * Mostly used in development environments, when networks are restarted with
   * the same network ID.
   *
   * @returns {Promise<string>} The current selected address.
   */
  async resetAccount() {
    const selectedAddress = this.preferencesController.getSelectedAddress();
    this.txController.wipeTransactions(selectedAddress);
    this.networkController.resetConnection();

    return selectedAddress;
  }

  /**
   * Gets the permitted accounts for the specified origin. Returns an empty
   * array if no accounts are permitted.
   *
   * @param {string} origin - The origin whose exposed accounts to retrieve.
   * @param {boolean} [suppressUnauthorizedError] - Suppresses the unauthorized error.
   * @returns {Promise<string[]>} The origin's permitted accounts, or an empty
   * array.
   */
  async getPermittedAccounts(
    origin,
    { suppressUnauthorizedError = true } = {},
  ) {
    try {
      return await this.permissionController.executeRestrictedMethod(
        origin,
        RestrictedMethods.eth_accounts,
      );
    } catch (error) {
      if (
        suppressUnauthorizedError &&
        error.code === rpcErrorCodes.provider.unauthorized
      ) {
        return [];
      }
      throw error;
    }
  }

  /**
   * Stops exposing the account with the specified address to all third parties.
   * Exposed accounts are stored in caveats of the eth_accounts permission. This
   * method uses `PermissionController.updatePermissionsByCaveat` to
   * remove the specified address from every eth_accounts permission. If a
   * permission only included this address, the permission is revoked entirely.
   *
   * @param {string} targetAccount - The address of the account to stop exposing
   * to third parties.
   */
  removeAllAccountPermissions(targetAccount) {
    this.permissionController.updatePermissionsByCaveat(
      CaveatTypes.restrictReturnedAccounts,
      (existingAccounts) =>
        CaveatMutatorFactories[
          CaveatTypes.restrictReturnedAccounts
        ].removeAccount(targetAccount, existingAccounts),
    );
  }

  /**
   * Removes an account from state / storage.
   *
   * @param {string[]} address - A hex address
   */
  async removeAccount(address) {
    // Remove all associated permissions
    this.removeAllAccountPermissions(address);
    // Remove account from the preferences controller
    this.preferencesController.removeAddress(address);
    // Remove account from the account tracker controller
    this.accountTracker.removeAccount([address]);

    const keyring = await this.keyringController.getKeyringForAccount(address);
    // Remove account from the keyring
    await this.keyringController.removeAccount(address);
    const updatedKeyringAccounts = keyring ? await keyring.getAccounts() : {};
    if (updatedKeyringAccounts?.length === 0) {
      keyring.destroy?.();
    }

    return address;
  }

  /**
   * Imports an account with the specified import strategy.
   * These are defined in app/scripts/account-import-strategies
   * Each strategy represents a different way of serializing an Ethereum key pair.
   *
   * @param {string} strategy - A unique identifier for an account import strategy.
   * @param {any} args - The data required by that strategy to import an account.
   */
  async importAccountWithStrategy(strategy, args) {
    const privateKey = await accountImporter.importAccount(strategy, args);
    const keyring = await this.keyringController.addNewKeyring(
      KeyringType.imported,
      [privateKey],
    );
    const [firstAccount] = await keyring.getAccounts();
    // update accounts in preferences controller
    const allAccounts = await this.keyringController.getAccounts();
    this.preferencesController.setAddresses(allAccounts);
    // set new account as selected
    this.preferencesController.setSelectedAddress(firstAccount);
  }

  // ---------------------------------------------------------------------------
  // Identity Management (signature operations)

  /**
   * Called when a Dapp suggests a new tx to be signed.
   * this wrapper needs to exist so we can provide a reference to
   *  "newUnapprovedTransaction" before "txController" is instantiated
   *
   * @param {object} txParams - The transaction parameters.
   * @param {object} [req] - The original request, containing the origin.
   */
  async newUnapprovedTransaction(txParams, req) {
    return await this.txController.newUnapprovedTransaction(txParams, req);
  }

  ///: BEGIN:ONLY_INCLUDE_IN(flask)
  /**
   * Gets an "app key" corresponding to an Ethereum address. An app key is more
   * or less an addrdess hashed together with some string, in this case a
   * subject identifier / origin.
   *
   * @todo Figure out a way to derive app keys that doesn't depend on the user's
   * Ethereum addresses.
   * @param {string} subject - The identifier of the subject whose app key to
   * retrieve.
   * @param {string} [requestedAccount] - The account whose app key to retrieve.
   * The first account in the keyring will be used by default.
   */
  async getAppKeyForSubject(subject, requestedAccount) {
    let account;

    if (requestedAccount) {
      account = requestedAccount;
    } else {
      [account] = await this.keyringController.getAccounts();
    }

    return this.keyringController.exportAppKeyForAddress(account, subject);
  }
  ///: END:ONLY_INCLUDE_IN

  // eth_decrypt methods

  /**
   * Called when a dapp uses the eth_decrypt method.
   *
   * @param {object} msgParams - The params of the message to sign & return to the Dapp.
   * @param {object} req - (optional) the original request, containing the origin
   * Passed back to the requesting Dapp.
   */
  async newRequestDecryptMessage(msgParams, req) {
    const promise = this.decryptMessageManager.addUnapprovedMessageAsync(
      msgParams,
      req,
    );
    this.sendUpdate();
    this.opts.showUserConfirmation();
    return promise;
  }

  /**
   * Only decrypt message and don't touch transaction state
   *
   * @param {object} msgParams - The params of the message to decrypt.
   * @returns {Promise<object>} A full state update.
   */
  async decryptMessageInline(msgParams) {
    log.info('MetaMaskController - decryptMessageInline');
    // decrypt the message inline
    const msgId = msgParams.metamaskId;
    const msg = this.decryptMessageManager.getMsg(msgId);
    try {
      const stripped = stripHexPrefix(msgParams.data);
      const buff = Buffer.from(stripped, 'hex');
      msgParams.data = JSON.parse(buff.toString('utf8'));

      msg.rawData = await this.keyringController.decryptMessage(msgParams);
    } catch (e) {
      msg.error = e.message;
    }
    this.decryptMessageManager._updateMsg(msg);

    return this.getState();
  }

  /**
   * Signifies a user's approval to decrypt a message in queue.
   * Triggers decrypt, and the callback function from newUnsignedDecryptMessage.
   *
   * @param {object} msgParams - The params of the message to decrypt & return to the Dapp.
   * @returns {Promise<object>} A full state update.
   */
  async decryptMessage(msgParams) {
    log.info('MetaMaskController - decryptMessage');
    const msgId = msgParams.metamaskId;
    // sets the status op the message to 'approved'
    // and removes the metamaskId for decryption
    try {
      const cleanMsgParams = await this.decryptMessageManager.approveMessage(
        msgParams,
      );

      const stripped = stripHexPrefix(cleanMsgParams.data);
      const buff = Buffer.from(stripped, 'hex');
      cleanMsgParams.data = JSON.parse(buff.toString('utf8'));

      // decrypt the message
      const rawMess = await this.keyringController.decryptMessage(
        cleanMsgParams,
      );
      // tells the listener that the message has been decrypted and can be returned to the dapp
      this.decryptMessageManager.setMsgStatusDecrypted(msgId, rawMess);
    } catch (error) {
      log.info('MetaMaskController - eth_decrypt failed.', error);
      this.decryptMessageManager.errorMessage(msgId, error);
    }
    return this.getState();
  }

  /**
   * Used to cancel a eth_decrypt type message.
   *
   * @param {string} msgId - The ID of the message to cancel.
   */
  cancelDecryptMessage(msgId) {
    const messageManager = this.decryptMessageManager;
    messageManager.rejectMsg(msgId);
    return this.getState();
  }

  // eth_getEncryptionPublicKey methods

  /**
   * Called when a dapp uses the eth_getEncryptionPublicKey method.
   *
   * @param {object} msgParams - The params of the message to sign & return to the Dapp.
   * @param {object} req - (optional) the original request, containing the origin
   * Passed back to the requesting Dapp.
   */
  async newRequestEncryptionPublicKey(msgParams, req) {
    const address = msgParams;
    const keyring = await this.keyringController.getKeyringForAccount(address);

    switch (keyring.type) {
      case KeyringType.ledger: {
        return new Promise((_, reject) => {
          reject(
            new Error('Ledger does not support eth_getEncryptionPublicKey.'),
          );
        });
      }

      case KeyringType.trezor: {
        return new Promise((_, reject) => {
          reject(
            new Error('Trezor does not support eth_getEncryptionPublicKey.'),
          );
        });
      }

      case KeyringType.lattice: {
        return new Promise((_, reject) => {
          reject(
            new Error('Lattice does not support eth_getEncryptionPublicKey.'),
          );
        });
      }

      case KeyringType.qr: {
        return Promise.reject(
          new Error('QR hardware does not support eth_getEncryptionPublicKey.'),
        );
      }

      default: {
        const promise =
          this.encryptionPublicKeyManager.addUnapprovedMessageAsync(
            msgParams,
            req,
          );
        this.sendUpdate();
        this.opts.showUserConfirmation();
        return promise;
      }
    }
  }

  /**
   * Signifies a user's approval to receiving encryption public key in queue.
   * Triggers receiving, and the callback function from newUnsignedEncryptionPublicKey.
   *
   * @param {object} msgParams - The params of the message to receive & return to the Dapp.
   * @returns {Promise<object>} A full state update.
   */
  async encryptionPublicKey(msgParams) {
    log.info('MetaMaskController - encryptionPublicKey');
    const msgId = msgParams.metamaskId;
    // sets the status op the message to 'approved'
    // and removes the metamaskId for decryption
    try {
      const params = await this.encryptionPublicKeyManager.approveMessage(
        msgParams,
      );

      // EncryptionPublicKey message
      const publicKey = await this.keyringController.getEncryptionPublicKey(
        params.data,
      );

      // tells the listener that the message has been processed
      // and can be returned to the dapp
      this.encryptionPublicKeyManager.setMsgStatusReceived(msgId, publicKey);
    } catch (error) {
      log.info(
        'MetaMaskController - eth_getEncryptionPublicKey failed.',
        error,
      );
      this.encryptionPublicKeyManager.errorMessage(msgId, error);
    }
    return this.getState();
  }

  /**
   * Used to cancel a eth_getEncryptionPublicKey type message.
   *
   * @param {string} msgId - The ID of the message to cancel.
   */
  cancelEncryptionPublicKey(msgId) {
    const messageManager = this.encryptionPublicKeyManager;
    messageManager.rejectMsg(msgId);
    return this.getState();
  }

<<<<<<< HEAD
  // eth_signTypedData methods

  /**
   * Called when a dapp uses the eth_signTypedData method, per EIP 712.
   *
   * @param {object} msgParams - The params passed to eth_signTypedData.
   * @param {object} [req] - The original request, containing the origin.
   * @param version
   */
  async newUnsignedTypedMessage(msgParams, req, version) {
    const promise = this.typedMessageManager.addUnapprovedMessageAsync(
      msgParams,
      req,
      version,
    );
    this.sendUpdate();
    this.opts.showUserConfirmation();
    return promise;
  }

  /**
   * The method for a user approving a call to eth_signTypedData, per EIP 712.
   * Triggers the callback in newUnsignedTypedMessage.
   *
   * @param {object} msgParams - The params passed to eth_signTypedData.
   * @returns {object} Full state update.
   */
  async signTypedMessage(msgParams) {
    log.info('MetaMaskController - eth_signTypedData');
    const msgId = msgParams.metamaskId;
    const { version } = msgParams;
    try {
      const cleanMsgParams = await this.typedMessageManager.approveMessage(
        msgParams,
      );

      // For some reason every version after V1 used stringified params.
      if (version !== 'V1') {
        // But we don't have to require that. We can stop suggesting it now:
        if (typeof cleanMsgParams.data === 'string') {
          cleanMsgParams.data = JSON.parse(cleanMsgParams.data);
        }
      }

      const signature = await this.keyringController.signTypedMessage(
        cleanMsgParams,
        { version },
      );
      this.typedMessageManager.setMsgStatusSigned(msgId, signature);
      return this.getState();
    } catch (error) {
      log.info('MetaMaskController - eth_signTypedData failed.', error);
      this.typedMessageManager.errorMessage(msgId, error);
      throw error;
    }
  }

  /**
   * Used to cancel a eth_signTypedData type message.
   *
   * @param {string} msgId - The ID of the message to cancel.
   */
  cancelTypedMessage(msgId) {
    const messageManager = this.typedMessageManager;
    messageManager.rejectMsg(msgId);
    return this.getState();
  }

=======
>>>>>>> 4b271868
  /**
   * @returns {boolean} true if the keyring type supports EIP-1559
   */
  async getCurrentAccountEIP1559Compatibility() {
    return true;
  }

  //=============================================================================
  // END (VAULT / KEYRING RELATED METHODS)
  //=============================================================================

  /**
   * Allows a user to attempt to cancel a previously submitted transaction
   * by creating a new transaction.
   *
   * @param {number} originalTxId - the id of the txMeta that you want to
   *  attempt to cancel
   * @param {import(
   *  './controllers/transactions'
   * ).CustomGasSettings} [customGasSettings] - overrides to use for gas params
   *  instead of allowing this method to generate them
   * @param options
   * @returns {object} MetaMask state
   */
  async createCancelTransaction(originalTxId, customGasSettings, options) {
    await this.txController.createCancelTransaction(
      originalTxId,
      customGasSettings,
      options,
    );
    const state = this.getState();
    return state;
  }

  /**
   * Allows a user to attempt to speed up a previously submitted transaction
   * by creating a new transaction.
   *
   * @param {number} originalTxId - the id of the txMeta that you want to
   *  attempt to speed up
   * @param {import(
   *  './controllers/transactions'
   * ).CustomGasSettings} [customGasSettings] - overrides to use for gas params
   *  instead of allowing this method to generate them
   * @param options
   * @returns {object} MetaMask state
   */
  async createSpeedUpTransaction(originalTxId, customGasSettings, options) {
    await this.txController.createSpeedUpTransaction(
      originalTxId,
      customGasSettings,
      options,
    );
    const state = this.getState();
    return state;
  }

  estimateGas(estimateGasParams) {
    return new Promise((resolve, reject) => {
      return this.txController.txGasUtil.query.estimateGas(
        estimateGasParams,
        (err, res) => {
          if (err) {
            return reject(err);
          }

          return resolve(res.toString(16));
        },
      );
    });
  }

  //=============================================================================
  // PASSWORD MANAGEMENT
  //=============================================================================

  /**
   * Allows a user to begin the seed phrase recovery process.
   */
  markPasswordForgotten() {
    this.preferencesController.setPasswordForgotten(true);
    this.sendUpdate();
  }

  /**
   * Allows a user to end the seed phrase recovery process.
   */
  unMarkPasswordForgotten() {
    this.preferencesController.setPasswordForgotten(false);
    this.sendUpdate();
  }

  //=============================================================================
  // SETUP
  //=============================================================================

  /**
   * A runtime.MessageSender object, as provided by the browser:
   *
   * @see https://developer.mozilla.org/en-US/docs/Mozilla/Add-ons/WebExtensions/API/runtime/MessageSender
   * @typedef {object} MessageSender
   * @property {string} - The URL of the page or frame hosting the script that sent the message.
   */

  /**
   * A Snap sender object.
   *
   * @typedef {object} SnapSender
   * @property {string} snapId - The ID of the snap.
   */

  /**
   * Used to create a multiplexed stream for connecting to an untrusted context
   * like a Dapp or other extension.
   *
   * @param options - Options bag.
   * @param {ReadableStream} options.connectionStream - The Duplex stream to connect to.
   * @param {MessageSender | SnapSender} options.sender - The sender of the messages on this stream.
   * @param {string} [options.subjectType] - The type of the sender, i.e. subject.
   */
  setupUntrustedCommunication({ connectionStream, sender, subjectType }) {
    const { usePhishDetect } = this.preferencesController.store.getState();

    let _subjectType;
    if (subjectType) {
      _subjectType = subjectType;
    } else if (sender.id && sender.id !== this.extension.runtime.id) {
      _subjectType = SubjectType.Extension;
    } else {
      _subjectType = SubjectType.Website;
    }

    if (sender.url) {
      const { hostname } = new URL(sender.url);
      this.phishingController.maybeUpdateState();
      // Check if new connection is blocked if phishing detection is on
      const phishingTestResponse = this.phishingController.test(hostname);
      if (usePhishDetect && phishingTestResponse?.result) {
        this.sendPhishingWarning(connectionStream, hostname);
        this.metaMetricsController.trackEvent({
          event: MetaMetricsEventName.PhishingPageDisplayed,
          category: MetaMetricsEventCategory.Phishing,
          properties: {
            url: hostname,
          },
        });
        return;
      }
    }

    // setup multiplexing
    const mux = setupMultiplex(connectionStream);

    // messages between inpage and background
    this.setupProviderConnection(
      mux.createStream('metamask-provider'),
      sender,
      _subjectType,
    );

    // TODO:LegacyProvider: Delete
    if (sender.url) {
      // legacy streams
      this.setupPublicConfig(mux.createStream('publicConfig'));
    }
  }

  /**
   * Used to create a multiplexed stream for connecting to a trusted context,
   * like our own user interfaces, which have the provider APIs, but also
   * receive the exported API from this controller, which includes trusted
   * functions, like the ability to approve transactions or sign messages.
   *
   * @param {*} connectionStream - The duplex stream to connect to.
   * @param {MessageSender} sender - The sender of the messages on this stream
   */
  setupTrustedCommunication(connectionStream, sender) {
    // setup multiplexing
    const mux = setupMultiplex(connectionStream);
    // connect features
    this.setupControllerConnection(mux.createStream('controller'));
    this.setupProviderConnection(
      mux.createStream('provider'),
      sender,
      SubjectType.Internal,
    );
  }

  /**
   * Used to create a multiplexed stream for connecting to the phishing warning page.
   *
   * @param options - Options bag.
   * @param {ReadableStream} options.connectionStream - The Duplex stream to connect to.
   */
  setupPhishingCommunication({ connectionStream }) {
    const { usePhishDetect } = this.preferencesController.store.getState();

    if (!usePhishDetect) {
      return;
    }

    // setup multiplexing
    const mux = setupMultiplex(connectionStream);
    const phishingStream = mux.createStream(PHISHING_SAFELIST);

    // set up postStream transport
    phishingStream.on(
      'data',
      createMetaRPCHandler(
        {
          safelistPhishingDomain: this.safelistPhishingDomain.bind(this),
          backToSafetyPhishingWarning:
            this.backToSafetyPhishingWarning.bind(this),
        },
        phishingStream,
      ),
    );
  }

  /**
   * Called when we detect a suspicious domain. Requests the browser redirects
   * to our anti-phishing page.
   *
   * @private
   * @param {*} connectionStream - The duplex stream to the per-page script,
   * for sending the reload attempt to.
   * @param {string} hostname - The hostname that triggered the suspicion.
   */
  sendPhishingWarning(connectionStream, hostname) {
    const mux = setupMultiplex(connectionStream);
    const phishingStream = mux.createStream('phishing');
    phishingStream.write({ hostname });
  }

  /**
   * A method for providing our API over a stream using JSON-RPC.
   *
   * @param {*} outStream - The stream to provide our API over.
   */
  setupControllerConnection(outStream) {
    const api = this.getApi();

    // report new active controller connection
    this.activeControllerConnections += 1;
    this.emit('controllerConnectionChanged', this.activeControllerConnections);

    // set up postStream transport
    outStream.on(
      'data',
      createMetaRPCHandler(
        api,
        outStream,
        this.store,
        this.localStoreApiWrapper,
      ),
    );
    const handleUpdate = (update) => {
      if (outStream._writableState.ended) {
        return;
      }
      // send notification to client-side
      outStream.write({
        jsonrpc: '2.0',
        method: 'sendUpdate',
        params: [update],
      });
    };
    this.on('update', handleUpdate);
    const startUISync = () => {
      if (outStream._writableState.ended) {
        return;
      }
      // send notification to client-side
      outStream.write({
        jsonrpc: '2.0',
        method: 'startUISync',
      });
    };

    if (this.startUISync) {
      startUISync();
    } else {
      this.once('startUISync', startUISync);
    }

    outStream.on('end', () => {
      this.activeControllerConnections -= 1;
      this.emit(
        'controllerConnectionChanged',
        this.activeControllerConnections,
      );
      this.removeListener('update', handleUpdate);
    });
  }

  /**
   * A method for serving our ethereum provider over a given stream.
   *
   * @param {*} outStream - The stream to provide over.
   * @param {MessageSender | SnapSender} sender - The sender of the messages on this stream
   * @param {SubjectType} subjectType - The type of the sender, i.e. subject.
   */
  setupProviderConnection(outStream, sender, subjectType) {
    let origin;
    if (subjectType === SubjectType.Internal) {
      origin = ORIGIN_METAMASK;
    }
    ///: BEGIN:ONLY_INCLUDE_IN(flask)
    else if (subjectType === SubjectType.Snap) {
      origin = sender.snapId;
    }
    ///: END:ONLY_INCLUDE_IN
    else {
      origin = new URL(sender.url).origin;
    }

    if (sender.id && sender.id !== this.extension.runtime.id) {
      this.subjectMetadataController.addSubjectMetadata({
        origin,
        extensionId: sender.id,
        subjectType: SubjectType.Extension,
      });
    }

    let tabId;
    if (sender.tab && sender.tab.id) {
      tabId = sender.tab.id;
    }

    const engine = this.setupProviderEngine({
      origin,
      sender,
      subjectType,
      tabId,
    });

    // setup connection
    const providerStream = createEngineStream({ engine });

    const connectionId = this.addConnection(origin, { engine });

    pump(outStream, providerStream, outStream, (err) => {
      // handle any middleware cleanup
      engine._middleware.forEach((mid) => {
        if (mid.destroy && typeof mid.destroy === 'function') {
          mid.destroy();
        }
      });
      connectionId && this.removeConnection(origin, connectionId);
      if (err) {
        log.error(err);
      }
    });
  }

  ///: BEGIN:ONLY_INCLUDE_IN(flask)
  /**
   * For snaps running in workers.
   *
   * @param snapId
   * @param connectionStream
   */
  setupSnapProvider(snapId, connectionStream) {
    this.setupUntrustedCommunication({
      connectionStream,
      sender: { snapId },
      subjectType: SubjectType.Snap,
    });
  }
  ///: END:ONLY_INCLUDE_IN

  /**
   * A method for creating a provider that is safely restricted for the requesting subject.
   *
   * @param {object} options - Provider engine options
   * @param {string} options.origin - The origin of the sender
   * @param {MessageSender | SnapSender} options.sender - The sender object.
   * @param {string} options.subjectType - The type of the sender subject.
   * @param {tabId} [options.tabId] - The tab ID of the sender - if the sender is within a tab
   */
  setupProviderEngine({ origin, subjectType, sender, tabId }) {
    // setup json rpc engine stack
    const engine = new JsonRpcEngine();
    const { blockTracker, provider } = this;

    // create filter polyfill middleware
    const filterMiddleware = createFilterMiddleware({ provider, blockTracker });

    // create subscription polyfill middleware
    const subscriptionManager = createSubscriptionManager({
      provider,
      blockTracker,
    });
    subscriptionManager.events.on('notification', (message) =>
      engine.emit('notification', message),
    );

    if (isManifestV3) {
      engine.push(createDupeReqFilterMiddleware());
    }

    // append origin to each request
    engine.push(createOriginMiddleware({ origin }));

    // append tabId to each request if it exists
    if (tabId) {
      engine.push(createTabIdMiddleware({ tabId }));
    }

    // logging
    engine.push(createLoggerMiddleware({ origin }));
    engine.push(this.permissionLogController.createMiddleware());

    engine.push(
      createRPCMethodTrackingMiddleware({
        trackEvent: this.metaMetricsController.trackEvent.bind(
          this.metaMetricsController,
        ),
        getMetricsState: this.metaMetricsController.store.getState.bind(
          this.metaMetricsController.store,
        ),
        securityProviderRequest: this.securityProviderRequest.bind(this),
      }),
    );

    // onboarding
    if (subjectType === SubjectType.Website) {
      engine.push(
        createOnboardingMiddleware({
          location: sender.url,
          registerOnboarding: this.onboardingController.registerOnboarding,
        }),
      );
    }

    // Unrestricted/permissionless RPC method implementations
    engine.push(
      createMethodMiddleware({
        origin,

        subjectType,

        // Miscellaneous
        addSubjectMetadata:
          this.subjectMetadataController.addSubjectMetadata.bind(
            this.subjectMetadataController,
          ),
        getProviderState: this.getProviderState.bind(this),
        getUnlockPromise: this.appStateController.getUnlockPromise.bind(
          this.appStateController,
        ),
        handleWatchAssetRequest: this.tokensController.watchAsset.bind(
          this.tokensController,
        ),
        requestUserApproval:
          this.approvalController.addAndShowApprovalRequest.bind(
            this.approvalController,
          ),
        sendMetrics: this.metaMetricsController.trackEvent.bind(
          this.metaMetricsController,
        ),
        // Permission-related
        getAccounts: this.getPermittedAccounts.bind(this, origin),
        getPermissionsForOrigin: this.permissionController.getPermissions.bind(
          this.permissionController,
          origin,
        ),
        hasPermission: this.permissionController.hasPermission.bind(
          this.permissionController,
          origin,
        ),
        requestAccountsPermission:
          this.permissionController.requestPermissions.bind(
            this.permissionController,
            { origin },
            { eth_accounts: {} },
          ),
        requestPermissionsForOrigin:
          this.permissionController.requestPermissions.bind(
            this.permissionController,
            { origin },
          ),

        getCurrentChainId: () =>
          this.networkController.store.getState().provider.chainId,
        getCurrentRpcUrl: () =>
          this.networkController.store.getState().provider.rpcUrl,
        // network configuration-related
        getNetworkConfigurations: () =>
          this.networkController.store.getState().networkConfigurations,
        upsertNetworkConfiguration:
          this.networkController.upsertNetworkConfiguration.bind(
            this.networkController,
          ),
        setActiveNetwork: this.networkController.setActiveNetwork.bind(
          this.networkController,
        ),
        findNetworkConfigurationBy: this.findNetworkConfigurationBy.bind(this),
        setProviderType: this.networkController.setProviderType.bind(
          this.networkController,
        ),

        // Web3 shim-related
        getWeb3ShimUsageState: this.alertController.getWeb3ShimUsageState.bind(
          this.alertController,
        ),
        setWeb3ShimUsageRecorded:
          this.alertController.setWeb3ShimUsageRecorded.bind(
            this.alertController,
          ),
      }),
    );

    ///: BEGIN:ONLY_INCLUDE_IN(flask)
    engine.push(
      createSnapMethodMiddleware(subjectType === SubjectType.Snap, {
        getAppKey: this.getAppKeyForSubject.bind(this, origin),
        getUnlockPromise: this.appStateController.getUnlockPromise.bind(
          this.appStateController,
        ),
        getSnaps: this.controllerMessenger.call.bind(
          this.controllerMessenger,
          'SnapController:getPermitted',
          origin,
        ),
        requestPermissions: async (requestedPermissions) =>
          await this.permissionController.requestPermissions(
            { origin },
            requestedPermissions,
          ),
        getPermissions: this.permissionController.getPermissions.bind(
          this.permissionController,
          origin,
        ),
        getAccounts: this.getPermittedAccounts.bind(this, origin),
        installSnaps: this.controllerMessenger.call.bind(
          this.controllerMessenger,
          'SnapController:install',
          origin,
        ),
      }),
    );
    ///: END:ONLY_INCLUDE_IN

    // filter and subscription polyfills
    engine.push(filterMiddleware);
    engine.push(subscriptionManager.middleware);
    if (subjectType !== SubjectType.Internal) {
      // permissions
      engine.push(
        this.permissionController.createPermissionMiddleware({
          origin,
        }),
      );
    }

    engine.push(this.metamaskMiddleware);

    // forward to metamask primary provider
    engine.push(providerAsMiddleware(provider));
    return engine;
  }

  /**
   * TODO:LegacyProvider: Delete
   * A method for providing our public config info over a stream.
   * This includes info we like to be synchronous if possible, like
   * the current selected account, and network ID.
   *
   * Since synchronous methods have been deprecated in web3,
   * this is a good candidate for deprecation.
   *
   * @param {*} outStream - The stream to provide public config over.
   */
  setupPublicConfig(outStream) {
    const configStream = storeAsStream(this.publicConfigStore);

    pump(configStream, outStream, (err) => {
      configStream.destroy();
      if (err) {
        log.error(err);
      }
    });
  }

  /**
   * Adds a reference to a connection by origin. Ignores the 'metamask' origin.
   * Caller must ensure that the returned id is stored such that the reference
   * can be deleted later.
   *
   * @param {string} origin - The connection's origin string.
   * @param {object} options - Data associated with the connection
   * @param {object} options.engine - The connection's JSON Rpc Engine
   * @returns {string} The connection's id (so that it can be deleted later)
   */
  addConnection(origin, { engine }) {
    if (origin === ORIGIN_METAMASK) {
      return null;
    }

    if (!this.connections[origin]) {
      this.connections[origin] = {};
    }

    const id = nanoid();
    this.connections[origin][id] = {
      engine,
    };

    return id;
  }

  /**
   * Deletes a reference to a connection, by origin and id.
   * Ignores unknown origins.
   *
   * @param {string} origin - The connection's origin string.
   * @param {string} id - The connection's id, as returned from addConnection.
   */
  removeConnection(origin, id) {
    const connections = this.connections[origin];
    if (!connections) {
      return;
    }

    delete connections[id];

    if (Object.keys(connections).length === 0) {
      delete this.connections[origin];
    }
  }

  /**
   * Closes all connections for the given origin, and removes the references
   * to them.
   * Ignores unknown origins.
   *
   * @param {string} origin - The origin string.
   */
  removeAllConnections(origin) {
    const connections = this.connections[origin];
    if (!connections) {
      return;
    }

    Object.keys(connections).forEach((id) => {
      this.removeConnection(origin, id);
    });
  }

  /**
   * Causes the RPC engines associated with the connections to the given origin
   * to emit a notification event with the given payload.
   *
   * The caller is responsible for ensuring that only permitted notifications
   * are sent.
   *
   * Ignores unknown origins.
   *
   * @param {string} origin - The connection's origin string.
   * @param {unknown} payload - The event payload.
   */
  notifyConnections(origin, payload) {
    const connections = this.connections[origin];

    if (connections) {
      Object.values(connections).forEach((conn) => {
        if (conn.engine) {
          conn.engine.emit('notification', payload);
        }
      });
    }
  }

  /**
   * Causes the RPC engines associated with all connections to emit a
   * notification event with the given payload.
   *
   * If the "payload" parameter is a function, the payload for each connection
   * will be the return value of that function called with the connection's
   * origin.
   *
   * The caller is responsible for ensuring that only permitted notifications
   * are sent.
   *
   * @param {unknown} payload - The event payload, or payload getter function.
   */
  notifyAllConnections(payload) {
    const getPayload =
      typeof payload === 'function'
        ? (origin) => payload(origin)
        : () => payload;

    Object.keys(this.connections).forEach((origin) => {
      Object.values(this.connections[origin]).forEach(async (conn) => {
        if (conn.engine) {
          conn.engine.emit('notification', await getPayload(origin));
        }
      });
    });
  }

  // handlers

  /**
   * Handle a KeyringController update
   *
   * @param {object} state - the KC state
   * @returns {Promise<void>}
   * @private
   */
  async _onKeyringControllerUpdate(state) {
    const {
      keyrings,
      encryptionKey: loginToken,
      encryptionSalt: loginSalt,
    } = state;
    const addresses = keyrings.reduce(
      (acc, { accounts }) => acc.concat(accounts),
      [],
    );

    if (isManifestV3) {
      await browser.storage.session.set({ loginToken, loginSalt });
    }

    if (!addresses.length) {
      return;
    }

    // Ensure preferences + identities controller know about all addresses
    this.preferencesController.syncAddresses(addresses);
    this.accountTracker.syncWithAddresses(addresses);
  }

  /**
   * Handle global application unlock.
   * Notifies all connections that the extension is unlocked, and which
   * account(s) are currently accessible, if any.
   */
  _onUnlock() {
    this.notifyAllConnections(async (origin) => {
      return {
        method: NOTIFICATION_NAMES.unlockStateChanged,
        params: {
          isUnlocked: true,
          accounts: await this.getPermittedAccounts(origin),
        },
      };
    });

    this.unMarkPasswordForgotten();

    // In the current implementation, this handler is triggered by a
    // KeyringController event. Other controllers subscribe to the 'unlock'
    // event of the MetaMaskController itself.
    this.emit('unlock');
  }

  /**
   * Handle global application lock.
   * Notifies all connections that the extension is locked.
   */
  _onLock() {
    this.notifyAllConnections({
      method: NOTIFICATION_NAMES.unlockStateChanged,
      params: {
        isUnlocked: false,
      },
    });

    // In the current implementation, this handler is triggered by a
    // KeyringController event. Other controllers subscribe to the 'lock'
    // event of the MetaMaskController itself.
    this.emit('lock');
  }

  /**
   * Handle memory state updates.
   * - Ensure isClientOpenAndUnlocked is updated
   * - Notifies all connections with the new provider network state
   *   - The external providers handle diffing the state
   *
   * @param newState
   */
  _onStateUpdate(newState) {
    this.isClientOpenAndUnlocked = newState.isUnlocked && this._isClientOpen;
    this.notifyAllConnections({
      method: NOTIFICATION_NAMES.chainChanged,
      params: this.getProviderNetworkState(newState),
    });
  }

  // misc

  /**
   * A method for emitting the full MetaMask state to all registered listeners.
   *
   * @private
   */
  privateSendUpdate() {
    this.emit('update', this.getState());
  }

  /**
   * @returns {boolean} Whether the extension is unlocked.
   */
  isUnlocked() {
    return this.keyringController.memStore.getState().isUnlocked;
  }

  //=============================================================================
  // MISCELLANEOUS
  //=============================================================================

  getExternalPendingTransactions(address) {
    return this.smartTransactionsController.getTransactions({
      addressFrom: address,
      status: 'pending',
    });
  }

  /**
   * Returns the nonce that will be associated with a transaction once approved
   *
   * @param {string} address - The hex string address for the transaction
   * @returns {Promise<number>}
   */
  async getPendingNonce(address) {
    const { nonceDetails, releaseLock } =
      await this.txController.nonceTracker.getNonceLock(address);
    const pendingNonce = nonceDetails.params.highestSuggested;

    releaseLock();
    return pendingNonce;
  }

  /**
   * Returns the next nonce according to the nonce-tracker
   *
   * @param {string} address - The hex string address for the transaction
   * @returns {Promise<number>}
   */
  async getNextNonce(address) {
    const nonceLock = await this.txController.nonceTracker.getNonceLock(
      address,
    );
    nonceLock.releaseLock();
    return nonceLock.nextNonce;
  }

  //=============================================================================
  // CONFIG
  //=============================================================================

  /**
   * Returns the first network configuration object that matches at least one field of the
   * provided search criteria. Returns null if no match is found
   *
   * @param {object} rpcInfo - The RPC endpoint properties and values to check.
   * @returns {object} rpcInfo found in the network configurations list
   */
  findNetworkConfigurationBy(rpcInfo) {
    const { networkConfigurations } = this.networkController.store.getState();
    const networkConfiguration = Object.values(networkConfigurations).find(
      (configuration) => {
        return Object.keys(rpcInfo).some((key) => {
          return configuration[key] === rpcInfo[key];
        });
      },
    );

    return networkConfiguration || null;
  }

  /**
   * Sets the Ledger Live preference to use for Ledger hardware wallet support
   *
   * @param {string} transportType - The Ledger transport type.
   */
  async setLedgerTransportPreference(transportType) {
    if (!this.canUseHardwareWallets()) {
      return undefined;
    }

    const currentValue =
      this.preferencesController.getLedgerTransportPreference();
    const newValue =
      this.preferencesController.setLedgerTransportPreference(transportType);

    const keyring = await this.getKeyringForDevice(HardwareDeviceNames.ledger);
    if (keyring?.updateTransportMethod) {
      return keyring.updateTransportMethod(newValue).catch((e) => {
        // If there was an error updating the transport, we should
        // fall back to the original value
        this.preferencesController.setLedgerTransportPreference(currentValue);
        throw e;
      });
    }

    return undefined;
  }

  /**
   * A method for initializing storage the first time.
   *
   * @param {object} initState - The default state to initialize with.
   * @private
   */
  recordFirstTimeInfo(initState) {
    if (!('firstTimeInfo' in initState)) {
      const version = this.platform.getVersion();
      initState.firstTimeInfo = {
        version,
        date: Date.now(),
      };
    }
  }

  // TODO: Replace isClientOpen methods with `controllerConnectionChanged` events.
  /* eslint-disable accessor-pairs */
  /**
   * A method for recording whether the MetaMask user interface is open or not.
   *
   * @param {boolean} open
   */
  set isClientOpen(open) {
    this._isClientOpen = open;
    this.detectTokensController.isOpen = open;
  }
  /* eslint-enable accessor-pairs */

  /**
   * A method that is called by the background when all instances of metamask are closed.
   * Currently used to stop polling in the gasFeeController.
   */
  onClientClosed() {
    try {
      this.gasFeeController.stopPolling();
      this.appStateController.clearPollingTokens();
    } catch (error) {
      console.error(error);
    }
  }

  /**
   * A method that is called by the background when a particular environment type is closed (fullscreen, popup, notification).
   * Currently used to stop polling in the gasFeeController for only that environement type
   *
   * @param environmentType
   */
  onEnvironmentTypeClosed(environmentType) {
    const appStatePollingTokenType =
      POLLING_TOKEN_ENVIRONMENT_TYPES[environmentType];
    const pollingTokensToDisconnect =
      this.appStateController.store.getState()[appStatePollingTokenType];
    pollingTokensToDisconnect.forEach((pollingToken) => {
      this.gasFeeController.disconnectPoller(pollingToken);
      this.appStateController.removePollingToken(
        pollingToken,
        appStatePollingTokenType,
      );
    });
  }

  /**
   * Adds a domain to the PhishingController safelist
   *
   * @param {string} hostname - the domain to safelist
   */
  safelistPhishingDomain(hostname) {
    return this.phishingController.bypass(hostname);
  }

  async backToSafetyPhishingWarning() {
    const extensionURL = this.platform.getExtensionURL();
    await this.platform.switchToAnotherURL(undefined, extensionURL);
  }

  /**
   * Locks MetaMask
   */
  setLocked() {
    const [trezorKeyring] = this.keyringController.getKeyringsByType(
      KeyringType.trezor,
    );
    if (trezorKeyring) {
      trezorKeyring.dispose();
    }

    const [ledgerKeyring] = this.keyringController.getKeyringsByType(
      KeyringType.ledger,
    );
    ledgerKeyring?.destroy?.();

    if (isManifestV3) {
      this.clearLoginArtifacts();
    }

    return this.keyringController.setLocked();
  }

  removePermissionsFor = (subjects) => {
    try {
      this.permissionController.revokePermissions(subjects);
    } catch (exp) {
      if (!(exp instanceof PermissionsRequestNotFoundError)) {
        throw exp;
      }
    }
  };

  ///: BEGIN:ONLY_INCLUDE_IN(flask)
  updateCaveat = (origin, target, caveatType, caveatValue) => {
    try {
      this.controllerMessenger.call(
        'PermissionController:updateCaveat',
        origin,
        target,
        caveatType,
        caveatValue,
      );
    } catch (exp) {
      if (!(exp instanceof PermissionsRequestNotFoundError)) {
        throw exp;
      }
    }
  };
  ///: END:ONLY_INCLUDE_IN

  rejectPermissionsRequest = (requestId) => {
    try {
      this.permissionController.rejectPermissionsRequest(requestId);
    } catch (exp) {
      if (!(exp instanceof PermissionsRequestNotFoundError)) {
        throw exp;
      }
    }
  };

  acceptPermissionsRequest = (request) => {
    try {
      this.permissionController.acceptPermissionsRequest(request);
    } catch (exp) {
      if (!(exp instanceof PermissionsRequestNotFoundError)) {
        throw exp;
      }
    }
  };

  resolvePendingApproval = (id, value) => {
    try {
      this.approvalController.accept(id, value);
    } catch (exp) {
      if (!(exp instanceof ApprovalRequestNotFoundError)) {
        throw exp;
      }
    }
  };

  rejectPendingApproval = (id, error) => {
    try {
      this.approvalController.reject(
        id,
        new EthereumRpcError(error.code, error.message, error.data),
      );
    } catch (exp) {
      if (!(exp instanceof ApprovalRequestNotFoundError)) {
        throw exp;
      }
    }
  };

  async securityProviderRequest(requestData, methodName) {
    const { currentLocale, transactionSecurityCheckEnabled } =
      this.preferencesController.store.getState();

    if (transactionSecurityCheckEnabled) {
      const chainId = Number(
        hexToDecimal(this.networkController.store.getState().provider.chainId),
      );

      try {
        const securityProviderResponse = await securityProviderCheck(
          requestData,
          methodName,
          chainId,
          currentLocale,
        );

        return securityProviderResponse;
      } catch (err) {
        log.error(err.message);
        throw err;
      }
    }

    return null;
  }
}<|MERGE_RESOLUTION|>--- conflicted
+++ resolved
@@ -12,15 +12,7 @@
 } from '@metamask/eth-keyring-controller';
 import createFilterMiddleware from 'eth-json-rpc-filters';
 import createSubscriptionManager from 'eth-json-rpc-filters/subscriptionManager';
-<<<<<<< HEAD
-import {
-  errorCodes as rpcErrorCodes,
-  EthereumRpcError,
-  ethErrors,
-} from 'eth-rpc-errors';
-=======
 import { errorCodes as rpcErrorCodes, EthereumRpcError } from 'eth-rpc-errors';
->>>>>>> 4b271868
 import { Mutex } from 'await-semaphore';
 import log from 'loglevel';
 import TrezorKeyring from 'eth-trezor-keyring';
@@ -82,10 +74,6 @@
   GAS_DEV_API_BASE_URL,
   SWAPS_CLIENT_ID,
 } from '../../shared/constants/swaps';
-<<<<<<< HEAD
-import { CHAIN_IDS, NETWORK_TYPES } from '../../shared/constants/network';
-=======
->>>>>>> 4b271868
 import {
   CHAIN_IDS,
   NETWORK_TYPES,
@@ -136,10 +124,7 @@
 // eslint-disable-next-line import/order
 import { DesktopController } from '@metamask/desktop/dist/controllers/desktop';
 ///: END:ONLY_INCLUDE_IN
-<<<<<<< HEAD
-=======
 import { ACTION_QUEUE_METRICS_E2E_TEST } from '../../shared/constants/test-flags';
->>>>>>> 4b271868
 import {
   onMessageReceived,
   checkForMultipleVersionsRunning,
@@ -465,15 +450,9 @@
     this.metaMetricsController = new MetaMetricsController({
       segment,
       preferencesStore: this.preferencesController.store,
-<<<<<<< HEAD
-      onNetworkDidChange: this.networkController.on.bind(
-        this.networkController,
-        NETWORK_EVENTS.NETWORK_DID_CHANGE,
-=======
       onNetworkDidChange: networkControllerMessenger.subscribe.bind(
         networkControllerMessenger,
         NetworkControllerEventTypes.NetworkDidChange,
->>>>>>> 4b271868
       ),
       getNetworkIdentifier: () => {
         const { type, rpcUrl } =
@@ -624,15 +603,9 @@
       provider: this.provider,
       getCurrentChainId: () =>
         this.networkController.store.getState().provider.chainId,
-<<<<<<< HEAD
-      onNetworkDidChange: this.networkController.on.bind(
-        this.networkController,
-        NETWORK_EVENTS.NETWORK_DID_CHANGE,
-=======
       onNetworkDidChange: networkControllerMessenger.subscribe.bind(
         networkControllerMessenger,
         NetworkControllerEventTypes.NetworkDidChange,
->>>>>>> 4b271868
       ),
     });
 
@@ -642,15 +615,9 @@
 
     this.incomingTransactionsController = new IncomingTransactionsController({
       blockTracker: this.blockTracker,
-<<<<<<< HEAD
-      onNetworkDidChange: this.networkController.on.bind(
-        this.networkController,
-        NETWORK_EVENTS.NETWORK_DID_CHANGE,
-=======
       onNetworkDidChange: networkControllerMessenger.subscribe.bind(
         networkControllerMessenger,
         NetworkControllerEventTypes.NetworkDidChange,
->>>>>>> 4b271868
       ),
       getCurrentChainId: () =>
         this.networkController.store.getState().provider.chainId,
@@ -808,13 +775,7 @@
 
     ///: BEGIN:ONLY_INCLUDE_IN(flask)
     const snapExecutionServiceArgs = {
-<<<<<<< HEAD
-      iframeUrl: new URL(
-        'https://metamask.github.io/iframe-execution-environment/0.13.0',
-      ),
-=======
       iframeUrl: new URL('https://execution.metamask.io/0.15.1/index.html'),
->>>>>>> 4b271868
       messenger: this.controllerMessenger.getRestricted({
         name: 'ExecutionService',
       }),
@@ -930,8 +891,6 @@
       messenger: cronjobControllerMessenger,
     });
 
-<<<<<<< HEAD
-=======
     const snapsRegistryMessenger = this.controllerMessenger.getRestricted({
       name: 'SnapsRegistry',
       allowedEvents: [],
@@ -950,7 +909,6 @@
         '0x025b65308f0f0fb8bc7f7ff87bfc296e0330eee5d3c1d1ee4a048b2fd6a86fa0a6',
     });
 
->>>>>>> 4b271868
     this.desktopController = new DesktopController({
       initState: initState.DesktopController,
     });
@@ -998,17 +956,11 @@
         ),
       getCurrentAccountEIP1559Compatibility:
         this.getCurrentAccountEIP1559Compatibility.bind(this),
-<<<<<<< HEAD
-      getNetworkState: () => this.networkController.store.getState().network,
-      onNetworkStateChange: (listener) =>
-        this.networkController.networkStore.subscribe(listener),
-=======
       getNetworkId: () => this.networkController.store.getState().networkId,
       getNetworkStatus: () =>
         this.networkController.store.getState().networkStatus,
       onNetworkStateChange: (listener) =>
         this.networkController.networkIdStore.subscribe(listener),
->>>>>>> 4b271868
       getCurrentChainId: () =>
         this.networkController.store.getState().provider.chainId,
       preferencesStore: this.preferencesController.store,
@@ -1136,17 +1088,6 @@
       }
     });
 
-<<<<<<< HEAD
-    this.networkController.on(NETWORK_EVENTS.NETWORK_DID_CHANGE, async () => {
-      const { ticker } = this.networkController.store.getState().provider;
-      try {
-        await this.currencyRateController.setNativeCurrency(ticker);
-      } catch (error) {
-        // TODO: Handle failure to get conversion rate more gracefully
-        console.error(error);
-      }
-    });
-=======
     networkControllerMessenger.subscribe(
       NetworkControllerEventTypes.NetworkDidChange,
       async () => {
@@ -1159,7 +1100,6 @@
         }
       },
     );
->>>>>>> 4b271868
 
     this.networkController.lookupNetwork();
     this.decryptMessageManager = new DecryptMessageManager({
@@ -1172,14 +1112,6 @@
         this.metaMetricsController,
       ),
     });
-<<<<<<< HEAD
-    this.typedMessageManager = new TypedMessageManager({
-      getCurrentChainId: () =>
-        this.networkController.store.getState().provider.chainId,
-      metricsEvent: this.metaMetricsController.trackEvent.bind(
-        this.metaMetricsController,
-      ),
-=======
 
     this.signController = new SignController({
       messenger: this.controllerMessenger.getRestricted({
@@ -1193,7 +1125,6 @@
       keyringController: this.keyringController,
       preferencesController: this.preferencesController,
       getState: this.getState.bind(this),
->>>>>>> 4b271868
       securityProviderRequest: this.securityProviderRequest.bind(this),
     });
 
@@ -1202,13 +1133,10 @@
         this.txController.txGasUtil,
       ),
       networkController: this.networkController,
-<<<<<<< HEAD
-=======
       onNetworkDidChange: networkControllerMessenger.subscribe.bind(
         networkControllerMessenger,
         NetworkControllerEventTypes.NetworkDidChange,
       ),
->>>>>>> 4b271868
       provider: this.provider,
       getProviderConfig: () => this.networkController.store.getState().provider,
       getTokenRatesState: () => this.tokenRatesController.state,
@@ -1230,12 +1158,8 @@
             return cb(modifiedNetworkState);
           });
         },
-<<<<<<< HEAD
-        getNetwork: () => this.networkController.store.getState().network,
-=======
         getNetwork: () =>
           this.networkController.store.getState().networkId ?? 'loading',
->>>>>>> 4b271868
         getNonceLock: this.txController.nonceTracker.getNonceLock.bind(
           this.txController.nonceTracker,
         ),
@@ -1776,11 +1700,7 @@
 
     function updatePublicConfigStore(memState) {
       const { chainId } = networkController.store.getState().provider;
-<<<<<<< HEAD
-      if (memState.network !== 'loading') {
-=======
       if (memState.networkStatus === NetworkStatus.Available) {
->>>>>>> 4b271868
         publicConfigStore.putState(selectPublicState(chainId, memState));
       }
     }
@@ -1821,11 +1741,7 @@
     const { networkId } = memState || this.getState();
     return {
       chainId: this.networkController.store.getState().provider.chainId,
-<<<<<<< HEAD
-      networkVersion: network,
-=======
       networkVersion: networkId ?? 'loading',
->>>>>>> 4b271868
     };
   }
 
@@ -3487,77 +3403,6 @@
     return this.getState();
   }
 
-<<<<<<< HEAD
-  // eth_signTypedData methods
-
-  /**
-   * Called when a dapp uses the eth_signTypedData method, per EIP 712.
-   *
-   * @param {object} msgParams - The params passed to eth_signTypedData.
-   * @param {object} [req] - The original request, containing the origin.
-   * @param version
-   */
-  async newUnsignedTypedMessage(msgParams, req, version) {
-    const promise = this.typedMessageManager.addUnapprovedMessageAsync(
-      msgParams,
-      req,
-      version,
-    );
-    this.sendUpdate();
-    this.opts.showUserConfirmation();
-    return promise;
-  }
-
-  /**
-   * The method for a user approving a call to eth_signTypedData, per EIP 712.
-   * Triggers the callback in newUnsignedTypedMessage.
-   *
-   * @param {object} msgParams - The params passed to eth_signTypedData.
-   * @returns {object} Full state update.
-   */
-  async signTypedMessage(msgParams) {
-    log.info('MetaMaskController - eth_signTypedData');
-    const msgId = msgParams.metamaskId;
-    const { version } = msgParams;
-    try {
-      const cleanMsgParams = await this.typedMessageManager.approveMessage(
-        msgParams,
-      );
-
-      // For some reason every version after V1 used stringified params.
-      if (version !== 'V1') {
-        // But we don't have to require that. We can stop suggesting it now:
-        if (typeof cleanMsgParams.data === 'string') {
-          cleanMsgParams.data = JSON.parse(cleanMsgParams.data);
-        }
-      }
-
-      const signature = await this.keyringController.signTypedMessage(
-        cleanMsgParams,
-        { version },
-      );
-      this.typedMessageManager.setMsgStatusSigned(msgId, signature);
-      return this.getState();
-    } catch (error) {
-      log.info('MetaMaskController - eth_signTypedData failed.', error);
-      this.typedMessageManager.errorMessage(msgId, error);
-      throw error;
-    }
-  }
-
-  /**
-   * Used to cancel a eth_signTypedData type message.
-   *
-   * @param {string} msgId - The ID of the message to cancel.
-   */
-  cancelTypedMessage(msgId) {
-    const messageManager = this.typedMessageManager;
-    messageManager.rejectMsg(msgId);
-    return this.getState();
-  }
-
-=======
->>>>>>> 4b271868
   /**
    * @returns {boolean} true if the keyring type supports EIP-1559
    */
