import EventEmitter from '@metamask/safe-event-emitter';
import { ObservableStore } from '@metamask/obs-store';
import { bufferToHex, keccak, toBuffer, isHexString } from 'ethereumjs-util';
import EthQuery from 'ethjs-query';
import { errorCodes, ethErrors } from 'eth-rpc-errors';
import { Common, Hardfork } from '@ethereumjs/common';
import { TransactionFactory } from '@ethereumjs/tx';
import { ApprovalType } from '@metamask/controller-utils';
import NonceTracker from 'nonce-tracker';
import log from 'loglevel';
import BigNumber from 'bignumber.js';
import { merge, pickBy } from 'lodash';
import cleanErrorStack from '../../lib/cleanErrorStack';
import {
  hexToBn,
  BnMultiplyByFraction,
  addHexPrefix,
  getChainType,
} from '../../lib/util';
import {
  TransactionStatus,
  TransactionType,
  TokenStandard,
  TransactionEnvelopeType,
  TransactionMetaMetricsEvent,
  TransactionApprovalAmountType,
} from '../../../../shared/constants/transaction';
import { METAMASK_CONTROLLER_EVENTS } from '../../metamask-controller';
import {
  GAS_LIMITS,
  GasEstimateTypes,
  GasRecommendations,
  CUSTOM_GAS_ESTIMATE,
  PriorityLevels,
} from '../../../../shared/constants/gas';
import {
  bnToHex,
  decGWEIToHexWEI,
  hexWEIToDecETH,
  hexWEIToDecGWEI,
} from '../../../../shared/modules/conversion.utils';
import { isSwapsDefaultTokenAddress } from '../../../../shared/modules/swaps.utils';
import {
  MetaMetricsEventCategory,
  MetaMetricsEventName,
} from '../../../../shared/constants/metametrics';
import {
  CHAIN_ID_TO_GAS_LIMIT_BUFFER_MAP,
  NETWORK_TYPES,
  NetworkStatus,
} from '../../../../shared/constants/network';
import {
  determineTransactionAssetType,
  determineTransactionContractCode,
  determineTransactionType,
  isEIP1559Transaction,
} from '../../../../shared/modules/transaction.utils';
import { ORIGIN_METAMASK } from '../../../../shared/constants/app';
///: BEGIN:ONLY_INCLUDE_IN(blockaid)
import {
  BlockaidReason,
  BlockaidResultType,
} from '../../../../shared/constants/security-provider';
///: END:ONLY_INCLUDE_IN
import {
  calcGasTotal,
  getSwapsTokensReceivedFromTxMeta,
  TRANSACTION_ENVELOPE_TYPE_NAMES,
} from '../../../../shared/lib/transactions-controller-utils';
import { Numeric } from '../../../../shared/modules/Numeric';
import TransactionStateManager from './tx-state-manager';
import TxGasUtil from './tx-gas-utils';
import PendingTransactionTracker from './pending-tx-tracker';
import * as txUtils from './lib/util';
import { IncomingTransactionHelper } from './IncomingTransactionHelper';
import { EtherscanRemoteTransactionSource } from './EtherscanRemoteTransactionSource';

const MAX_MEMSTORE_TX_LIST_SIZE = 100; // Number of transactions (by unique nonces) to keep in memory
const UPDATE_POST_TX_BALANCE_TIMEOUT = 5000;

const SWAP_TRANSACTION_TYPES = [
  TransactionType.swap,
  TransactionType.swapApproval,
];

// Only certain types of transactions should be allowed to be specified when
// adding a new unapproved transaction.
const VALID_UNAPPROVED_TRANSACTION_TYPES = [
  ...SWAP_TRANSACTION_TYPES,
  TransactionType.simpleSend,
  TransactionType.tokenMethodTransfer,
  TransactionType.tokenMethodTransferFrom,
  TransactionType.contractInteraction,
];

/**
 * @typedef {import('../../../../shared/constants/transaction').TransactionMeta} TransactionMeta
 * @typedef {import('../../../../shared/constants/gas').TxGasFees} TxGasFees
 */

const METRICS_STATUS_FAILED = 'failed on-chain';

/**
 * @typedef {object} CustomGasSettings
 * @property {string} [gas] - The gas limit to use for the transaction
 * @property {string} [gasPrice] - The gasPrice to use for a legacy transaction
 * @property {string} [maxFeePerGas] - The maximum amount to pay per gas on a
 *  EIP-1559 transaction
 * @property {string} [maxPriorityFeePerGas] - The maximum amount of paid fee
 *  to be distributed to miner in an EIP-1559 transaction
 */

/**
 * Transaction Controller is an aggregate of sub-controllers and trackers
 * composing them in a way to be exposed to the metamask controller
 *
 * - `txStateManager
 * responsible for the state of a transaction and
 * storing the transaction
 * - pendingTxTracker
 * watching blocks for transactions to be include
 * and emitting confirmed events
 * - txGasUtil
 * gas calculations and safety buffering
 * - nonceTracker
 * calculating nonces
 *
 * @param {object} opts
 * @param {object} opts.initState - initial transaction list default is an empty array
 * @param {Function} opts.getNetworkId - Get the current network ID.
 * @param {Function} opts.getNetworkStatus - Get the current network status.
 * @param {Function} opts.getNetworkState - Get the network state.
 * @param {Function} opts.onNetworkStateChange - Subscribe to network state change events.
 * @param {object} opts.blockTracker - An instance of eth-blocktracker
 * @param {object} opts.provider - A network provider.
 * @param {Function} opts.signTransaction - function the signs an @ethereumjs/tx
 * @param {object} opts.getPermittedAccounts - get accounts that an origin has permissions for
 * @param {Function} opts.signTransaction - ethTx signer that returns a rawTx
 * @param {number} [opts.txHistoryLimit] - number *optional* for limiting how many transactions are in state
 * @param {Function} opts.hasCompletedOnboarding - Returns whether or not the user has completed the onboarding flow
 * @param {object} opts.preferencesStore
 */

export default class TransactionController extends EventEmitter {
  constructor(opts) {
    super();
    this.getNetworkId = opts.getNetworkId;
    this.getNetworkStatus = opts.getNetworkStatus;
    this._getNetworkState = opts.getNetworkState;
    this._getCurrentChainId = opts.getCurrentChainId;
    this.getProviderConfig = opts.getProviderConfig;
    this._getCurrentNetworkEIP1559Compatibility =
      opts.getCurrentNetworkEIP1559Compatibility;
    this._getCurrentAccountEIP1559Compatibility =
      opts.getCurrentAccountEIP1559Compatibility;
    this.preferencesStore = opts.preferencesStore || new ObservableStore({});
    this.provider = opts.provider;
    this.getPermittedAccounts = opts.getPermittedAccounts;
    this.blockTracker = opts.blockTracker;
    this.signEthTx = opts.signTransaction;
    this.inProcessOfSigning = new Set();
    this._trackMetaMetricsEvent = opts.trackMetaMetricsEvent;
    this._getParticipateInMetrics = opts.getParticipateInMetrics;
    this._getEIP1559GasFeeEstimates = opts.getEIP1559GasFeeEstimates;
    this.createEventFragment = opts.createEventFragment;
    this.updateEventFragment = opts.updateEventFragment;
    this.finalizeEventFragment = opts.finalizeEventFragment;
    this.getEventFragmentById = opts.getEventFragmentById;
    this.getDeviceModel = opts.getDeviceModel;
    this.getAccountType = opts.getAccountType;
    this.getTokenStandardAndDetails = opts.getTokenStandardAndDetails;
    this.securityProviderRequest = opts.securityProviderRequest;
    this.messagingSystem = opts.messenger;
    this._hasCompletedOnboarding = opts.hasCompletedOnboarding;

    this.memStore = new ObservableStore({});

    this.resetState = () => {
      this._updateMemstore();
    };

    this.query = new EthQuery(this.provider);

    this.txGasUtil = new TxGasUtil(this.provider);
    this._mapMethods();
    this.txStateManager = new TransactionStateManager({
      initState: opts.initState,
      txHistoryLimit: opts.txHistoryLimit,
      getNetworkId: this.getNetworkId,
      getNetworkStatus: this.getNetworkStatus,
      getCurrentChainId: opts.getCurrentChainId,
    });

    this.store = this.txStateManager.store;
    this.nonceTracker = new NonceTracker({
      provider: this.provider,
      blockTracker: this.blockTracker,
      getPendingTransactions: (...args) => {
        const pendingTransactions = this.txStateManager.getPendingTransactions(
          ...args,
        );
        const externalPendingTransactions = opts.getExternalPendingTransactions(
          ...args,
        );
        return [...pendingTransactions, ...externalPendingTransactions];
      },
      getConfirmedTransactions:
        this.txStateManager.getConfirmedTransactions.bind(this.txStateManager),
    });

    this.pendingTxTracker = new PendingTransactionTracker({
      provider: this.provider,
      nonceTracker: this.nonceTracker,
      publishTransaction: (rawTx) => this.query.sendRawTransaction(rawTx),
      getPendingTransactions: () => {
        const pending = this.txStateManager.getPendingTransactions();
        const approved = this.txStateManager.getApprovedTransactions();
        return [...pending, ...approved];
      },
      approveTransaction: this._approveTransaction.bind(this),
      getCompletedTransactions:
        this.txStateManager.getConfirmedTransactions.bind(this.txStateManager),
    });

    this.incomingTransactionHelper = new IncomingTransactionHelper({
      blockTracker: this.blockTracker,
      getCurrentAccount: () => this.getSelectedAddress(),
      getNetworkState: () => this._getNetworkState(),
      isEnabled: () =>
        Boolean(
          this.preferencesStore.getState().incomingTransactionsPreferences?.[
            this._getChainId()
          ] && this._hasCompletedOnboarding(),
        ),
      lastFetchedBlockNumbers: opts.initState?.lastFetchedBlockNumbers || {},
      remoteTransactionSource: new EtherscanRemoteTransactionSource({
        includeTokenTransfers: false,
      }),
      updateTransactions: false,
    });

    this.incomingTransactionHelper.hub.on(
      'transactions',
      this._onIncomingTransactions.bind(this),
    );

    this.incomingTransactionHelper.hub.on(
      'updatedLastFetchedBlockNumbers',
      this._onUpdatedLastFetchedBlockNumbers.bind(this),
    );

    this.txStateManager.store.subscribe(() =>
      this.emit(METAMASK_CONTROLLER_EVENTS.UPDATE_BADGE),
    );
    this._setupListeners();
    // memstore is computed from a few different stores
    this._updateMemstore();
    this.txStateManager.store.subscribe(() => this._updateMemstore());
    opts.onNetworkStateChange(() => {
      this._onBootCleanUp();
      this._updateMemstore();
    });

    // request state update to finalize initialization
    this._updatePendingTxsAfterFirstBlock();
    this._onBootCleanUp();

    ///: BEGIN:ONLY_INCLUDE_IN(build-mmi)
    this.transactionUpdateController = opts.transactionUpdateController;
    ///: END:ONLY_INCLUDE_IN
  }

  /**
   * Wipes the transactions for a given account
   *
   * @param {string} address - hex string of the from address for txs being removed
   */
  wipeTransactions(address) {
    this.txStateManager.wipeTransactions(address);
  }

  /* eslint-disable jsdoc/require-param, jsdoc/check-param-names */
  /**
   * Add a new unapproved transaction
   *
   * @param {object} txParams - Standard parameters for an Ethereum transaction
   * @param {object} opts - Options
   * @param {string} opts.actionId - Unique ID to prevent duplicate requests
   * @param {string} opts.method - RPC method that requested the transaction
   * @param {string} opts.origin - Origin of the transaction request, such as the hostname of a dApp
   * @param {boolean} opts.requireApproval - Whether the transaction requires approval by the user
   * @param {object[]} opts.sendFlowHistory - Associated history to store with the transaction
   * @param {object} opts.swaps - Options specific to swap transactions
   * @param {boolean} opts.swaps.hasApproveTx - Whether this transaction required an approval transaction
   * @param {boolean} opts.swaps.meta - Additional metadata to store for the transaction
   * @param {TransactionType} opts.type - Type of transaction to add, such as 'cancel' or 'swap'
   * @returns {Promise<{transactionMeta: TransactionMeta, result: Promise<string>}>} An object containing the transaction metadata, and a promise that resolves to the transaction hash after being submitted to the network
   */ /* eslint-enable jsdoc/require-param, jsdoc/check-param-names */
  async addTransaction(
    txParams,
    {
      actionId,
      method,
      origin,
      requireApproval,
      sendFlowHistory,
      swaps: { hasApproveTx, meta } = {},
      type,
      ///: BEGIN:ONLY_INCLUDE_IN(blockaid)
      securityAlertResponse,
      ///: END:ONLY_INCLUDE_IN
    } = {},
  ) {
    log.debug(`MetaMaskController addTransaction ${JSON.stringify(txParams)}`);

    const { txMeta, isExisting } = await this._createTransaction(txParams, {
      actionId,
      method,
      origin,
      sendFlowHistory,
      swaps: { hasApproveTx, meta },
      type,
      ///: BEGIN:ONLY_INCLUDE_IN(blockaid)
      securityAlertResponse,
      ///: END:ONLY_INCLUDE_IN
    });

    return {
      transactionMeta: txMeta,
      result: this._processApproval(txMeta, {
        isExisting,
        requireApproval,
        actionId,
      }),
    };
  }

  /**
   * Creates approvals for all unapproved transactions in the txStateManager.
   */
  initApprovals() {
    const unapprovedTxs = this.txStateManager.getUnapprovedTxList();

    Object.values(unapprovedTxs).forEach((txMeta) => {
      this._requestTransactionApproval(txMeta, {
        shouldShowRequest: false,
      }).catch((error) => {
        log.error('Error during persisted transaction approval', error);
      });
    });
  }

  /**
   * updates the params that are editible in the send edit flow
   *
   * @param {string} txId - transaction id
   * @param {object} previousGasParams - holds the parameter to update
   * @param {string} previousGasParams.maxFeePerGas
   * @param {string} previousGasParams.maxPriorityFeePerGas
   * @param {string} previousGasParams.gasLimit
   * @returns {TransactionMeta} the txMeta of the updated transaction
   */
  updatePreviousGasParams(
    txId,
    { maxFeePerGas, maxPriorityFeePerGas, gasLimit },
  ) {
    const previousGasParams = {
      previousGas: {
        maxFeePerGas,
        maxPriorityFeePerGas,
        gasLimit,
      },
    };

    // only update what is defined
    previousGasParams.previousGas = pickBy(previousGasParams.previousGas);
    const note = `Update Previous Gas for ${txId}`;
    this._updateTransaction(txId, previousGasParams, note);
    return this._getTransaction(txId);
  }

  /**
   *
   * @param {string} txId - transaction id
   * @param {object} editableParams - holds the eip1559 fees parameters
   * @param {object} editableParams.data
   * @param {string} editableParams.from
   * @param {string} editableParams.to
   * @param {string} editableParams.value
   * @param {string} editableParams.gas
   * @param {string} editableParams.gasPrice
   * @returns {TransactionMeta} the txMeta of the updated transaction
   */
  async updateEditableParams(txId, { data, from, to, value, gas, gasPrice }) {
    this._throwErrorIfNotUnapprovedTx(txId, 'updateEditableParams');

    const editableParams = {
      txParams: {
        data,
        from,
        to,
        value,
        gas,
        gasPrice,
      },
    };

    // only update what is defined
    editableParams.txParams = pickBy(
      editableParams.txParams,
      (prop) => prop !== undefined,
    );

    // update transaction type in case it has changes
    const transactionBeforeEdit = this._getTransaction(txId);
    const { type } = await determineTransactionType(
      {
        ...transactionBeforeEdit.txParams,
        ...editableParams.txParams,
      },
      this.query,
    );
    editableParams.type = type;

    const note = `Update Editable Params for ${txId}`;

    this._updateTransaction(txId, editableParams, note);
    return this._getTransaction(txId);
  }

  /**
   * updates the gas fees of the transaction with id if the transaction state is unapproved
   *
   * @param {string} txId - transaction id
   * @param {TxGasFees} txGasFees - holds the gas fees parameters
   * @returns {TransactionMeta} the txMeta of the updated transaction
   */
  updateTransactionGasFees(
    txId,
    {
      gas,
      gasLimit,
      gasPrice,
      maxPriorityFeePerGas,
      maxFeePerGas,
      estimateUsed,
      estimateSuggested,
      defaultGasEstimates,
      originalGasEstimate,
      userEditedGasLimit,
      userFeeLevel,
    },
  ) {
    this._throwErrorIfNotUnapprovedTx(txId, 'updateTransactionGasFees');

    let txGasFees = {
      txParams: {
        gas,
        gasLimit,
        gasPrice,
        maxPriorityFeePerGas,
        maxFeePerGas,
      },
      estimateUsed,
      estimateSuggested,
      defaultGasEstimates,
      originalGasEstimate,
      userEditedGasLimit,
      userFeeLevel,
    };

    // only update what is defined
    txGasFees.txParams = pickBy(txGasFees.txParams);
    txGasFees = pickBy(txGasFees);
    const note = `Update Transaction Gas Fees for ${txId}`;
    this._updateTransaction(txId, txGasFees, note);
    return this._getTransaction(txId);
  }

  /**
   * append new sendFlowHistory to the transaction with id if the transaction
   * state is unapproved. Returns the updated transaction.
   *
   * @param {string} txId - transaction id
   * @param {number} currentSendFlowHistoryLength - sendFlowHistory entries currently
   * @param {Array<{ entry: string, timestamp: number }>} sendFlowHistory -
   *  history to add to the sendFlowHistory property of txMeta.
   * @returns {TransactionMeta} the txMeta of the updated transaction
   */
  updateTransactionSendFlowHistory(
    txId,
    currentSendFlowHistoryLength,
    sendFlowHistory,
  ) {
    this._throwErrorIfNotUnapprovedTx(txId, 'updateTransactionSendFlowHistory');
    const txMeta = this._getTransaction(txId);

    if (
      currentSendFlowHistoryLength === (txMeta?.sendFlowHistory?.length || 0)
    ) {
      // only update what is defined
      const note = `Update sendFlowHistory for ${txId}`;

      this.txStateManager.updateTransaction(
        {
          ...txMeta,
          sendFlowHistory: [
            ...(txMeta?.sendFlowHistory ?? []),
            ...sendFlowHistory,
          ],
        },
        note,
      );
    }
    return this._getTransaction(txId);
  }

  /**
   * Creates a new approved transaction to attempt to cancel a previously submitted transaction. The
   * new transaction contains the same nonce as the previous, is a basic ETH transfer of 0x value to
   * the sender's address, and has a higher gasPrice than that of the previous transaction.
   *
   * @param {number} originalTxId - the id of the txMeta that you want to attempt to cancel
   * @param {CustomGasSettings} [customGasSettings] - overrides to use for gas
   *  params instead of allowing this method to generate them
   * @param options
   * @param options.estimatedBaseFee
   * @param options.actionId
   * @returns {txMeta}
   */
  async createCancelTransaction(
    originalTxId,
    customGasSettings,
    { estimatedBaseFee, actionId } = {},
  ) {
    // If transaction is found for same action id, do not create a new cancel transaction.
    if (actionId) {
      const existingTxMeta =
        this.txStateManager.getTransactionWithActionId(actionId);
      if (existingTxMeta) {
        return existingTxMeta;
      }
    }

    const originalTxMeta = this.txStateManager.getTransaction(originalTxId);
    const { txParams } = originalTxMeta;
    const { from, nonce } = txParams;

    const { previousGasParams, newGasParams } = this._generateNewGasParams(
      originalTxMeta,
      {
        ...customGasSettings,
        // We want to override the previous transactions gasLimit because it
        // will now be a simple send instead of whatever it was before such
        // as a token transfer or contract call.
        gasLimit: customGasSettings.gasLimit || GAS_LIMITS.SIMPLE,
      },
    );

    const newTxMeta = this.txStateManager.generateTxMeta({
      txParams: {
        from,
        to: from,
        nonce,
        value: '0x0',
        ...newGasParams,
      },
      previousGasParams,
      loadingDefaults: false,
      status: TransactionStatus.approved,
      type: TransactionType.cancel,
      actionId,
    });

    if (estimatedBaseFee) {
      newTxMeta.estimatedBaseFee = estimatedBaseFee;
    }

    this._addTransaction(newTxMeta);
    await this._approveTransaction(newTxMeta.id, actionId, {
      hasApprovalRequest: false,
    });
    return newTxMeta;
  }

  /**
   * Creates a new approved transaction to attempt to speed up a previously submitted transaction. The
   * new transaction contains the same nonce as the previous. By default, the new transaction will use
   * the same gas limit and a 10% higher gas price, though it is possible to set a custom value for
   * each instead.
   *
   * @param {number} originalTxId - the id of the txMeta that you want to speed up
   * @param {CustomGasSettings} [customGasSettings] - overrides to use for gas
   *  params instead of allowing this method to generate them
   * @param options
   * @param options.estimatedBaseFee
   * @param options.actionId
   * @returns {txMeta}
   */
  async createSpeedUpTransaction(
    originalTxId,
    customGasSettings,
    { estimatedBaseFee, actionId } = {},
  ) {
    // If transaction is found for same action id, do not create a new speed-up transaction.
    if (actionId) {
      const existingTxMeta =
        this.txStateManager.getTransactionWithActionId(actionId);
      if (existingTxMeta) {
        return existingTxMeta;
      }
    }

    const originalTxMeta = this.txStateManager.getTransaction(originalTxId);
    const { txParams } = originalTxMeta;

    const { previousGasParams, newGasParams } = this._generateNewGasParams(
      originalTxMeta,
      customGasSettings,
    );

    const newTxMeta = this.txStateManager.generateTxMeta({
      txParams: {
        ...txParams,
        ...newGasParams,
      },
      previousGasParams,
      loadingDefaults: false,
      status: TransactionStatus.approved,
      type: TransactionType.retry,
      originalType: originalTxMeta.type,
      actionId,
    });

    if (estimatedBaseFee) {
      newTxMeta.estimatedBaseFee = estimatedBaseFee;
    }

    this._addTransaction(newTxMeta);
    await this._approveTransaction(newTxMeta.id, actionId);
    return newTxMeta;
  }

  /**
   * updates the txMeta in the txStateManager
   *
   * @param {object} txMeta - the updated txMeta
   */
  async updateTransaction(txMeta) {
    this.txStateManager.updateTransaction(
      txMeta,
      'confTx: user updated transaction',
    );
  }

  async approveTransactionsWithSameNonce(listOfTxParams = []) {
    if (listOfTxParams.length === 0) {
      return '';
    }

    const initialTx = listOfTxParams[0];
    const common = await this._getCommonConfiguration(initialTx.from);
    const initialTxAsEthTx = TransactionFactory.fromTxData(initialTx, {
      common,
    });
    const initialTxAsSerializedHex = bufferToHex(initialTxAsEthTx.serialize());

    if (this.inProcessOfSigning.has(initialTxAsSerializedHex)) {
      return '';
    }
    this.inProcessOfSigning.add(initialTxAsSerializedHex);
    let rawTxes, nonceLock;
    try {
      // TODO: we should add a check to verify that all transactions have the same from address
      const fromAddress = initialTx.from;
      nonceLock = await this.nonceTracker.getNonceLock(fromAddress);
      const nonce = nonceLock.nextNonce;

      rawTxes = await Promise.all(
        listOfTxParams.map((txParams) => {
          txParams.nonce = addHexPrefix(nonce.toString(16));
          return this._signExternalTransaction(txParams);
        }),
      );
    } catch (err) {
      log.error(err);
      // must set transaction to submitted/failed before releasing lock
      // continue with error chain
      throw err;
    } finally {
      if (nonceLock) {
        nonceLock.releaseLock();
      }
      this.inProcessOfSigning.delete(initialTxAsSerializedHex);
    }
    return rawTxes;
  }

  async confirmExternalTransaction(txMeta, txReceipt, baseFeePerGas) {
    // add external transaction
    await this.txStateManager.addExternalTransaction(txMeta);

    if (!txMeta) {
      return;
    }

    const txId = txMeta.id;

    try {
      const gasUsed = txUtils.normalizeTxReceiptGasUsed(txReceipt.gasUsed);

      txMeta.txReceipt = {
        ...txReceipt,
        gasUsed,
      };

      if (baseFeePerGas) {
        txMeta.baseFeePerGas = baseFeePerGas;
      }

      this.txStateManager.setTxStatusConfirmed(txId);
      this._markNonceDuplicatesDropped(txId);

      const { submittedTime } = txMeta;
      const metricsParams = { gas_used: gasUsed };

      if (submittedTime) {
        metricsParams.completion_time =
          this._getTransactionCompletionTime(submittedTime);
      }

      if (txReceipt.status === '0x0') {
        metricsParams.status = METRICS_STATUS_FAILED;
        // metricsParams.error = TODO: figure out a way to get the on-chain failure reason
      }

      this._trackTransactionMetricsEvent(
        txMeta,
        TransactionMetaMetricsEvent.finalized,
        undefined,
        metricsParams,
      );

      this.txStateManager.updateTransaction(
        txMeta,
        'transactions#confirmTransaction - add txReceipt',
      );

      if (txMeta.type === TransactionType.swap) {
        await this._updatePostTxBalance({
          txMeta,
          txId,
        });
      }
    } catch (err) {
      log.error(err);
    }
  }

  /**
   * Sets the txHas on the txMeta
   *
   * @param {number} txId - the tx's Id
   * @param {string} txHash - the hash for the txMeta
   */
  setTxHash(txId, txHash) {
    // Add the tx hash to the persisted meta-tx object
    const txMeta = this.txStateManager.getTransaction(txId);
    txMeta.hash = txHash;
    this.txStateManager.updateTransaction(txMeta, 'transactions#setTxHash');
  }

  /**
   * Convenience method for the UI to easily create event fragments when the
   * fragment does not exist in state.
   *
   * @param {number} transactionId - The transaction id to create the event
   *  fragment for
   * @param {valueOf<TransactionMetaMetricsEvent>} event - event type to create
   * @param {string} actionId - actionId passed from UI
   */
  async createTransactionEventFragment(transactionId, event, actionId) {
    const txMeta = this.txStateManager.getTransaction(transactionId);
    const { properties, sensitiveProperties } =
      await this._buildEventFragmentProperties(txMeta);
    this._createTransactionEventFragment(
      txMeta,
      event,
      properties,
      sensitiveProperties,
      actionId,
    );
  }

  startIncomingTransactionPolling() {
    this.incomingTransactionHelper.start();
  }

  stopIncomingTransactionPolling() {
    this.incomingTransactionHelper.stop();
  }

  async updateIncomingTransactions() {
    await this.incomingTransactionHelper.update();
  }

  //
  //           PRIVATE METHODS
  //

  /**
   * Gets the current chainId in the network store as a number, returning 0 if
   * the chainId parses to NaN.
   *
   * @returns {number} The numerical chainId.
   */
  _getChainId() {
    const networkStatus = this.getNetworkStatus();
    const chainId = this._getCurrentChainId();
    const integerChainId = parseInt(chainId, 16);
    if (
      networkStatus !== NetworkStatus.Available ||
      Number.isNaN(integerChainId)
    ) {
      return 0;
    }
    return integerChainId;
  }

  async _getEIP1559Compatibility(fromAddress) {
    const currentNetworkIsCompatible =
      await this._getCurrentNetworkEIP1559Compatibility();
    const fromAccountIsCompatible =
      await this._getCurrentAccountEIP1559Compatibility(fromAddress);
    return currentNetworkIsCompatible && fromAccountIsCompatible;
  }

  /**
   * `@ethereumjs/tx` uses `@ethereumjs/common` as a configuration tool for
   * specifying which chain, network, hardfork and EIPs to support for
   * a transaction. By referencing this configuration, and analyzing the fields
   * specified in txParams, `@ethereumjs/tx` is able to determine which EIP-2718
   * transaction type to use.
   *
   * @param fromAddress
   * @returns {Common} common configuration object
   */
  async _getCommonConfiguration(fromAddress) {
    const { type, nickname: name } = this.getProviderConfig();
    const supportsEIP1559 = await this._getEIP1559Compatibility(fromAddress);

    // This logic below will have to be updated each time a hardfork happens
    // that carries with it a new Transaction type. It is inconsequential for
    // hardforks that do not include new types.
    const hardfork = supportsEIP1559 ? Hardfork.London : Hardfork.Berlin;

    // type will be one of our default network names or 'rpc'. the default
    // network names are sufficient configuration, simply pass the name as the
    // chain argument in the constructor.
    if (
      type !== NETWORK_TYPES.RPC &&
      type !== NETWORK_TYPES.SEPOLIA &&
      type !== NETWORK_TYPES.LINEA_GOERLI &&
      type !== NETWORK_TYPES.LINEA_MAINNET
    ) {
      return new Common({
        chain: type,
        hardfork,
      });
    }

    // For 'rpc' we need to use the same basic configuration as mainnet, since
    // we only support EVM compatible chains, and then override the
    // name, chainId and networkId properties. This is done using the
    // `forCustomChain` static method on the Common class.
    const chainId = parseInt(this._getCurrentChainId(), 16);
    const networkStatus = this.getNetworkStatus();
    const networkId = this.getNetworkId();

    return Common.custom({
      name,
      chainId,
      // It is improbable for a transaction to be signed while the network
      // is loading for two reasons.
      // 1. Pending, unconfirmed transactions are wiped on network change
      // 2. The UI is unusable (loading indicator) when network is loading.
      // setting the networkId to 0 is for type safety and to explicity lead
      // the transaction to failing if a user is able to get to this branch
      // on a custom network that requires valid network id. I have not ran
      // into this limitation on any network I have attempted, even when
      // hardcoding networkId to 'loading'.
      networkId:
        networkStatus === NetworkStatus.Available ? parseInt(networkId, 10) : 0,
      hardfork,
    });
  }

  async _addTransactionGasDefaults(txMeta) {
    const contractCode = await determineTransactionContractCode(
      txMeta.txParams,
      this.query,
    );

    let updateTxMeta = txMeta;
    try {
      updateTxMeta = await this._addTxGasDefaults(txMeta, contractCode);
    } catch (error) {
      log.warn(error);
      updateTxMeta = this.txStateManager.getTransaction(txMeta.id);
      updateTxMeta.loadingDefaults = false;
      this.txStateManager.updateTransaction(
        txMeta,
        'Failed to calculate gas defaults.',
      );
      throw error;
    }

    updateTxMeta.loadingDefaults = false;

    // The history note used here 'Added new unapproved transaction.' is confusing update call only updated the gas defaults.
    // We need to improve `this._addTransaction` to accept history note and change note here.
    this.txStateManager.updateTransaction(
      updateTxMeta,
      'Added new unapproved transaction.',
    );

    return updateTxMeta;
  }

  /**
   * Sets the status of the transaction to confirmed and sets the status of nonce duplicates as
   * dropped if the txParams have data it will fetch the txReceipt
   *
   * @param {number} txId - The tx's ID
   * @param txReceipt
   * @param baseFeePerGas
   * @param blockTimestamp
   * @returns {Promise<void>}
   */
  async _confirmTransaction(txId, txReceipt, baseFeePerGas, blockTimestamp) {
    // get the txReceipt before marking the transaction confirmed
    // to ensure the receipt is gotten before the ui revives the tx
    const txMeta = this.txStateManager.getTransaction(txId);

    if (!txMeta) {
      return;
    }

    try {
      const gasUsed = txUtils.normalizeTxReceiptGasUsed(txReceipt.gasUsed);

      txMeta.txReceipt = {
        ...txReceipt,
        gasUsed,
      };

      if (baseFeePerGas) {
        txMeta.baseFeePerGas = baseFeePerGas;
      }
      if (blockTimestamp) {
        txMeta.blockTimestamp = blockTimestamp;
      }

      this.txStateManager.setTxStatusConfirmed(txId);
      this._markNonceDuplicatesDropped(txId);

      const { submittedTime } = txMeta;
      const metricsParams = { gas_used: gasUsed };

      if (submittedTime) {
        metricsParams.completion_time =
          this._getTransactionCompletionTime(submittedTime);
      }

      if (txReceipt.status === '0x0') {
        metricsParams.status = METRICS_STATUS_FAILED;
        // metricsParams.error = TODO: figure out a way to get the on-chain failure reason
      }

      this._trackTransactionMetricsEvent(
        txMeta,
        TransactionMetaMetricsEvent.finalized,
        undefined,
        metricsParams,
      );

      this.txStateManager.updateTransaction(
        txMeta,
        'transactions#confirmTransaction - add txReceipt',
      );

      if (txMeta.type === TransactionType.swap) {
        await this._updatePostTxBalance({
          txMeta,
          txId,
        });
      }
    } catch (err) {
      log.error(err);
    }
  }

  /**
   * Adds the tx gas defaults: gas && gasPrice
   *
   * @param {object} txMeta - the txMeta object
   * @param getCodeResponse
   * @returns {Promise<object>} resolves with txMeta
   */
  async _addTxGasDefaults(txMeta, getCodeResponse) {
    const eip1559Compatibility =
      txMeta.txParams.type !== TransactionEnvelopeType.legacy &&
      (await this._getEIP1559Compatibility());
    const {
      gasPrice: defaultGasPrice,
      maxFeePerGas: defaultMaxFeePerGas,
      maxPriorityFeePerGas: defaultMaxPriorityFeePerGas,
    } = await this._getDefaultGasFees(txMeta, eip1559Compatibility);
    const { gasLimit: defaultGasLimit, simulationFails } =
      await this._getDefaultGasLimit(txMeta, getCodeResponse);

    // eslint-disable-next-line no-param-reassign
    txMeta = this.txStateManager.getTransaction(txMeta.id);
    if (simulationFails) {
      txMeta.simulationFails = simulationFails;
    }

    if (eip1559Compatibility) {
      const advancedGasFeeDefaultValues = this.getAdvancedGasFee();
      if (
        Boolean(advancedGasFeeDefaultValues) &&
        !SWAP_TRANSACTION_TYPES.includes(txMeta.type)
      ) {
        txMeta.userFeeLevel = CUSTOM_GAS_ESTIMATE;
        txMeta.txParams.maxFeePerGas = decGWEIToHexWEI(
          advancedGasFeeDefaultValues.maxBaseFee,
        );
        txMeta.txParams.maxPriorityFeePerGas = decGWEIToHexWEI(
          advancedGasFeeDefaultValues.priorityFee,
        );
      } else if (
        txMeta.txParams.gasPrice &&
        !txMeta.txParams.maxFeePerGas &&
        !txMeta.txParams.maxPriorityFeePerGas
      ) {
        // If the dapp has suggested a gas price, but no maxFeePerGas or maxPriorityFeePerGas
        //  then we set maxFeePerGas and maxPriorityFeePerGas to the suggested gasPrice.
        txMeta.txParams.maxFeePerGas = txMeta.txParams.gasPrice;
        txMeta.txParams.maxPriorityFeePerGas = txMeta.txParams.gasPrice;
        if (txMeta.origin === ORIGIN_METAMASK) {
          txMeta.userFeeLevel = CUSTOM_GAS_ESTIMATE;
        } else {
          txMeta.userFeeLevel = PriorityLevels.dAppSuggested;
        }
      } else {
        if (
          (defaultMaxFeePerGas &&
            defaultMaxPriorityFeePerGas &&
            !txMeta.txParams.maxFeePerGas &&
            !txMeta.txParams.maxPriorityFeePerGas) ||
          txMeta.origin === ORIGIN_METAMASK
        ) {
          txMeta.userFeeLevel = GasRecommendations.medium;
        } else {
          txMeta.userFeeLevel = PriorityLevels.dAppSuggested;
        }

        if (defaultMaxFeePerGas && !txMeta.txParams.maxFeePerGas) {
          // If the dapp has not set the gasPrice or the maxFeePerGas, then we set maxFeePerGas
          // with the one returned by the gasFeeController, if that is available.
          txMeta.txParams.maxFeePerGas = defaultMaxFeePerGas;
        }

        if (
          defaultMaxPriorityFeePerGas &&
          !txMeta.txParams.maxPriorityFeePerGas
        ) {
          // If the dapp has not set the gasPrice or the maxPriorityFeePerGas, then we set maxPriorityFeePerGas
          // with the one returned by the gasFeeController, if that is available.
          txMeta.txParams.maxPriorityFeePerGas = defaultMaxPriorityFeePerGas;
        }

        if (defaultGasPrice && !txMeta.txParams.maxFeePerGas) {
          // If the dapp has not set the gasPrice or the maxFeePerGas, and no maxFeePerGas is available
          // from the gasFeeController, then we set maxFeePerGas to the defaultGasPrice, assuming it is
          // available.
          txMeta.txParams.maxFeePerGas = defaultGasPrice;
        }

        if (
          txMeta.txParams.maxFeePerGas &&
          !txMeta.txParams.maxPriorityFeePerGas
        ) {
          // If the dapp has not set the gasPrice or the maxPriorityFeePerGas, and no maxPriorityFeePerGas is
          // available from the gasFeeController, then we set maxPriorityFeePerGas to
          // txMeta.txParams.maxFeePerGas, which will either be the gasPrice from the controller, the maxFeePerGas
          // set by the dapp, or the maxFeePerGas from the controller.
          txMeta.txParams.maxPriorityFeePerGas = txMeta.txParams.maxFeePerGas;
        }
      }

      // We remove the gasPrice param entirely when on an eip1559 compatible network

      delete txMeta.txParams.gasPrice;
    } else {
      // We ensure that maxFeePerGas and maxPriorityFeePerGas are not in the transaction params
      // when not on a EIP1559 compatible network

      delete txMeta.txParams.maxPriorityFeePerGas;
      delete txMeta.txParams.maxFeePerGas;
    }

    // If we have gotten to this point, and none of gasPrice, maxPriorityFeePerGas or maxFeePerGas are
    // set on txParams, it means that either we are on a non-EIP1559 network and the dapp didn't suggest
    // a gas price, or we are on an EIP1559 network, and none of gasPrice, maxPriorityFeePerGas or maxFeePerGas
    // were available from either the dapp or the network.
    if (
      defaultGasPrice &&
      !txMeta.txParams.gasPrice &&
      !txMeta.txParams.maxPriorityFeePerGas &&
      !txMeta.txParams.maxFeePerGas
    ) {
      txMeta.txParams.gasPrice = defaultGasPrice;
    }

    if (defaultGasLimit && !txMeta.txParams.gas) {
      txMeta.txParams.gas = defaultGasLimit;
      txMeta.originalGasEstimate = defaultGasLimit;
    }
    txMeta.defaultGasEstimates = {
      estimateType: txMeta.userFeeLevel,
      gas: txMeta.txParams.gas,
      gasPrice: txMeta.txParams.gasPrice,
      maxFeePerGas: txMeta.txParams.maxFeePerGas,
      maxPriorityFeePerGas: txMeta.txParams.maxPriorityFeePerGas,
    };
    return txMeta;
  }

  /**
   * Gets default gas fees, or returns `undefined` if gas fees are already set
   *
   * @param {object} txMeta - The txMeta object
   * @param eip1559Compatibility
   * @returns {Promise<string|undefined>} The default gas price
   */
  async _getDefaultGasFees(txMeta, eip1559Compatibility) {
    if (
      (!eip1559Compatibility && txMeta.txParams.gasPrice) ||
      (eip1559Compatibility &&
        txMeta.txParams.maxFeePerGas &&
        txMeta.txParams.maxPriorityFeePerGas)
    ) {
      return {};
    }

    try {
      const { gasFeeEstimates, gasEstimateType } =
        await this._getEIP1559GasFeeEstimates();
      if (
        eip1559Compatibility &&
        gasEstimateType === GasEstimateTypes.feeMarket
      ) {
        const {
          medium: { suggestedMaxPriorityFeePerGas, suggestedMaxFeePerGas } = {},
        } = gasFeeEstimates;

        if (suggestedMaxPriorityFeePerGas && suggestedMaxFeePerGas) {
          return {
            maxFeePerGas: decGWEIToHexWEI(suggestedMaxFeePerGas),
            maxPriorityFeePerGas: decGWEIToHexWEI(
              suggestedMaxPriorityFeePerGas,
            ),
          };
        }
      } else if (gasEstimateType === GasEstimateTypes.legacy) {
        // The LEGACY type includes low, medium and high estimates of
        // gas price values.
        return {
          gasPrice: decGWEIToHexWEI(gasFeeEstimates.medium),
        };
      } else if (gasEstimateType === GasEstimateTypes.ethGasPrice) {
        // The ETH_GASPRICE type just includes a single gas price property,
        // which we can assume was retrieved from eth_gasPrice
        return {
          gasPrice: decGWEIToHexWEI(gasFeeEstimates.gasPrice),
        };
      }
    } catch (e) {
      console.error(e);
    }

    const gasPrice = await this.query.gasPrice();

    return { gasPrice: gasPrice && addHexPrefix(gasPrice.toString(16)) };
  }

<<<<<<< HEAD
      this.transactionUpdateController.addTransactionToWatchList(
        txMeta.custodyId,
        fromAddress,
      );

      return null;
=======
  /**
   * Gets default gas limit, or debug information about why gas estimate failed.
   *
   * @param {object} txMeta - The txMeta object
   * @returns {Promise<object>} Object containing the default gas limit, or the simulation failure object
   */
  async _getDefaultGasLimit(txMeta) {
    const chainId = this._getCurrentChainId();
    const customNetworkGasBuffer = CHAIN_ID_TO_GAS_LIMIT_BUFFER_MAP[chainId];
    const chainType = getChainType(chainId);

    if (txMeta.txParams.gas) {
      return {};
    } else if (
      txMeta.txParams.to &&
      txMeta.type === TransactionType.simpleSend &&
      chainType !== 'custom' &&
      !txMeta.txParams.data
    ) {
      // This is a standard ether simple send, gas requirement is exactly 21k
      return { gasLimit: GAS_LIMITS.SIMPLE };
>>>>>>> 877e184b
    }

    const { blockGasLimit, estimatedGasHex, simulationFails } =
      await this.txGasUtil.analyzeGasUsage(txMeta);

    // add additional gas buffer to our estimation for safety
    const gasLimit = this.txGasUtil.addGasBuffer(
      addHexPrefix(estimatedGasHex),
      blockGasLimit,
      customNetworkGasBuffer,
    );

    return { gasLimit, simulationFails };
  }

  /**
   * @param {number} txId
   * @returns {TransactionMeta} the txMeta who matches the given id if none found
   * for the network returns undefined
   */
  _getTransaction(txId) {
    const { transactions } = this.store.getState();
    return transactions[txId];
  }

  /**
   * @param {number} txId
   * @returns {boolean}
   */
  _isUnapprovedTransaction(txId) {
    return (
      this.txStateManager.getTransaction(txId).status ===
      TransactionStatus.unapproved
    );
  }

  /**
   * @param {number} txId
   * @param {string} fnName
   */
  _throwErrorIfNotUnapprovedTx(txId, fnName) {
    if (!this._isUnapprovedTransaction(txId)) {
      throw new Error(
        `TransactionsController: Can only call ${fnName} on an unapproved transaction.
         Current tx status: ${this.txStateManager.getTransaction(txId).status}`,
      );
    }
  }

  _updateTransaction(txId, proposedUpdate, note) {
    const txMeta = this.txStateManager.getTransaction(txId);
    const updated = merge(txMeta, proposedUpdate);
    this.txStateManager.updateTransaction(updated, note);
  }

  async _updatePostTxBalance({ txMeta, txId, numberOfAttempts = 6 }) {
    const postTxBalance = await this.query.getBalance(txMeta.txParams.from);
    const latestTxMeta = this.txStateManager.getTransaction(txId);
    const approvalTxMeta = latestTxMeta.approvalTxId
      ? this.txStateManager.getTransaction(latestTxMeta.approvalTxId)
      : null;
    latestTxMeta.postTxBalance = postTxBalance.toString(16);
    const isDefaultTokenAddress = isSwapsDefaultTokenAddress(
      txMeta.destinationTokenAddress,
      txMeta.chainId,
    );
    if (
      isDefaultTokenAddress &&
      txMeta.preTxBalance === latestTxMeta.postTxBalance &&
      numberOfAttempts > 0
    ) {
      setTimeout(() => {
        // If postTxBalance is the same as preTxBalance, try it again.
        this._updatePostTxBalance({
          txMeta,
          txId,
          numberOfAttempts: numberOfAttempts - 1,
        });
      }, UPDATE_POST_TX_BALANCE_TIMEOUT);
    } else {
      this.txStateManager.updateTransaction(
        latestTxMeta,
        'transactions#confirmTransaction - add postTxBalance',
      );
      this._trackSwapsMetrics(latestTxMeta, approvalTxMeta);
    }
  }

  /**
   * publishes the raw tx and sets the txMeta to submitted
   *
   * @param {number} txId - the tx's Id
   * @param {string} rawTx - the hex string of the serialized signed transaction
   * @returns {Promise<void>}
   * @param {number} actionId - actionId passed from UI
   */
  async _publishTransaction(txId, rawTx, actionId) {
    const txMeta = this.txStateManager.getTransaction(txId);
    txMeta.rawTx = rawTx;
    if (txMeta.type === TransactionType.swap) {
      const preTxBalance = await this.query.getBalance(txMeta.txParams.from);
      txMeta.preTxBalance = preTxBalance.toString(16);
    }
    this.txStateManager.updateTransaction(
      txMeta,
      'transactions#publishTransaction',
    );
    let txHash;
    try {
      txHash = await this.query.sendRawTransaction(rawTx);
    } catch (error) {
      if (error.message.toLowerCase().includes('known transaction')) {
        txHash = keccak(toBuffer(addHexPrefix(rawTx), 'hex')).toString('hex');
        txHash = addHexPrefix(txHash);
      } else {
        throw error;
      }
    }
    this.setTxHash(txId, txHash);

    this.txStateManager.setTxStatusSubmitted(txId);

    this._trackTransactionMetricsEvent(
      txMeta,
      TransactionMetaMetricsEvent.submitted,
      actionId,
    );
  }

  /**
   * Given a TransactionMeta object, generate new gas params such that if the
   * transaction was an EIP1559 transaction, it only has EIP1559 gas fields,
   * otherwise it only has gasPrice. Will use whatever custom values are
   * specified in customGasSettings, or falls back to incrementing by a percent
   * which is defined by specifying a numerator. 11 is a 10% bump, 12 would be
   * a 20% bump, and so on.
   *
   * @param {TransactionMeta} originalTxMeta - Original transaction to use as
   *  base
   * @param {CustomGasSettings} [customGasSettings] - overrides for the gas
   *  fields to use instead of the multiplier
   * @param {number} [incrementNumerator] - Numerator from which to generate a
   *  percentage bump of gas price. E.g 11 would be a 10% bump over base.
   * @returns {{ newGasParams: CustomGasSettings, previousGasParams: CustomGasSettings }}
   */
  _generateNewGasParams(
    originalTxMeta,
    customGasSettings = {},
    incrementNumerator = 11,
  ) {
    const { txParams } = originalTxMeta;
    const previousGasParams = {};
    const newGasParams = {};
    if (customGasSettings.gasLimit) {
      newGasParams.gas = customGasSettings?.gas ?? GAS_LIMITS.SIMPLE;
    }

    if (customGasSettings.estimateSuggested) {
      newGasParams.estimateSuggested = customGasSettings.estimateSuggested;
    }

    if (customGasSettings.estimateUsed) {
      newGasParams.estimateUsed = customGasSettings.estimateUsed;
    }

    if (isEIP1559Transaction(originalTxMeta)) {
      previousGasParams.maxFeePerGas = txParams.maxFeePerGas;
      previousGasParams.maxPriorityFeePerGas = txParams.maxPriorityFeePerGas;
      newGasParams.maxFeePerGas =
        customGasSettings?.maxFeePerGas ||
        bnToHex(
          BnMultiplyByFraction(
            hexToBn(txParams.maxFeePerGas),
            incrementNumerator,
            10,
          ),
        );
      newGasParams.maxPriorityFeePerGas =
        customGasSettings?.maxPriorityFeePerGas ||
        bnToHex(
          BnMultiplyByFraction(
            hexToBn(txParams.maxPriorityFeePerGas),
            incrementNumerator,
            10,
          ),
        );
    } else {
      previousGasParams.gasPrice = txParams.gasPrice;
      newGasParams.gasPrice =
        customGasSettings?.gasPrice ||
        bnToHex(
          BnMultiplyByFraction(
            hexToBn(txParams.gasPrice),
            incrementNumerator,
            10,
          ),
        );
    }

    return { previousGasParams, newGasParams };
  }

  async _signExternalTransaction(_txParams) {
    const normalizedTxParams = txUtils.normalizeTxParams(_txParams);
    // add network/chain id
    const chainId = this._getChainId();
    const type = isEIP1559Transaction({ txParams: normalizedTxParams })
      ? TransactionEnvelopeType.feeMarket
      : TransactionEnvelopeType.legacy;
    const txParams = {
      ...normalizedTxParams,
      type,
      gasLimit: normalizedTxParams.gas,
      chainId: new Numeric(chainId, 10).toPrefixedHexString(),
    };
    // sign tx
    const fromAddress = txParams.from;
    const common = await this._getCommonConfiguration(fromAddress);
    const unsignedEthTx = TransactionFactory.fromTxData(txParams, { common });
    const signedEthTx = await this.signEthTx(unsignedEthTx, fromAddress);

    const rawTx = bufferToHex(signedEthTx.serialize());
    return rawTx;
  }

  /**
   * adds the chain id and signs the transaction and set the status to signed
   *
   * @param {number} txId - the tx's Id
   * @returns {string} rawTx
   */
  async _signTransaction(txId) {
    const txMeta = this.txStateManager.getTransaction(txId);
    // add network/chain id
    const chainId = this._getChainId();
    const type = isEIP1559Transaction(txMeta)
      ? TransactionEnvelopeType.feeMarket
      : TransactionEnvelopeType.legacy;
    const txParams = {
      ...txMeta.txParams,
      type,
      chainId,
      gasLimit: txMeta.txParams.gas,
    };
    // sign tx
    const fromAddress = txParams.from;
    const common = await this._getCommonConfiguration(txParams.from);
    const unsignedEthTx = TransactionFactory.fromTxData(txParams, { common });
    const signedEthTx = await this.signEthTx(
      unsignedEthTx,
      fromAddress,
      ///: BEGIN:ONLY_INCLUDE_IN(build-mmi)
      txMeta.custodyStatus ? txMeta : undefined,
      ///: END:ONLY_INCLUDE_IN
    );

    ///: BEGIN:ONLY_INCLUDE_IN(build-mmi)
    if (txMeta.custodyStatus) {
      txMeta.custodyId = signedEthTx.custodian_transactionId;
      txMeta.custodyStatus = signedEthTx.transactionStatus;

      this.transactionUpdateController.addTransactionToWatchList(
        txMeta.custodyId,
        fromAddress,
      );

      return null;
    }
    ///: END:ONLY_INCLUDE_IN

    // add r,s,v values for provider request purposes see createMetamaskMiddleware
    // and JSON rpc standard for further explanation
    txMeta.r = addHexPrefix(signedEthTx.r.toString(16));
    txMeta.s = addHexPrefix(signedEthTx.s.toString(16));
    txMeta.v = addHexPrefix(signedEthTx.v.toString(16));

    this.txStateManager.updateTransaction(
      txMeta,
      'transactions#signTransaction: add r, s, v values',
    );

    // set state to signed
    this.txStateManager.setTxStatusSigned(txMeta.id);
    const rawTx = bufferToHex(signedEthTx.serialize());
    return rawTx;
  }

  _isTransactionCompleted(txMeta) {
    return [
      TransactionStatus.submitted,
      TransactionStatus.rejected,
      TransactionStatus.failed,
      TransactionStatus.dropped,
      TransactionStatus.confirmed,
    ].includes(txMeta.status);
  }

  async _waitForTransactionFinished(txId) {
    return new Promise((resolve) => {
      this.txStateManager.once(`${txId}:finished`, (txMeta) => {
        resolve(txMeta);
      });
    });
  }

  async _createTransaction(
    txParams,
    {
      actionId,
      method,
      origin,
      sendFlowHistory = [],
      swaps,
      type,
      ///: BEGIN:ONLY_INCLUDE_IN(blockaid)
      securityAlertResponse,
      ///: END:ONLY_INCLUDE_IN
    },
  ) {
    if (
      type !== undefined &&
      !VALID_UNAPPROVED_TRANSACTION_TYPES.includes(type)
    ) {
      throw new Error(`TransactionController - invalid type value: ${type}`);
    }

    // If a transaction is found with the same actionId, do not create a new speed-up transaction.
    if (actionId) {
      let existingTxMeta =
        this.txStateManager.getTransactionWithActionId(actionId);
      if (existingTxMeta) {
        existingTxMeta = await this._addTransactionGasDefaults(existingTxMeta);
        return { txMeta: existingTxMeta, isExisting: true };
      }
    }

    // validate
    const normalizedTxParams = txUtils.normalizeTxParams(txParams);
    const eip1559Compatibility = await this._getEIP1559Compatibility();

    txUtils.validateTxParams(normalizedTxParams, eip1559Compatibility);

    /**
     * `generateTxMeta` adds the default txMeta properties to the passed object.
     * These include the tx's `id`. As we use the id for determining order of
     * txes in the tx-state-manager, it is necessary to call the asynchronous
     * method `determineTransactionType` after `generateTxMeta`.
     */
    let txMeta = this.txStateManager.generateTxMeta({
      txParams: normalizedTxParams,
      origin,
      sendFlowHistory,
      ///: BEGIN:ONLY_INCLUDE_IN(blockaid)
      securityAlertResponse,
      ///: END:ONLY_INCLUDE_IN
    });

    // Add actionId to txMeta to check if same actionId is seen again
    // IF request to create transaction with same actionId is submitted again, new transaction will not be added for it.
    if (actionId) {
      txMeta.actionId = actionId;
    }

    if (origin === ORIGIN_METAMASK) {
      // Assert the from address is the selected address
      if (normalizedTxParams.from !== this.getSelectedAddress()) {
        throw ethErrors.rpc.internal({
          message: `Internally initiated transaction is using invalid account.`,
          data: {
            origin,
            fromAddress: normalizedTxParams.from,
            selectedAddress: this.getSelectedAddress(),
          },
        });
      }
    } else {
      // Assert that the origin has permissions to initiate transactions from
      // the specified address
      const permittedAddresses = await this.getPermittedAccounts(origin);
      if (!permittedAddresses.includes(normalizedTxParams.from)) {
        throw ethErrors.provider.unauthorized({ data: { origin } });
      }
    }

    const { type: determinedType } = await determineTransactionType(
      normalizedTxParams,
      this.query,
    );
    txMeta.type = type || determinedType;

    // ensure value
    txMeta.txParams.value = txMeta.txParams.value
      ? addHexPrefix(txMeta.txParams.value)
      : '0x0';

    if (method && this.securityProviderRequest) {
      const securityProviderResponse = await this.securityProviderRequest(
        txMeta,
        method,
      );

      txMeta.securityProviderResponse = securityProviderResponse;
    }

    this._addTransaction(txMeta);

    txMeta = await this._addTransactionGasDefaults(txMeta);

    if ([TransactionType.swap, TransactionType.swapApproval].includes(type)) {
      txMeta = await this._createSwapsTransaction(swaps, type, txMeta);
    }

    return { txMeta, isExisting: false };
  }

  async _createSwapsTransaction(swapOptions, transactionType, txMeta) {
    // The simulationFails property is added if the estimateGas call fails. In cases
    // when no swaps approval tx is required, this indicates that the swap will likely
    // fail. There was an earlier estimateGas call made by the swaps controller,
    // but it is possible that external conditions have change since then, and
    // a previously succeeding estimate gas call could now fail. By checking for
    // the `simulationFails` property here, we can reduce the number of swap
    // transactions that get published to the blockchain only to fail and thereby
    // waste the user's funds on gas.
    if (
      transactionType === TransactionType.swap &&
      swapOptions?.hasApproveTx === false &&
      txMeta.simulationFails
    ) {
      await this._cancelTransaction(txMeta.id);
      throw new Error('Simulation failed');
    }

    const swapsMeta = swapOptions?.meta;

    if (!swapsMeta) {
      return txMeta;
    }

    if (transactionType === TransactionType.swapApproval) {
      this.emit('newSwapApproval', txMeta);
      return this._updateSwapApprovalTransaction(txMeta.id, swapsMeta);
    }

    if (transactionType === TransactionType.swap) {
      this.emit('newSwap', txMeta);
      return this._updateSwapTransaction(txMeta.id, swapsMeta);
    }

    return txMeta;
  }

  /**
   * updates a swap approval transaction with provided metadata and source token symbol
   *  if the transaction state is unapproved.
   *
   * @param {string} txId
   * @param {object} swapApprovalTransaction - holds the metadata and token symbol
   * @param {string} swapApprovalTransaction.type
   * @param {string} swapApprovalTransaction.sourceTokenSymbol
   * @returns {TransactionMeta} the txMeta of the updated transaction
   */
  _updateSwapApprovalTransaction(txId, { type, sourceTokenSymbol }) {
    this._throwErrorIfNotUnapprovedTx(txId, 'updateSwapApprovalTransaction');

    let swapApprovalTransaction = { type, sourceTokenSymbol };
    // only update what is defined
    swapApprovalTransaction = pickBy(swapApprovalTransaction);

    const note = `Update Swap Approval Transaction for ${txId}`;
    this._updateTransaction(txId, swapApprovalTransaction, note);
    return this._getTransaction(txId);
  }

  /**
   * updates a swap transaction with provided metadata and source token symbol
   *  if the transaction state is unapproved.
   *
   * @param {string} txId
   * @param {object} swapTransaction - holds the metadata
   * @param {string} swapTransaction.sourceTokenSymbol
   * @param {string} swapTransaction.destinationTokenSymbol
   * @param {string} swapTransaction.type
   * @param {string} swapTransaction.destinationTokenDecimals
   * @param {string} swapTransaction.destinationTokenAddress
   * @param {string} swapTransaction.swapMetaData
   * @param {string} swapTransaction.swapTokenValue
   * @param {string} swapTransaction.estimatedBaseFee
   * @param {string} swapTransaction.approvalTxId
   * @returns {TransactionMeta} the txMeta of the updated transaction
   */
  _updateSwapTransaction(
    txId,
    {
      sourceTokenSymbol,
      destinationTokenSymbol,
      type,
      destinationTokenDecimals,
      destinationTokenAddress,
      swapMetaData,
      swapTokenValue,
      estimatedBaseFee,
      approvalTxId,
    },
  ) {
    this._throwErrorIfNotUnapprovedTx(txId, 'updateSwapTransaction');

    let swapTransaction = {
      sourceTokenSymbol,
      destinationTokenSymbol,
      type,
      destinationTokenDecimals,
      destinationTokenAddress,
      swapMetaData,
      swapTokenValue,
      estimatedBaseFee,
      approvalTxId,
    };

    // only update what is defined
    swapTransaction = pickBy(swapTransaction);

    const note = `Update Swap Transaction for ${txId}`;
    this._updateTransaction(txId, swapTransaction, note);
    return this._getTransaction(txId);
  }

  /**
   * updates and approves the transaction
   *
   * @param {object} txMeta
   * @param {string} actionId
   */
  async _updateAndApproveTransaction(txMeta, actionId) {
    this.txStateManager.updateTransaction(
      txMeta,
      'confTx: user approved transaction',
    );
    await this._approveTransaction(txMeta.id, actionId);
  }

  async _processApproval(txMeta, { actionId, isExisting, requireApproval }) {
    const txId = txMeta.id;
    const isCompleted = this._isTransactionCompleted(txMeta);

    const finishedPromise = isCompleted
      ? Promise.resolve(txMeta)
      : this._waitForTransactionFinished(txId);

    if (!isExisting && !isCompleted) {
      try {
        if (requireApproval === false) {
          await this._updateAndApproveTransaction(txMeta, actionId);
        } else {
          await this._requestTransactionApproval(txMeta, { actionId });
        }
      } catch (error) {
        // Errors generated from final status using finished event
      }
    }

    const finalTxMeta = await finishedPromise;
    const finalStatus = finalTxMeta?.status;

    switch (finalStatus) {
      case TransactionStatus.submitted:
        return finalTxMeta.hash;
      case TransactionStatus.rejected:
        throw cleanErrorStack(
          ethErrors.provider.userRejectedRequest(
            'MetaMask Tx Signature: User denied transaction signature.',
          ),
        );
      case TransactionStatus.failed:
        throw cleanErrorStack(ethErrors.rpc.internal(finalTxMeta.err.message));
      default:
        throw cleanErrorStack(
          ethErrors.rpc.internal(
            `MetaMask Tx Signature: Unknown problem: ${JSON.stringify(
              finalTxMeta?.txParams,
            )}`,
          ),
        );
    }
  }

  /**
   * sets the tx status to approved
   * auto fills the nonce
   * signs the transaction
   * publishes the transaction
   * if any of these steps fails the tx status will be set to failed
   *
   * @param {number} txId - the tx's Id
   * @param {string} actionId - actionId passed from UI
   */
  async _approveTransaction(txId, actionId) {
    // TODO: Move this safety out of this function.
    // Since this transaction is async,
    // we need to keep track of what is currently being signed,
    // So that we do not increment nonce + resubmit something
    // that is already being incremented & signed.
    const txMeta = this.txStateManager.getTransaction(txId);

    ///: BEGIN:ONLY_INCLUDE_IN(build-mmi)
    // MMI does not broadcast transactions, as that is the responsibility of the custodian
    if (txMeta.custodyStatus) {
      this.inProcessOfSigning.delete(txId);
      // Custodial nonces and gas params are set by the custodian, so MMI follows the approve
      // workflow before the transaction parameters are sent to the keyring
      this.txStateManager.setTxStatusApproved(txId);
      await this._signTransaction(txId);
      // MMI relies on custodian to publish transactions so exits this code path early
      return;
    }
    ///: END:ONLY_INCLUDE_IN

    if (this.inProcessOfSigning.has(txId)) {
      return;
    }
    this.inProcessOfSigning.add(txId);
    let nonceLock;
    try {
      // approve
      this.txStateManager.setTxStatusApproved(txId);
      // get next nonce
      const fromAddress = txMeta.txParams.from;
      // wait for a nonce
      let { customNonceValue } = txMeta;
      customNonceValue = Number(customNonceValue);
      nonceLock = await this.nonceTracker.getNonceLock(fromAddress);
      // add nonce to txParams
      // if txMeta has previousGasParams then it is a retry at same nonce with
      // higher gas settings and therefor the nonce should not be recalculated
      const nonce = txMeta.previousGasParams
        ? txMeta.txParams.nonce
        : nonceLock.nextNonce;
      const customOrNonce =
        customNonceValue === 0 ? customNonceValue : customNonceValue || nonce;

      txMeta.txParams.nonce = addHexPrefix(customOrNonce.toString(16));
      // add nonce debugging information to txMeta
      txMeta.nonceDetails = nonceLock.nonceDetails;
      if (customNonceValue) {
        txMeta.nonceDetails.customNonceValue = customNonceValue;
      }
      this.txStateManager.updateTransaction(
        txMeta,
        'transactions#approveTransaction',
      );
      // sign transaction
      const rawTx = await this._signTransaction(txId);
      await this._publishTransaction(txId, rawTx, actionId);
      this._trackTransactionMetricsEvent(
        txMeta,
        TransactionMetaMetricsEvent.approved,
        actionId,
      );
      // must set transaction to submitted/failed before releasing lock
      nonceLock.releaseLock();
    } catch (err) {
      // this is try-catch wrapped so that we can guarantee that the nonceLock is released
      try {
        this._failTransaction(txId, err, actionId);
      } catch (err2) {
        log.error(err2);
      }
      // must set transaction to submitted/failed before releasing lock
      if (nonceLock) {
        nonceLock.releaseLock();
      }
      // continue with error chain
      throw err;
    } finally {
      this.inProcessOfSigning.delete(txId);
    }
  }

  /**
   * Convenience method for the ui thats sets the transaction to rejected
   *
   * @param {number} txId - the tx's Id
   * @param {string} actionId - actionId passed from UI
   * @returns {Promise<void>}
   */
  async _cancelTransaction(txId, actionId) {
    const txMeta = this.txStateManager.getTransaction(txId);
    this.txStateManager.setTxStatusRejected(txId);
    this._trackTransactionMetricsEvent(
      txMeta,
      TransactionMetaMetricsEvent.rejected,
      actionId,
    );
  }

  /** maps methods for convenience*/
  _mapMethods() {
    /** @returns {object} the state in transaction controller */
    this.getState = () => this.memStore.getState();

    /** @returns {string} the user selected address */
    this.getSelectedAddress = () =>
      this.preferencesStore.getState().selectedAddress;

    /** @returns {Array} transactions whos status is unapproved */
    this.getUnapprovedTxCount = () =>
      Object.keys(this.txStateManager.getUnapprovedTxList()).length;

    /**
     * @returns {number} number of transactions that have the status submitted
     * @param {string} account - hex prefixed account
     */
    this.getPendingTxCount = (account) =>
      this.txStateManager.getPendingTransactions(account).length;

    /**
     * see txStateManager
     *
     * @param opts
     */
    this.getTransactions = (opts) => this.txStateManager.getTransactions(opts);

    /**
     * @returns {object} the saved default values for advancedGasFee
     */
    this.getAdvancedGasFee = () =>
      this.preferencesStore.getState().advancedGasFee[
        this._getCurrentChainId()
      ];
  }

  // called once on startup
  async _updatePendingTxsAfterFirstBlock() {
    // wait for first block so we know we're ready
    await this.blockTracker.getLatestBlock();
    // get status update for all pending transactions (for the current network)
    await this.pendingTxTracker.updatePendingTxs();
  }

  /**
   * If transaction controller was rebooted with transactions that are uncompleted
   * in steps of the transaction signing or user confirmation process it will either
   * transition txMetas to a failed state or try to redo those tasks.
   */

  _onBootCleanUp() {
    this.txStateManager
      .getTransactions({
        searchCriteria: {
          status: TransactionStatus.unapproved,
          loadingDefaults: true,
        },
      })
      .forEach((tx) => {
        this._addTxGasDefaults(tx)
          .then((txMeta) => {
            txMeta.loadingDefaults = false;
            this.txStateManager.updateTransaction(
              txMeta,
              'transactions: gas estimation for tx on boot',
            );
          })
          .catch((error) => {
            const txMeta = this.txStateManager.getTransaction(tx.id);
            txMeta.loadingDefaults = false;
            this.txStateManager.updateTransaction(
              txMeta,
              'failed to estimate gas during boot cleanup.',
            );
            this._failTransaction(txMeta.id, error);
          });
      });

    this.txStateManager
      .getTransactions({
        searchCriteria: {
          status: TransactionStatus.approved,
        },
      })
      .forEach((txMeta) => {
        ///: BEGIN:ONLY_INCLUDE_IN(build-mmi)
        // If you create a Tx and its still inside the custodian waiting to be approved we don't want to approve it right away
        if (!txMeta.custodyStatus) {
          ///: END:ONLY_INCLUDE_IN

          // Line below will try to publish transaction which is in
          // APPROVED state at the time of controller bootup
          this._approveTransaction(txMeta.id);

          ///: BEGIN:ONLY_INCLUDE_IN(build-mmi)
        }
        ///: END:ONLY_INCLUDE_IN
      });
  }

  /**
   * is called in constructor applies the listeners for pendingTxTracker txStateManager
   * and blockTracker
   */
  _setupListeners() {
    this.txStateManager.on(
      'tx:status-update',
      this.emit.bind(this, 'tx:status-update'),
    );
    this._setupBlockTrackerListener();
    this.pendingTxTracker.on('tx:warning', (txMeta) => {
      this.txStateManager.updateTransaction(
        txMeta,
        'transactions/pending-tx-tracker#event: tx:warning',
      );
    });
    this.pendingTxTracker.on('tx:failed', (txId, error) => {
      this._failTransaction(txId, error);
    });
    this.pendingTxTracker.on(
      'tx:confirmed',
      (txId, transactionReceipt, baseFeePerGas, blockTimestamp) =>
        this._confirmTransaction(
          txId,
          transactionReceipt,
          baseFeePerGas,
          blockTimestamp,
        ),
    );
    this.pendingTxTracker.on('tx:dropped', (txId) => {
      this._dropTransaction(txId);
    });
    this.pendingTxTracker.on('tx:block-update', (txMeta, latestBlockNumber) => {
      if (!txMeta.firstRetryBlockNumber) {
        txMeta.firstRetryBlockNumber = latestBlockNumber;
        this.txStateManager.updateTransaction(
          txMeta,
          'transactions/pending-tx-tracker#event: tx:block-update',
        );
      }
    });
    this.pendingTxTracker.on('tx:retry', (txMeta) => {
      if (!('retryCount' in txMeta)) {
        txMeta.retryCount = 0;
      }
      txMeta.retryCount += 1;
      this.txStateManager.updateTransaction(
        txMeta,
        'transactions/pending-tx-tracker#event: tx:retry',
      );
    });
  }

  /**
   * Sets other txMeta statuses to dropped if the txMeta that has been confirmed has other transactions
   * in the list have the same nonce
   *
   * @param {number} txId - the txId of the transaction that has been confirmed in a block
   */
  _markNonceDuplicatesDropped(txId) {
    // get the confirmed transactions nonce and from address
    const txMeta = this.txStateManager.getTransaction(txId);
    const { nonce, from } = txMeta.txParams;
    const sameNonceTxs = this.txStateManager.getTransactions({
      searchCriteria: { nonce, from },
    });
    if (!sameNonceTxs.length) {
      return;
    }
    // mark all same nonce transactions as dropped and give i a replacedBy hash
    sameNonceTxs.forEach((otherTxMeta) => {
      if (otherTxMeta.id === txId) {
        return;
      }
      otherTxMeta.replacedBy = txMeta.hash;
      otherTxMeta.replacedById = txMeta.id;
      this.txStateManager.updateTransaction(
        txMeta,
        'transactions/pending-tx-tracker#event: tx:confirmed reference to confirmed txHash with same nonce',
      );
      // Drop any transaction that wasn't previously failed (off chain failure)
      if (otherTxMeta.status !== TransactionStatus.failed) {
        this._dropTransaction(otherTxMeta.id);
      }
    });
  }

  _setupBlockTrackerListener() {
    let listenersAreActive = false;
    const latestBlockHandler = this._onLatestBlock.bind(this);
    const { blockTracker, txStateManager } = this;

    txStateManager.on('tx:status-update', updateSubscription);
    updateSubscription();

    function updateSubscription() {
      const pendingTxs = txStateManager.getPendingTransactions();
      if (!listenersAreActive && pendingTxs.length > 0) {
        blockTracker.on('latest', latestBlockHandler);
        listenersAreActive = true;
      } else if (listenersAreActive && !pendingTxs.length) {
        blockTracker.removeListener('latest', latestBlockHandler);
        listenersAreActive = false;
      }
    }
  }

  async _onLatestBlock(blockNumber) {
    try {
      await this.pendingTxTracker.updatePendingTxs();
    } catch (err) {
      log.error(err);
    }
    try {
      await this.pendingTxTracker.resubmitPendingTxs(blockNumber);
    } catch (err) {
      log.error(err);
    }
  }

  /**
   * Updates the memStore in transaction controller
   */
  _updateMemstore() {
    const { transactions } = this.store.getState();
    const unapprovedTxs = this.txStateManager.getUnapprovedTxList();

    const currentNetworkTxList = this.txStateManager.getTransactions({
      limit: MAX_MEMSTORE_TX_LIST_SIZE,
    });

    this.memStore.updateState({
      unapprovedTxs,
      currentNetworkTxList,
      transactions,
    });
  }

  _calculateTransactionsCost(txMeta, approvalTxMeta) {
    let approvalGasCost = '0x0';
    if (approvalTxMeta?.txReceipt) {
      approvalGasCost = calcGasTotal(
        approvalTxMeta.txReceipt.gasUsed,
        approvalTxMeta.txReceipt.effectiveGasPrice,
      );
    }
    const tradeGasCost = calcGasTotal(
      txMeta.txReceipt.gasUsed,
      txMeta.txReceipt.effectiveGasPrice,
    );
    const tradeAndApprovalGasCost = new BigNumber(tradeGasCost, 16)
      .plus(approvalGasCost, 16)
      .toString(16);
    return {
      approvalGasCostInEth: Number(hexWEIToDecETH(approvalGasCost)),
      tradeGasCostInEth: Number(hexWEIToDecETH(tradeGasCost)),
      tradeAndApprovalGasCostInEth: Number(
        hexWEIToDecETH(tradeAndApprovalGasCost),
      ),
    };
  }

  _trackSwapsMetrics(txMeta, approvalTxMeta) {
    if (this._getParticipateInMetrics() && txMeta.swapMetaData) {
      if (txMeta.txReceipt.status === '0x0') {
        this._trackMetaMetricsEvent({
          event: 'Swap Failed',
          sensitiveProperties: { ...txMeta.swapMetaData },
          category: MetaMetricsEventCategory.Swaps,
        });
      } else {
        const tokensReceived = getSwapsTokensReceivedFromTxMeta(
          txMeta.destinationTokenSymbol,
          txMeta,
          txMeta.destinationTokenAddress,
          txMeta.txParams.from,
          txMeta.destinationTokenDecimals,
          approvalTxMeta,
          txMeta.chainId,
        );

        const quoteVsExecutionRatio = tokensReceived
          ? `${new BigNumber(tokensReceived, 10)
              .div(txMeta.swapMetaData.token_to_amount, 10)
              .times(100)
              .round(2)}%`
          : null;

        const estimatedVsUsedGasRatio =
          txMeta.txReceipt.gasUsed && txMeta.swapMetaData.estimated_gas
            ? `${new BigNumber(txMeta.txReceipt.gasUsed, 16)
                .div(txMeta.swapMetaData.estimated_gas, 10)
                .times(100)
                .round(2)}%`
            : null;

        const transactionsCost = this._calculateTransactionsCost(
          txMeta,
          approvalTxMeta,
        );

        this._trackMetaMetricsEvent({
          event: MetaMetricsEventName.SwapCompleted,
          category: MetaMetricsEventCategory.Swaps,
          sensitiveProperties: {
            ...txMeta.swapMetaData,
            token_to_amount_received: tokensReceived,
            quote_vs_executionRatio: quoteVsExecutionRatio,
            estimated_vs_used_gasRatio: estimatedVsUsedGasRatio,
            approval_gas_cost_in_eth: transactionsCost.approvalGasCostInEth,
            trade_gas_cost_in_eth: transactionsCost.tradeGasCostInEth,
            trade_and_approval_gas_cost_in_eth:
              transactionsCost.tradeAndApprovalGasCostInEth,
            // Firefox and Chrome have different implementations of the APIs
            // that we rely on for communication accross the app. On Chrome big
            // numbers are converted into number strings, on firefox they remain
            // Big Number objects. As such, we convert them here for both
            // browsers.
            token_to_amount: txMeta.swapMetaData.token_to_amount.toString(10),
          },
        });
      }
    }
  }

  /**
   * The allowance amount in relation to the dapp proposed amount for specific token
   *
   * @param {string} transactionApprovalAmountType - The transaction approval amount type
   * @param {string} originalApprovalAmount - The original approval amount is the originally dapp proposed token amount
   * @param {string} finalApprovalAmount - The final approval amount is the chosen amount which will be the same as the
   * originally dapp proposed token amount if the user does not edit the amount or will be a custom token amount set by the user
   */
  _allowanceAmountInRelationToDappProposedValue(
    transactionApprovalAmountType,
    originalApprovalAmount,
    finalApprovalAmount,
  ) {
    if (
      transactionApprovalAmountType === TransactionApprovalAmountType.custom &&
      originalApprovalAmount &&
      finalApprovalAmount
    ) {
      return `${new BigNumber(originalApprovalAmount, 10)
        .div(finalApprovalAmount, 10)
        .times(100)
        .round(2)}`;
    }
    return null;
  }

  /**
   * The allowance amount in relation to the balance for that specific token
   *
   * @param {string} transactionApprovalAmountType - The transaction approval amount type
   * @param {string} dappProposedTokenAmount - The dapp proposed token amount
   * @param {string} currentTokenBalance - The balance of the token that is being send
   */
  _allowanceAmountInRelationToTokenBalance(
    transactionApprovalAmountType,
    dappProposedTokenAmount,
    currentTokenBalance,
  ) {
    if (
      (transactionApprovalAmountType === TransactionApprovalAmountType.custom ||
        transactionApprovalAmountType ===
          TransactionApprovalAmountType.dappProposed) &&
      dappProposedTokenAmount &&
      currentTokenBalance
    ) {
      return `${new BigNumber(dappProposedTokenAmount, 16)
        .div(currentTokenBalance, 10)
        .times(100)
        .round(2)}`;
    }
    return null;
  }

  async _buildEventFragmentProperties(txMeta, extraParams) {
    const {
      type,
      time,
      status,
      chainId,
      origin: referrer,
      txParams: {
        gasPrice,
        gas: gasLimit,
        maxFeePerGas,
        maxPriorityFeePerGas,
        estimateSuggested,
        estimateUsed,
      },
      defaultGasEstimates,
      originalType,
      replacedById,
      metamaskNetworkId: network,
      customTokenAmount,
      dappProposedTokenAmount,
      currentTokenBalance,
      originalApprovalAmount,
      finalApprovalAmount,
      contractMethodName,
      securityProviderResponse,
      ///: BEGIN:ONLY_INCLUDE_IN(blockaid)
      securityAlertResponse,
      ///: END:ONLY_INCLUDE_IN
    } = txMeta;

    const source = referrer === ORIGIN_METAMASK ? 'user' : 'dapp';

    const { assetType, tokenStandard } = await determineTransactionAssetType(
      txMeta,
      this.query,
      this.getTokenStandardAndDetails,
    );

    const gasParams = {};

    if (isEIP1559Transaction(txMeta)) {
      gasParams.max_fee_per_gas = maxFeePerGas;
      gasParams.max_priority_fee_per_gas = maxPriorityFeePerGas;
    } else {
      gasParams.gas_price = gasPrice;
    }

    if (defaultGasEstimates) {
      const { estimateType } = defaultGasEstimates;
      if (estimateType) {
        gasParams.default_estimate = estimateType;
        let defaultMaxFeePerGas = txMeta.defaultGasEstimates.maxFeePerGas;
        let defaultMaxPriorityFeePerGas =
          txMeta.defaultGasEstimates.maxPriorityFeePerGas;

        if (
          [
            GasRecommendations.low,
            GasRecommendations.medium,
            GasRecommendations.high,
          ].includes(estimateType)
        ) {
          const { gasFeeEstimates } = await this._getEIP1559GasFeeEstimates();
          if (gasFeeEstimates?.[estimateType]?.suggestedMaxFeePerGas) {
            defaultMaxFeePerGas =
              gasFeeEstimates[estimateType]?.suggestedMaxFeePerGas;
            gasParams.default_max_fee_per_gas = defaultMaxFeePerGas;
          }
          if (gasFeeEstimates?.[estimateType]?.suggestedMaxPriorityFeePerGas) {
            defaultMaxPriorityFeePerGas =
              gasFeeEstimates[estimateType]?.suggestedMaxPriorityFeePerGas;
            gasParams.default_max_priority_fee_per_gas =
              defaultMaxPriorityFeePerGas;
          }
        }
      }

      if (txMeta.defaultGasEstimates.gas) {
        gasParams.default_gas = txMeta.defaultGasEstimates.gas;
      }
      if (txMeta.defaultGasEstimates.gasPrice) {
        gasParams.default_gas_price = txMeta.defaultGasEstimates.gasPrice;
      }
    }

    if (estimateSuggested) {
      gasParams.estimate_suggested = estimateSuggested;
    }

    if (estimateUsed) {
      gasParams.estimate_used = estimateUsed;
    }

    if (extraParams?.gas_used) {
      gasParams.gas_used = extraParams.gas_used;
    }

    const gasParamsInGwei = this._getGasValuesInGWEI(gasParams);

    let eip1559Version = '0';
    if (txMeta.txParams.maxFeePerGas) {
      eip1559Version = '2';
    }

    const contractInteractionTypes = [
      TransactionType.contractInteraction,
      TransactionType.tokenMethodApprove,
      TransactionType.tokenMethodSafeTransferFrom,
      TransactionType.tokenMethodSetApprovalForAll,
      TransactionType.tokenMethodTransfer,
      TransactionType.tokenMethodTransferFrom,
      TransactionType.smart,
      TransactionType.swap,
      TransactionType.swapApproval,
    ].includes(type);

    const contractMethodNames = {
      APPROVE: 'Approve',
    };

    let transactionApprovalAmountType;
    let transactionContractMethod;
    let transactionApprovalAmountVsProposedRatio;
    let transactionApprovalAmountVsBalanceRatio;
    let transactionType = TransactionType.simpleSend;
    if (type === TransactionType.cancel) {
      transactionType = TransactionType.cancel;
    } else if (type === TransactionType.retry) {
      transactionType = originalType;
    } else if (type === TransactionType.deployContract) {
      transactionType = TransactionType.deployContract;
    } else if (contractInteractionTypes) {
      transactionType = TransactionType.contractInteraction;
      transactionContractMethod = contractMethodName;
      if (
        transactionContractMethod === contractMethodNames.APPROVE &&
        tokenStandard === TokenStandard.ERC20
      ) {
        if (dappProposedTokenAmount === '0' || customTokenAmount === '0') {
          transactionApprovalAmountType = TransactionApprovalAmountType.revoke;
        } else if (customTokenAmount) {
          transactionApprovalAmountType = TransactionApprovalAmountType.custom;
        } else if (dappProposedTokenAmount) {
          transactionApprovalAmountType =
            TransactionApprovalAmountType.dappProposed;
        }
        transactionApprovalAmountVsProposedRatio =
          this._allowanceAmountInRelationToDappProposedValue(
            transactionApprovalAmountType,
            originalApprovalAmount,
            finalApprovalAmount,
          );
        transactionApprovalAmountVsBalanceRatio =
          this._allowanceAmountInRelationToTokenBalance(
            transactionApprovalAmountType,
            dappProposedTokenAmount,
            currentTokenBalance,
          );
      }
    }

    const replacedTxMeta = this._getTransaction(replacedById);

    const TRANSACTION_REPLACEMENT_METHODS = {
      RETRY: TransactionType.retry,
      CANCEL: TransactionType.cancel,
      SAME_NONCE: 'other',
    };

    let transactionReplaced;
    if (extraParams?.dropped) {
      transactionReplaced = TRANSACTION_REPLACEMENT_METHODS.SAME_NONCE;
      if (replacedTxMeta?.type === TransactionType.cancel) {
        transactionReplaced = TRANSACTION_REPLACEMENT_METHODS.CANCEL;
      } else if (replacedTxMeta?.type === TransactionType.retry) {
        transactionReplaced = TRANSACTION_REPLACEMENT_METHODS.RETRY;
      }
    }

    let uiCustomizations;

    ///: BEGIN:ONLY_INCLUDE_IN(blockaid)
    if (securityAlertResponse?.result_type === BlockaidResultType.Failed) {
      uiCustomizations = ['security_alert_failed'];
    } else {
      ///: END:ONLY_INCLUDE_IN
      // eslint-disable-next-line no-lonely-if
      if (securityProviderResponse?.flagAsDangerous === 1) {
        uiCustomizations = ['flagged_as_malicious'];
      } else if (securityProviderResponse?.flagAsDangerous === 2) {
        uiCustomizations = ['flagged_as_safety_unknown'];
      } else {
        uiCustomizations = null;
      }
      ///: BEGIN:ONLY_INCLUDE_IN(blockaid)
    }
    ///: END:ONLY_INCLUDE_IN

    /** The transaction status property is not considered sensitive and is now included in the non-anonymous event */
    let properties = {
      chain_id: chainId,
      referrer,
      source,
      status,
      network,
      eip_1559_version: eip1559Version,
      gas_edit_type: 'none',
      gas_edit_attempted: 'none',
      account_type: await this.getAccountType(this.getSelectedAddress()),
      device_model: await this.getDeviceModel(this.getSelectedAddress()),
      asset_type: assetType,
      token_standard: tokenStandard,
      transaction_type: transactionType,
      transaction_speed_up: type === TransactionType.retry,
      ui_customizations: uiCustomizations,
      ///: BEGIN:ONLY_INCLUDE_IN(blockaid)
      security_alert_response:
        securityAlertResponse?.result_type ?? BlockaidResultType.NotApplicable,
      security_alert_reason:
        securityAlertResponse?.reason ?? BlockaidReason.notApplicable,
      ///: END:ONLY_INCLUDE_IN
    };

    if (transactionContractMethod === contractMethodNames.APPROVE) {
      properties = {
        ...properties,
        transaction_approval_amount_type: transactionApprovalAmountType,
      };
    }

    let sensitiveProperties = {
      transaction_envelope_type: isEIP1559Transaction(txMeta)
        ? TRANSACTION_ENVELOPE_TYPE_NAMES.FEE_MARKET
        : TRANSACTION_ENVELOPE_TYPE_NAMES.LEGACY,
      first_seen: time,
      gas_limit: gasLimit,
      transaction_contract_method: transactionContractMethod,
      transaction_replaced: transactionReplaced,
      ...extraParams,
      ...gasParamsInGwei,
    };

    if (transactionContractMethod === contractMethodNames.APPROVE) {
      sensitiveProperties = {
        ...sensitiveProperties,
        transaction_approval_amount_vs_balance_ratio:
          transactionApprovalAmountVsBalanceRatio,
        transaction_approval_amount_vs_proposed_ratio:
          transactionApprovalAmountVsProposedRatio,
      };
    }

    return { properties, sensitiveProperties };
  }

  /**
   * Helper method that checks for the presence of an existing fragment by id
   * appropriate for the type of event that triggered fragment creation. If the
   * appropriate fragment exists, then nothing is done. If it does not exist a
   * new event fragment is created with the appropriate payload.
   *
   * @param {TransactionMeta} txMeta - Transaction meta object
   * @param {TransactionMetaMetricsEvent} event - The event type that
   *  triggered fragment creation
   * @param {object} properties - properties to include in the fragment
   * @param {object} [sensitiveProperties] - sensitive properties to include in
   * @param {object} [actionId] - actionId passed from UI
   *  the fragment
   */
  _createTransactionEventFragment(
    txMeta,
    event,
    properties,
    sensitiveProperties,
    actionId,
  ) {
    const isSubmitted = [
      TransactionMetaMetricsEvent.finalized,
      TransactionMetaMetricsEvent.submitted,
    ].includes(event);
    const uniqueIdentifier = `transaction-${
      isSubmitted ? 'submitted' : 'added'
    }-${txMeta.id}`;

    const fragment = this.getEventFragmentById(uniqueIdentifier);
    if (typeof fragment !== 'undefined') {
      return;
    }

    switch (event) {
      // When a transaction is added to the controller, we know that the user
      // will be presented with a confirmation screen. The user will then
      // either confirm or reject that transaction. Each has an associated
      // event we want to track. While we don't necessarily need an event
      // fragment to model this, having one allows us to record additional
      // properties onto the event from the UI. For example, when the user
      // edits the transactions gas params we can record that property and
      // then get analytics on the number of transactions in which gas edits
      // occur.
      case TransactionMetaMetricsEvent.added:
        this.createEventFragment({
          category: MetaMetricsEventCategory.Transactions,
          initialEvent: TransactionMetaMetricsEvent.added,
          successEvent: TransactionMetaMetricsEvent.approved,
          failureEvent: TransactionMetaMetricsEvent.rejected,
          properties,
          sensitiveProperties,
          persist: true,
          uniqueIdentifier,
          actionId,
        });
        break;
      // If for some reason an approval or rejection occurs without the added
      // fragment existing in memory, we create the added fragment but without
      // the initialEvent firing. This is to prevent possible duplication of
      // events. A good example why this might occur is if the user had
      // unapproved transactions in memory when updating to the version that
      // includes this change. A migration would have also helped here but this
      // implementation hardens against other possible bugs where a fragment
      // does not exist.
      case TransactionMetaMetricsEvent.approved:
      case TransactionMetaMetricsEvent.rejected:
        this.createEventFragment({
          category: MetaMetricsEventCategory.Transactions,
          successEvent: TransactionMetaMetricsEvent.approved,
          failureEvent: TransactionMetaMetricsEvent.rejected,
          properties,
          sensitiveProperties,
          persist: true,
          uniqueIdentifier,
          actionId,
        });
        break;
      // When a transaction is submitted it will always result in updating
      // to a finalized state (dropped, failed, confirmed) -- eventually.
      // However having a fragment started at this stage allows augmenting
      // analytics data with user interactions such as speeding up and
      // canceling the transactions. From this controllers perspective a new
      // transaction with a new id is generated for speed up and cancel
      // transactions, but from the UI we could augment the previous ID with
      // supplemental data to show user intent. Such as when they open the
      // cancel UI but don't submit. We can record that this happened and add
      // properties to the transaction event.
      case TransactionMetaMetricsEvent.submitted:
        this.createEventFragment({
          category: MetaMetricsEventCategory.Transactions,
          initialEvent: TransactionMetaMetricsEvent.submitted,
          successEvent: TransactionMetaMetricsEvent.finalized,
          properties,
          sensitiveProperties,
          persist: true,
          uniqueIdentifier,
          actionId,
        });
        break;
      // If for some reason a transaction is finalized without the submitted
      // fragment existing in memory, we create the submitted fragment but
      // without the initialEvent firing. This is to prevent possible
      // duplication of events. A good example why this might occur is if th
      // user had pending transactions in memory when updating to the version
      // that includes this change. A migration would have also helped here but
      // this implementation hardens against other possible bugs where a
      // fragment does not exist.
      case TransactionMetaMetricsEvent.finalized:
        this.createEventFragment({
          category: MetaMetricsEventCategory.Transactions,
          successEvent: TransactionMetaMetricsEvent.finalized,
          properties,
          sensitiveProperties,
          persist: true,
          uniqueIdentifier,
          actionId,
        });
        break;
      default:
        break;
    }
  }

  /**
   * Extracts relevant properties from a transaction meta
   * object and uses them to create and send metrics for various transaction
   * events.
   *
   * @param {object} txMeta - the txMeta object
   * @param {TransactionMetaMetricsEvent} event - the name of the transaction event
   * @param {string} actionId - actionId passed from UI
   * @param {object} extraParams - optional props and values to include in sensitiveProperties
   */
  async _trackTransactionMetricsEvent(
    txMeta,
    event,
    actionId,
    extraParams = {},
  ) {
    if (!txMeta) {
      return;
    }
    const { properties, sensitiveProperties } =
      await this._buildEventFragmentProperties(txMeta, extraParams);

    // Create event fragments for event types that spawn fragments, and ensure
    // existence of fragments for event types that act upon them.
    this._createTransactionEventFragment(
      txMeta,
      event,
      properties,
      sensitiveProperties,
      actionId,
    );

    let id;

    switch (event) {
      // If the user approves a transaction, finalize the transaction added
      // event fragment.
      case TransactionMetaMetricsEvent.approved:
        id = `transaction-added-${txMeta.id}`;
        this.updateEventFragment(id, { properties, sensitiveProperties });
        this.finalizeEventFragment(id);
        break;
      // If the user rejects a transaction, finalize the transaction added
      // event fragment. with the abandoned flag set.
      case TransactionMetaMetricsEvent.rejected:
        id = `transaction-added-${txMeta.id}`;
        this.updateEventFragment(id, { properties, sensitiveProperties });
        this.finalizeEventFragment(id, {
          abandoned: true,
        });
        break;
      // When a transaction is finalized, also finalize the transaction
      // submitted event fragment.
      case TransactionMetaMetricsEvent.finalized:
        id = `transaction-submitted-${txMeta.id}`;
        this.updateEventFragment(id, { properties, sensitiveProperties });
        this.finalizeEventFragment(`transaction-submitted-${txMeta.id}`);
        break;
      default:
        break;
    }
  }

  _getTransactionCompletionTime(submittedTime) {
    return Math.round((Date.now() - submittedTime) / 1000).toString();
  }

  _getGasValuesInGWEI(gasParams) {
    const gasValuesInGwei = {};
    for (const param in gasParams) {
      if (isHexString(gasParams[param])) {
        gasValuesInGwei[param] = hexWEIToDecGWEI(gasParams[param]);
      } else {
        gasValuesInGwei[param] = gasParams[param];
      }
    }
    return gasValuesInGwei;
  }

  _failTransaction(txId, error, actionId) {
    this.txStateManager.setTxStatusFailed(txId, error);
    const txMeta = this.txStateManager.getTransaction(txId);
    this._trackTransactionMetricsEvent(
      txMeta,
      TransactionMetaMetricsEvent.finalized,
      actionId,
      {
        error: error.message,
      },
    );
  }

  _dropTransaction(txId) {
    this.txStateManager.setTxStatusDropped(txId);
    const txMeta = this.txStateManager.getTransaction(txId);
    this._trackTransactionMetricsEvent(
      txMeta,
      TransactionMetaMetricsEvent.finalized,
      undefined,
      {
        dropped: true,
      },
    );
  }

  /**
   * Adds a tx to the txlist
   *
   * @param txMeta
   * @fires ${txMeta.id}:unapproved
   */
  _addTransaction(txMeta) {
    this.txStateManager.addTransaction(txMeta);
    this.emit(`${txMeta.id}:unapproved`, txMeta);
    this._trackTransactionMetricsEvent(
      txMeta,
      TransactionMetaMetricsEvent.added,
      txMeta.actionId,
    );
  }

  _onIncomingTransactions({ added: transactions }) {
    log.debug('Detected new incoming transactions', transactions);

    const currentTransactions = this.store.getState().transactions || {};

    const incomingTransactions = transactions
      .filter((tx) => !this._hasTransactionHash(tx.hash, currentTransactions))
      .reduce((result, tx) => {
        result[tx.id] = tx;
        return result;
      }, {});

    const updatedTransactions = {
      ...currentTransactions,
      ...incomingTransactions,
    };

    this.store.updateState({ transactions: updatedTransactions });
  }

  _onUpdatedLastFetchedBlockNumbers({ lastFetchedBlockNumbers }) {
    this.store.updateState({ lastFetchedBlockNumbers });
  }

  _hasTransactionHash(hash, transactions) {
    return Object.values(transactions).some((tx) => tx.hash === hash);
  }

  // Approvals

  async _requestTransactionApproval(
    txMeta,
    { shouldShowRequest = true, actionId } = {},
  ) {
    let txId, result;

    try {
      txId = txMeta.id;
      const { origin } = txMeta;

      const approvalResult = await this._requestApproval(
        String(txId),
        origin,
        { txId },
        {
          shouldShowRequest,
        },
      );

      result = approvalResult.resultCallbacks;

      const { value } = approvalResult;
      const { txMeta: updatedTxMeta } = value;

      await this._updateAndApproveTransaction(updatedTxMeta, actionId);

      result?.success();
    } catch (error) {
      const transaction = this.txStateManager.getTransaction(txId);

      if (transaction && !this._isTransactionCompleted(transaction)) {
        if (error.code === errorCodes.provider.userRejectedRequest) {
          await this._cancelTransaction(txId, actionId);
        } else {
          this._failTransaction(txId, error, actionId);
        }
      }

      result?.error(error);

      throw error;
    }
  }

  async _requestApproval(
    id,
    origin,
    requestData,
    { shouldShowRequest } = { shouldShowRequest: true },
  ) {
    const type = ApprovalType.Transaction;

    return this.messagingSystem.call(
      'ApprovalController:addRequest',
      {
        id,
        origin,
        type,
        requestData,
        expectsResult: true,
      },
      shouldShowRequest,
    );
  }
}<|MERGE_RESOLUTION|>--- conflicted
+++ resolved
@@ -1195,14 +1195,6 @@
     return { gasPrice: gasPrice && addHexPrefix(gasPrice.toString(16)) };
   }
 
-<<<<<<< HEAD
-      this.transactionUpdateController.addTransactionToWatchList(
-        txMeta.custodyId,
-        fromAddress,
-      );
-
-      return null;
-=======
   /**
    * Gets default gas limit, or debug information about why gas estimate failed.
    *
@@ -1224,7 +1216,6 @@
     ) {
       // This is a standard ether simple send, gas requirement is exactly 21k
       return { gasLimit: GAS_LIMITS.SIMPLE };
->>>>>>> 877e184b
     }
 
     const { blockGasLimit, estimatedGasHex, simulationFails } =
