--- conflicted
+++ resolved
@@ -8,7 +8,6 @@
 const PendingTransactionTracker = require('../lib/pending-tx-tracker')
 const createId = require('../lib/random-id')
 const NonceTracker = require('../lib/nonce-tracker')
-const txStateHistoryHelper = require('../lib/tx-state-history-helper')
 
 module.exports = class TransactionController extends EventEmitter {
   constructor (opts) {
@@ -97,81 +96,12 @@
   }
 
   getPendingTxCount () {
-<<<<<<< HEAD
     return this.txStateManager.getTxsByMetaData('status', 'signed').length
-=======
-    return this.getTxsByMetaData('status', 'signed').length
-  }
-
-  // Returns the tx list
-  getTxList () {
-    const network = this.getNetwork()
-    const fullTxList = this.getFullTxList()
-    return this.getTxsByMetaData('metamaskNetworkId', network, fullTxList)
-  }
-
-  // gets tx by Id and returns it
-  getTx (txId) {
-    const txList = this.getTxList()
-    const txMeta = txList.find(txData => txData.id === txId)
-    return txMeta
-  }
-  getUnapprovedTxList () {
-    const txList = this.getTxList()
-    return txList.filter((txMeta) => txMeta.status === 'unapproved')
-    .reduce((result, tx) => {
-      result[tx.id] = tx
-      return result
-    }, {})
-  }
-
-  updateTx (txMeta) {
-    // create txMeta snapshot for history
-    const currentState = txStateHistoryHelper.snapshotFromTxMeta(txMeta)
-    // recover previous tx state obj
-    const previousState = txStateHistoryHelper.replayHistory(txMeta.history)
-    // generate history entry and add to history
-    const entry = txStateHistoryHelper.generateHistoryEntry(previousState, currentState)
-    txMeta.history.push(entry)
-
-    // commit txMeta to state
-    const txId = txMeta.id
-    const txList = this.getFullTxList()
-    const index = txList.findIndex(txData => txData.id === txId)
-    txList[index] = txMeta
-    this._saveTxList(txList)
-    this.emit('update')
->>>>>>> 9203b4ed
   }
 
   // Adds a tx to the txlist
   addTx (txMeta) {
-<<<<<<< HEAD
     this.txStateManager.addTx(txMeta)
-=======
-    // initialize history
-    txMeta.history = []
-    // capture initial snapshot of txMeta for history
-    const snapshot = txStateHistoryHelper.snapshotFromTxMeta(txMeta)
-    txMeta.history.push(snapshot)
-
-    // checks if the length of the tx history is
-    // longer then desired persistence limit
-    // and then if it is removes only confirmed
-    // or rejected tx's.
-    // not tx's that are pending or unapproved
-    const txCount = this.getTxCount()
-    const network = this.getNetwork()
-    const fullTxList = this.getFullTxList()
-    const txHistoryLimit = this.txHistoryLimit
-
-    if (txCount > txHistoryLimit - 1) {
-      const index = fullTxList.findIndex((metaTx) => ((metaTx.status === 'confirmed' || metaTx.status === 'rejected') && network === txMeta.metamaskNetworkId))
-      fullTxList.splice(index, 1)
-    }
-    fullTxList.push(txMeta)
-    this._saveTxList(fullTxList)
->>>>>>> 9203b4ed
     this.emit('update')
     this.emit('updateBadge')
     this.emit(`${txMeta.id}:unapproved`, txMeta)
@@ -184,6 +114,7 @@
     // listen for tx completion (success, fail)
     return new Promise((resolve, reject) => {
       this.txStateManager.once(`${txMeta.id}:finished`, (completedTx) => {
+        this.emit('updateBadge')
         switch (completedTx.status) {
           case 'submitted':
             return resolve(completedTx.hash)
