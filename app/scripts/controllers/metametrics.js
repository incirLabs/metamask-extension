--- conflicted
+++ resolved
@@ -15,13 +15,10 @@
   });
 };
 
-<<<<<<< HEAD
-=======
 const exceptionsToFilter = {
   [`You must pass either an "anonymousId" or a "userId".`]: true,
 };
 
->>>>>>> 7c98b33e
 /**
  * @typedef {import('../../../shared/constants/metametrics').MetaMetricsContext} MetaMetricsContext
  * @typedef {import('../../../shared/constants/metametrics').MetaMetricsEventPayload} MetaMetricsEventPayload
@@ -68,9 +65,6 @@
     initState,
     captureException = defaultCaptureException,
   }) {
-<<<<<<< HEAD
-    this._captureException = captureException;
-=======
     this._captureException = (err) => {
       // This is a temporary measure. Currently there are errors flooding sentry due to a problem in how we are tracking anonymousId
       // We intend on removing this as soon as we understand how to correctly solve that problem.
@@ -78,7 +72,6 @@
         captureException(err);
       }
     };
->>>>>>> 7c98b33e
     const prefState = preferencesStore.getState();
     this.chainId = getCurrentChainId();
     this.network = getNetworkIdentifier();
