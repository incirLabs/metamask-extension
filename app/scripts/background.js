--- conflicted
+++ resolved
@@ -848,14 +848,8 @@
           ///: END:ONLY_INCLUDE_IN
           ///: BEGIN:ONLY_INCLUDE_IN(keyring-snaps)
           case SNAP_MANAGE_ACCOUNTS_CONFIRMATION_TYPES.confirmAccountCreation:
-<<<<<<< HEAD
           case SNAP_MANAGE_ACCOUNTS_CONFIRMATION_TYPES.confirmAccountRemoval:
           case SNAP_MANAGE_ACCOUNTS_CONFIRMATION_TYPES.showSnapAccountRedirect:
-=======
-            controller.approvalController.accept(id, false);
-            break;
-          case SNAP_MANAGE_ACCOUNTS_CONFIRMATION_TYPES.confirmAccountRemoval:
->>>>>>> 3a77c6b1
             controller.approvalController.accept(id, false);
             break;
           ///: END:ONLY_INCLUDE_IN
