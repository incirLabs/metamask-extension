--- conflicted
+++ resolved
@@ -198,12 +198,6 @@
   "airgapVaultTutorial": {
     "message": "(Öğreticiler)"
   },
-  "airgapVault": {
-    "message": "AirGap Kasası"
-  },
-  "airgapVaultTutorial": {
-    "message": "(Öğreticiler)"
-  },
   "alertDisableTooltip": {
     "message": "\"Ayarlar > Uyarılar\" kısmında değiştirilebilir"
   },
@@ -637,11 +631,7 @@
     "message": "Sözleşme Etkileşimi"
   },
   "convertTokenToNFTDescription": {
-<<<<<<< HEAD
-    "message": "Bu varlığın bir NFT olduğunu tespit ettik. Metamask artık NFT'ler için tam yerel desteğe sahiptir. Bunu token listenden çıkarmak ve bir NFT olarak eklemek ister misin?"
-=======
     "message": "Bu varlığın bir NFT olduğunu tespit ettik. MetaMask artık NFT'ler için tam yerel desteğe sahiptir. Bunu token listenden çıkarmak ve bir NFT olarak eklemek ister misin?"
->>>>>>> 78682ea9
   },
   "convertTokenToNFTExistDescription": {
     "message": "Bu varlığın bir NFT olarak eklendiğini tespit ettik. Token listenden çıkarmak ister misin?"
@@ -3093,18 +3083,6 @@
   "stxFallbackUnavailable": {
     "message": "Akıllı İşlemler kullanılamazken bile token'larını değiştirebilirsin."
   },
-<<<<<<< HEAD
-  "stxPendingFinalizing": {
-    "message": "Sonuçlandırılıyor..."
-  },
-  "stxPendingOptimizingGas": {
-    "message": "Gas optimize ediliyor..."
-  },
-  "stxPendingPrivatelySubmitting": {
-    "message": "Takas özel olarak gönderiliyor..."
-  },
-=======
->>>>>>> 78682ea9
   "stxSubDescription": {
     "message": "* Akıllı İşlemler, işlemini birden çok kez özel olarak göndermeye çalışır. Tüm denemeler başarısız olursa Takas'ının başarılı bir şekilde gerçekleşmesini sağlamak için işlem herkese açık olarak yayınlanacaktır."
   },
@@ -3192,10 +3170,6 @@
   "swapBuildQuotePlaceHolderText": {
     "message": "$1 ile eşleşen token yok",
     "description": "Tells the user that a given search string does not match any tokens in our token lists. $1 can be any string of text"
-  },
-  "swapCompleteIn": {
-    "message": "Değiştirme işlemi şu süre içinde tamamlandı <",
-    "description": "'<' means 'less than', e.g. Swap complete in < 2:59"
   },
   "swapConfirmWithHwWallet": {
     "message": "Donanım cüzdanınızla onaylayın"
