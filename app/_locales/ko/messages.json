{
  "QRHardwareInvalidTransactionTitle": {
    "message": "체인 ID $1에 대한 거래 디코딩을 사용할 수 없습니다"
  },
  "QRHardwareMismatchedSignId": {
    "message": "일치하지 않는 거래 데이터. 거래내역을 확인하세요."
  },
  "QRHardwarePubkeyAccountOutOfRange": {
    "message": "더 이상 계정이 없습니다. 아래 목록에 없는 다른 계정에 액세스하려면 하드웨어 지갑을 다시 연결하고 선택하세요."
  },
  "QRHardwareScanInstructions": {
    "message": "QR 코드를 카메라 앞에 놓습니다. 화면이 흐릿하지만 판독에 영향을 미치지 않습니다."
  },
  "QRHardwareSignRequestCancel": {
    "message": "거부"
  },
  "QRHardwareSignRequestDescription": {
    "message": "지갑으로 가입한 후 '서명 받기'를 클릭하여 서명을 받으세요."
  },
  "QRHardwareSignRequestGetSignature": {
    "message": "서명 받기"
  },
  "QRHardwareSignRequestSubtitle": {
    "message": "지갑으로 QR 코드 스캔"
  },
  "QRHardwareSignRequestTitle": {
    "message": "서명 요청"
  },
  "QRHardwareUnknownQRCodeTitle": {
    "message": "오류"
  },
  "QRHardwareUnknownWalletQRCode": {
    "message": "잘못된 QR 코드입니다. 하드웨어 지갑의 동기화 QR 코드를 스캔하세요."
  },
  "QRHardwareWalletImporterTitle": {
    "message": "QR 코드 스캔"
  },
  "QRHardwareWalletSteps1Description": {
    "message": "QR 코드를 통해 통신하는 에어갭 하드웨어 지갑을 연결합니다. 공식적으로 지원되는 에어갭 하드웨어 지갑은 다음과 같습니다."
  },
  "QRHardwareWalletSteps1Title": {
    "message": "QR 기반 HW 지갑"
  },
  "QRHardwareWalletSteps2Description": {
    "message": "에어갭 금고  및 엔그레이브(Ngrave), (출시 예정)"
  },
  "about": {
    "message": "정보"
  },
  "acceleratingATransaction": {
    "message": "* 높은 가스 가격을 이용해 거래를 가속화하면 네트워크를 통한 처리 속도가 개선되지만 항상 그렇지는 않습니다."
  },
  "acceptTermsOfUse": {
    "message": "$1의 내용을 읽고 이에 동의합니다.",
    "description": "$1 is the `terms` message"
  },
  "accessAndSpendNotice": {
    "message": "$1의 경우, 이 최대 금액까지 액세스 및 지출할 수 있습니다.",
    "description": "$1 is the url of the site requesting ability to spend"
  },
  "accessingYourCamera": {
    "message": "카메라에 접근 중..."
  },
  "account": {
    "message": "계정"
  },
  "accountDetails": {
    "message": "계정 세부 정보"
  },
  "accountName": {
    "message": "계정 이름"
  },
  "accountNameDuplicate": {
    "message": "이 계정 이름은 이미 존재합니다.",
    "description": "This is an error message shown when the user enters a new account name that matches an existing account name"
  },
  "accountOptions": {
    "message": "계정 옵션"
  },
  "accountSelectionRequired": {
    "message": "계정을 선택해야 합니다!"
  },
  "active": {
    "message": "활성"
  },
  "activity": {
    "message": "활동"
  },
  "activityLog": {
    "message": "활동 로그"
  },
  "add": {
    "message": "추가"
  },
  "addANetwork": {
    "message": "네트워크 추가"
  },
  "addANickname": {
    "message": "닉네임 추가"
  },
  "addAcquiredTokens": {
    "message": "MetaMask를 이용해 얻은 토큰 추가"
  },
  "addAlias": {
    "message": "별칭 추가"
  },
  "addContact": {
    "message": "연락처 추가"
  },
  "addCustomToken": {
    "message": "맞춤형 토큰 추가"
  },
  "addCustomTokenByContractAddress": {
    "message": "이 토큰을 찾을 수 없으신가요? 토큰 주소를 붙여넣으면 토큰을 직접 추가할 수 있습니다. 토큰의 계약 주소는 $1에서 찾을 수 있습니다.",
    "description": "$1 is a blockchain explorer for a specific network, e.g. Etherscan for Ethereum"
  },
  "addEthereumChainConfirmationDescription": {
    "message": "이렇게 하면 MetaMask 내에서 이 네트워크를 사용할 수 있습니다."
  },
  "addEthereumChainConfirmationRisks": {
    "message": "MetaMask는 맞춤형 네트워크를 검증하지 않습니다."
  },
  "addEthereumChainConfirmationRisksLearnMore": {
    "message": "$1에 대해 자세히 알아보세요.",
    "description": "$1 is a link with text that is provided by the 'addEthereumChainConfirmationRisksLearnMoreLink' key"
  },
  "addEthereumChainConfirmationRisksLearnMoreLink": {
    "message": "사기 및 네트워크 보안 위험",
    "description": "Link text for the 'addEthereumChainConfirmationRisksLearnMore' translation key"
  },
  "addEthereumChainConfirmationTitle": {
    "message": "이 사이트에서 네트워크를 추가하도록 허용할까요?"
  },
  "addFriendsAndAddresses": {
    "message": "신뢰하는 친구 및 주소 추가"
  },
  "addMemo": {
    "message": "메모 추가"
  },
  "addNetwork": {
    "message": "네트워크 추가"
  },
  "addSuggestedTokens": {
    "message": "추천 토큰 추가"
  },
  "addToAddressBook": {
    "message": "주소록에 추가"
  },
  "addToAddressBookModalPlaceholder": {
    "message": "예: John D."
  },
  "addToken": {
    "message": "토큰 추가"
  },
  "address": {
    "message": "주소"
  },
  "addressBookIcon": {
    "message": "주소록 아이콘"
  },
  "advanced": {
    "message": "고급"
  },
  "advancedBaseGasFeeToolTip": {
    "message": "거래가 블록에 포함되면 최대 기본 요금과 실제 기본 요금 간의 차액이 환불됩니다. 총 금액은 최대 기본 요금(GWEI) 곱하기 가스 한도로 계산됩니다."
  },
  "advancedGasFeeDefaultOptIn": {
    "message": "이 $1 옵션을 \"고급\"의 기본값으로 저장합니다"
  },
  "advancedGasFeeDefaultOptOut": {
    "message": "항상 이 값과 고급 설정을 기본값으로 사용합니다."
  },
  "advancedGasFeeModalTitle": {
    "message": "고급 가스 요금"
  },
  "advancedGasPriceTitle": {
    "message": "가스 가격"
  },
  "advancedOptions": {
    "message": "고급 옵션"
  },
  "advancedPriorityFeeToolTip": {
    "message": "우선 요금(일명 \"채굴자 팁\")이란 나와 먼저 거래한 것에 대한 인센티브로 채굴자에게 직접 전달되는 금액입니다."
  },
  "affirmAgree": {
    "message": "동의함"
  },
  "aggregatorFeeCost": {
    "message": "애그리게이터 네트워크 수수료"
  },
  "alertDisableTooltip": {
    "message": "\"설정 > 경고\"에서 변경할 수 있습니다."
  },
  "alertSettingsUnconnectedAccount": {
    "message": "연결되지 않은 계정을 선택하여 웹사이트 탐색"
  },
  "alertSettingsUnconnectedAccountDescription": {
    "message": "이 경고는 연결된 web3 사이트를 탐색하고 있지만 현재 선택된 계정이 연결되지 않은 경우 팝업에 표시됩니다."
  },
  "alertSettingsWeb3ShimUsage": {
    "message": "웹사이트가 제거된 window.web3 API를 이용하는 경우"
  },
  "alertSettingsWeb3ShimUsageDescription": {
    "message": "이 경고는 제거된 window.web3 API를 이용하려다가 작동이 정지된 사이트를 탐색할 때 팝업으로 표시됩니다."
  },
  "alerts": {
    "message": "경고"
  },
  "allowExternalExtensionTo": {
    "message": "이 외부 확장을 통해 다음을 허용:"
  },
  "allowSpendToken": {
    "message": "$1에 액세스할 수 있는 권한을 부여할까요?",
    "description": "$1 is the symbol of the token that are requesting to spend"
  },
  "allowThisSiteTo": {
    "message": "이 사이트에서 다음을 하도록 허용:"
  },
  "allowWithdrawAndSpend": {
    "message": "$1에서 다음 금액까지 인출 및 지출하도록 허용:",
    "description": "The url of the site that requested permission to 'withdraw and spend'"
  },
  "amount": {
    "message": "금액"
  },
  "appDescription": {
    "message": "브라우저의 이더리움 지갑",
    "description": "The description of the application"
  },
  "appName": {
    "message": "MetaMask",
    "description": "The name of the application"
  },
  "appNameBeta": {
    "message": "MetaMask Beta",
    "description": "The name of the application (Beta)"
  },
  "appNameFlask": {
    "message": "MetaMask Flask",
    "description": "The name of the application (Flask)"
  },
  "approvalAndAggregatorTxFeeCost": {
    "message": "승인 및 애그리게이터 네트워크 수수료"
  },
  "approvalTxGasCost": {
    "message": "승인 Tx 가스 비용"
  },
  "approve": {
    "message": "지출 한도 승인"
  },
  "approveButtonText": {
    "message": "승인"
  },
  "approveSpendLimit": {
    "message": "$1 지출 한도 승인",
    "description": "The token symbol that is being approved"
  },
  "approved": {
    "message": "승인됨"
  },
  "approvedAmountWithColon": {
    "message": "승인 금액:"
  },
  "asset": {
    "message": "자산"
  },
  "assetOptions": {
    "message": "자산 옵션"
  },
  "assets": {
    "message": "자산"
  },
  "attemptToCancel": {
    "message": "취소할까요?"
  },
  "attemptToCancelDescription": {
    "message": "이 시도를 제출한다고 해서 원래 거래가 반드시 취소되지는 않습니다. 취소 시도가 성공하면 위의 거래 수수료가 부과됩니다."
  },
  "attemptingConnect": {
    "message": "블록체인에 연결 중입니다."
  },
  "attributions": {
    "message": "속성"
  },
  "authorizedPermissions": {
    "message": "다음 권한을 승인받았습니다."
  },
  "autoLockTimeLimit": {
    "message": "자동 잠금 타이머(분)"
  },
  "autoLockTimeLimitDescription": {
    "message": "MetaMask가 잠길 때까지 걸리는 시간을 분 단위로 설정합니다."
  },
  "average": {
    "message": "평균"
  },
  "back": {
    "message": "뒤로"
  },
  "backToAll": {
    "message": "전체 목록으로 돌아가기"
  },
  "backupApprovalInfo": {
    "message": "이 비밀 코드는 장치를 분실하여 지갑을 복구해야 하거나, 비밀번호를 잊은 경우, MetaMask를 다시 설치해야 하거나, 다른 장치에서 지갑에 액세스해야 할 때 필요합니다."
  },
  "backupApprovalNotice": {
    "message": "비밀 복구 구문을 백업하여 지갑과 자금을 안전하게 보호하세요."
  },
  "backupNow": {
    "message": "지금 백업"
  },
  "balance": {
    "message": "잔액"
  },
  "balanceOutdated": {
    "message": "최종 잔액이 아닐 수도 있습니다."
  },
  "baseFee": {
    "message": "기본 요금"
  },
  "basic": {
    "message": "기본"
  },
  "betaMetamaskDescription": {
    "message": "수백만 명이 신뢰하는 MetaMask(메타마스크)는 모든 사람이 web3의 세계에 접근할 수 있도록 하는 안전한 지갑입니다."
  },
  "betaMetamaskDescriptionExplanation": {
    "message": "이 버전을 사용하여 출시되기 전에 예정된 기능을 테스트해보세요. 귀하의 사용 및 피드백은 최고의 MetaMask 버전 구축에 도움이 됩니다. MetaMask 베타 사용은 표준 $1 및 $2 적용 대상입니다. 베타에서는 버그의 위험이 증가할 수 있습니다. 계속 진행하시면 이러한 위험과 당사 약관 및 베타 약관에 명시된 위험을 인정하고 수락하는 것입니다.",
    "description": "$1 represents localization item betaMetamaskDescriptionExplanationTermsLinkText.  $2 represents localization item betaMetamaskDescriptionExplanationBetaTermsLinkText"
  },
  "betaMetamaskDescriptionExplanationBetaTermsLinkText": {
    "message": "추가 베타 약관"
  },
  "betaMetamaskDescriptionExplanationTermsLinkText": {
    "message": "약관"
  },
  "betaMetamaskVersion": {
    "message": "MetaMask 베타 버전"
  },
  "betaWelcome": {
    "message": "MetaMask 베타 방문을 환영합니다"
  },
  "blockExplorerAccountAction": {
    "message": "계정",
    "description": "This is used with viewOnEtherscan and viewInExplorer e.g View Account in Explorer"
  },
  "blockExplorerAssetAction": {
    "message": "자산",
    "description": "This is used with viewOnEtherscan and viewInExplorer e.g View Asset in Explorer"
  },
  "blockExplorerSwapAction": {
    "message": "스왑",
    "description": "This is used with viewOnEtherscan e.g View Swap on Etherscan"
  },
  "blockExplorerUrl": {
    "message": "블록 탐색기 URL"
  },
  "blockExplorerUrlDefinition": {
    "message": "이 네트워크에 대한 블록 탐색기로 사용되는 URL입니다."
  },
  "blockExplorerView": {
    "message": "$1의 계정 보기",
    "description": "$1 replaced by URL for custom block explorer"
  },
  "browserNotSupported": {
    "message": "지원되지 않는 브라우저입니다..."
  },
  "buildContactList": {
    "message": "연락처 목록 작성하기"
  },
  "builtAroundTheWorld": {
    "message": "MetaMask는 전 세계적으로 설계 및 구축되었습니다."
  },
  "busy": {
    "message": "바쁨"
  },
  "buy": {
    "message": "구매"
  },
  "buyWithWyre": {
    "message": "Wyre로 ETH 구매"
  },
  "buyWithWyreDescription": {
    "message": "Wyre를 사용하면 체크카드를 이용하여 ETH를 MetaMask 계정에 바로 예치할 수 있습니다."
  },
  "bytes": {
    "message": "바이트"
  },
  "canToggleInSettings": {
    "message": "설정 -> 경고에서 이 알림을 다시 활성화할 수 있습니다."
  },
  "cancel": {
    "message": "취소"
  },
  "cancelEdit": {
    "message": "편집 취소"
  },
  "cancelPopoverTitle": {
    "message": "거래 취소"
  },
  "cancelSpeedUp": {
    "message": "거래 취소 또는 속도 향상"
  },
  "cancellationGasFee": {
    "message": "가스 수수료 취소"
  },
  "cancelled": {
    "message": "취소됨"
  },
  "chainId": {
    "message": "체인 ID"
  },
  "chainIdDefinition": {
    "message": "이 네트워크의 거래에 서명하는 데 사용되는 체인 ID입니다."
  },
  "chainIdExistsErrorMsg": {
    "message": "이 체인 ID는 현재 $1 네트워크에서 사용됩니다."
  },
  "chromeRequiredForHardwareWallets": {
    "message": "하드웨어 지갑에 연결하려면 Google Chrome에서 MetaMask를 사용해야 합니다."
  },
  "clickToConnectLedgerViaWebHID": {
    "message": "WebHID를 통해 Ledger을 연결하려면 여기를 클릭하세요.",
    "description": "Text that can be clicked to open a browser popup for connecting the ledger device via webhid"
  },
  "clickToRevealSeed": {
    "message": "비밀 단어를 표시하려면 여기를 클릭하세요."
  },
  "close": {
    "message": "닫기"
  },
  "confirm": {
    "message": "확인"
  },
  "confirmPassword": {
    "message": "비밀번호 확인"
  },
  "confirmRecoveryPhrase": {
    "message": "비밀 복구 구문 확인"
  },
  "confirmSecretBackupPhrase": {
    "message": "비밀 백업 구문 확인"
  },
  "confirmed": {
    "message": "확인됨"
  },
  "confusableUnicode": {
    "message": "'$1'은(는) '$2'와(과) 유사합니다."
  },
  "confusableZeroWidthUnicode": {
    "message": "너비가 0인 문자가 있습니다."
  },
  "confusingEnsDomain": {
    "message": "ENS 이름에 혼동하기 쉬운 문자가 있습니다. 잠재적 사기를 막기 위해 ENS 이름을 확인하세요."
  },
  "congratulations": {
    "message": "축하합니다."
  },
  "connect": {
    "message": "연결"
  },
  "connectAccountOrCreate": {
    "message": "계정 연결 또는 새 계정 만들기"
  },
  "connectHardwareWallet": {
    "message": "하드웨어 지갑 연결"
  },
  "connectManually": {
    "message": "현재 사이트에 수동으로 연결"
  },
  "connectTo": {
    "message": "$1에 연결",
    "description": "$1 is the name/origin of a web3 site/application that the user can connect to metamask"
  },
  "connectToAll": {
    "message": "모든 $1에 연결",
    "description": "$1 will be replaced by the translation of connectToAllAccounts"
  },
  "connectToAllAccounts": {
    "message": "계정",
    "description": "will replace $1 in connectToAll, completing the sentence 'connect to all of your accounts', will be text that shows list of accounts on hover"
  },
  "connectToMultiple": {
    "message": "$1에 연결",
    "description": "$1 will be replaced by the translation of connectToMultipleNumberOfAccounts"
  },
  "connectToMultipleNumberOfAccounts": {
    "message": "$1개 계정",
    "description": "$1 is the number of accounts to which the web3 site/application is asking to connect; this will substitute $1 in connectToMultiple"
  },
  "connectWithMetaMask": {
    "message": "MetaMask로 연결"
  },
  "connectedAccountsDescriptionPlural": {
    "message": "이 사이트에 계정 $1개가 연결되어 있습니다.",
    "description": "$1 is the number of accounts"
  },
  "connectedAccountsDescriptionSingular": {
    "message": "이 사이트에 계정 1개가 연결되어 있습니다."
  },
  "connectedAccountsEmptyDescription": {
    "message": "MetaMask가 이 사이트에 연결되어 있지 않습니다. web3 사이트를 연결하려면 사이트에서 연결 버튼을 찾아 클릭하세요."
  },
  "connectedSites": {
    "message": "연결된 사이트"
  },
  "connectedSitesDescription": {
    "message": "$1 계정이 이 사이트에 연결되었습니다. 해당 계정 주소도 볼 수 있습니다.",
    "description": "$1 is the account name"
  },
  "connectedSitesEmptyDescription": {
    "message": "$1 계정은 어떤 사이트에도 연결되어 있지 않습니다.",
    "description": "$1 is the account name"
  },
  "connecting": {
    "message": "연결 중..."
  },
  "connectingTo": {
    "message": "$1에 연결 중"
  },
  "connectingToGoerli": {
    "message": "Goerli 테스트 네트워크에 연결 중"
  },
  "connectingToKovan": {
    "message": "Kovan 테스트 네트워크에 연결 중"
  },
  "connectingToMainnet": {
    "message": "이더리움 메인넷에 연결 중"
  },
  "connectingToRinkeby": {
    "message": "Rinkeby 테스트 네트워크에 연결 중"
  },
  "connectingToRopsten": {
    "message": "Ropsten 테스트 네트워크에 연결 중"
  },
  "contactUs": {
    "message": "문의하기"
  },
  "contacts": {
    "message": "연락처"
  },
  "continue": {
    "message": "계속"
  },
  "continueToTransak": {
    "message": "Transak으로 계속"
  },
  "continueToWyre": {
    "message": "Wyre로 넘어가기"
  },
  "contract": {
    "message": "계약"
  },
  "contractAddress": {
    "message": "계약 주소"
  },
  "contractAddressError": {
    "message": "토큰의 계약 주소로 토큰을 보냅니다. 이로 인해 토큰이 손실될 수 있습니다."
  },
  "contractDeployment": {
    "message": "계약 배포"
  },
  "contractInteraction": {
    "message": "계약 상호 작용"
  },
  "copiedExclamation": {
    "message": "복사 완료!"
  },
  "copyAddress": {
    "message": "주소를 클립보드에 복사"
  },
  "copyPrivateKey": {
    "message": "이는 귀하의 비공개 키입니다(클릭하여 복사)"
  },
  "copyRawTransactionData": {
    "message": "원시 거래 데이터 복사"
  },
  "copyToClipboard": {
    "message": "클립보드에 복사"
  },
  "copyTransactionId": {
    "message": "거래 ID 복사"
  },
  "create": {
    "message": "생성"
  },
  "createAWallet": {
    "message": "지갑 생성"
  },
  "createAccount": {
    "message": "계정 생성"
  },
  "createNewWallet": {
    "message": "새 지갑 생성"
  },
  "createPassword": {
    "message": "비밀번호 만들기"
  },
  "currencyConversion": {
    "message": "통화 변환"
  },
  "currencySymbol": {
    "message": "통화 기호"
  },
  "currencySymbolDefinition": {
    "message": "이 네트워크의 통화를 표시하는 티커 기호입니다."
  },
  "currentAccountNotConnected": {
    "message": "현재 계정이 연결되어 있지 있습니다."
  },
  "currentExtension": {
    "message": "현재 확장 페이지"
  },
  "currentLanguage": {
    "message": "현재 언어"
  },
  "currentTitle": {
    "message": "현재:"
  },
  "currentlyUnavailable": {
    "message": "이 네트워크에서 사용할 수 없음"
  },
  "custom": {
    "message": "고급"
  },
  "customGas": {
    "message": "가스 맞춤화"
  },
  "customGasSettingToolTipMessage": {
    "message": "$1을(를) 사용하여 가스 가격을 맞춤설정하세요. 익숙하지 않은 경우 혼동될 수 있습니다. 자신의 책임하에 상호 작용하세요.",
    "description": "$1 is key 'advanced' (text: 'Advanced') separated here so that it can be passed in with bold fontweight"
  },
  "customGasSubTitle": {
    "message": "수수료를 올리면 처리 시간이 단축되기도 하지만 항상 그렇지는 않습니다."
  },
  "customSpendLimit": {
    "message": "맞춤형 지출 한도"
  },
  "customToken": {
    "message": "맞춤형 토큰"
  },
  "dappSuggested": {
    "message": "추천 사이트"
  },
  "dappSuggestedGasSettingToolTipMessage": {
    "message": "$1에서 이 가격을 제안했습니다.",
    "description": "$1 is url for the dapp that has suggested gas settings"
  },
  "dappSuggestedShortLabel": {
    "message": "사이트"
  },
  "dappSuggestedTooltip": {
    "message": "$1에서 이 가격을 추천했습니다.",
    "description": "$1 represents the Dapp's origin"
  },
  "data": {
    "message": "데이터"
  },
  "dataBackupFoundInfo": {
    "message": "일부 계정 데이터가 이전의 MetaMask 설치 도중에 백업되었습니다. 여기에는 설정, 연락처, 토큰이 포함될 수 있습니다. 지금 이 데이터를 복구할까요?"
  },
  "dataHex": {
    "message": "16진수"
  },
  "decimal": {
    "message": "토큰 십진수"
  },
  "decimalsMustZerotoTen": {
    "message": "소수점 이하 자릿수는 0 이상, 36 이하여야 합니다."
  },
  "decrypt": {
    "message": "암호 해독"
  },
  "decryptCopy": {
    "message": "암호 해독된 메시지 복사"
  },
  "decryptInlineError": {
    "message": "다음 오류 때문에 이 메시지를 해독할 수 없습니다: $1",
    "description": "$1 is error message"
  },
  "decryptMessageNotice": {
    "message": "$1에서 작업 완료를 위해 이 메시지를 읽고자 합니다.",
    "description": "$1 is the web3 site name"
  },
  "decryptMetamask": {
    "message": "메시지 암호 해독"
  },
  "decryptRequest": {
    "message": "암호 해독 요청"
  },
  "delete": {
    "message": "삭제"
  },
  "deleteAccount": {
    "message": "계정 삭제"
  },
  "deleteNetwork": {
    "message": "네트워크를 삭제할까요?"
  },
  "deleteNetworkDescription": {
    "message": "이 네트워크를 삭제할까요?"
  },
  "description": {
    "message": "설명"
  },
  "details": {
    "message": "세부 정보"
  },
  "disconnect": {
    "message": "연결 해제"
  },
  "disconnectAllAccounts": {
    "message": "모든 계정 연결 해제"
  },
  "disconnectAllAccountsConfirmationDescription": {
    "message": "연결을 해제할까요? 사이트 기능을 이용하지 못하게 될 수도 있습니다."
  },
  "disconnectPrompt": {
    "message": "$1 연결 해제"
  },
  "disconnectThisAccount": {
    "message": "이 계정 연결 해제"
  },
  "dismiss": {
    "message": "해지"
  },
  "dismissReminderDescriptionField": {
    "message": "이 기능을 켜면 비밀 복구 구문 백업 알림 메시지를 해지할 수 있습니다. 단, 자금 손실을 방지하려면 비밀 복구 구문을 백업하는 것이 좋습니다."
  },
  "dismissReminderField": {
    "message": "비밀 복구 구문 백업 알림 해지"
  },
  "domain": {
    "message": "도메인"
  },
  "done": {
    "message": "완료"
  },
  "dontShowThisAgain": {
    "message": "다시 표시 안 함"
  },
  "downloadGoogleChrome": {
    "message": "Google Chrome 다운로드"
  },
  "downloadSecretBackup": {
    "message": "이 비밀 복구 구문을 다운로드하여 암호화된 외장 하드 드라이브나 저장 매체에 안전하게 보관하세요."
  },
  "downloadStateLogs": {
    "message": "상태 로그 다운로드"
  },
  "dropped": {
    "message": "중단됨"
  },
  "edit": {
    "message": "편집"
  },
  "editANickname": {
    "message": "닉네임 편집"
  },
  "editAddressNickname": {
    "message": "주소 닉네임 편집"
  },
  "editContact": {
    "message": "연락처 편집"
  },
  "editGasEducationButtonText": {
    "message": "어떻게 선택해야 하나요?"
  },
  "editGasEducationHighExplanation": {
    "message": "이는 거래 성공 가능성을 높이기 때문에 시간에 (스왑과 같이) 민감한 거래에 가장 적합합니다. 스왑 처리에 시간이 너무 오래 걸리면 실패하고 가스 요금의 일부를 손해볼 수 있습니다."
  },
  "editGasEducationLowExplanation": {
    "message": "처리 시간의 중요성이 낮을 때만 저렴한 가스 요금을 사용해야 합니다. 요금이 낮으면 거래 성공 시기(또는 거래 성공 여부)를 예측하기 어렵습니다."
  },
  "editGasEducationMediumExplanation": {
    "message": "중간 정도의 가스 요금은 송금, 인출 등 시간에 민감한 거래에 적합합니다. 이러한 설정은 대부분 성공적인 거래로 이어집니다."
  },
  "editGasEducationModalIntro": {
    "message": "거래 유형과 중요도에 따라 적절한 가스 요금을 선택해야 합니다."
  },
  "editGasEducationModalTitle": {
    "message": "어떻게 선택하나요?"
  },
  "editGasFeeModalTitle": {
    "message": "가스 요금 편집"
  },
  "editGasHigh": {
    "message": "높음"
  },
  "editGasLimitOutOfBounds": {
    "message": "가스 최소 한도는 $1입니다."
  },
  "editGasLimitOutOfBoundsV2": {
    "message": "가스 한도는 $1보다 크고 $2 미만이어야 합니다.",
    "description": "$1 is the minimum limit for gas and $2 is the maximum limit"
  },
  "editGasLimitTooltip": {
    "message": "가스 한도는 사용하려는 가스의 최대 단위입니다. 가스 단위는 \"최대 우선 요금\" 및 \"최대 요금\"의 승수입니다."
  },
  "editGasLow": {
    "message": "낮음"
  },
  "editGasMaxBaseFeeGWEIImbalance": {
    "message": "최대 기본 요금은 우선 요금보다 낮을 수 없습니다."
  },
  "editGasMaxBaseFeeHigh": {
    "message": "최대 기본 요금이 필요 이상으로 높습니다."
  },
  "editGasMaxBaseFeeLow": {
    "message": "최대 기본 요금이 현재 네트워크 조건에 비해 낮습니다."
  },
  "editGasMaxFeeHigh": {
    "message": "최대 요금이 필요 이상으로 높습니다."
  },
  "editGasMaxFeeLow": {
    "message": "최대 요금이 네트워크 조건에 비해 너무 낮습니다."
  },
  "editGasMaxFeePriorityImbalance": {
    "message": "최대 요금은 최대 우선 요금보다 낮을 수 없습니다."
  },
  "editGasMaxFeeTooltip": {
    "message": "최대 요금은 지급할 최대 금액입니다(기본 요금 + 우선 요금)."
  },
  "editGasMaxPriorityFeeBelowMinimum": {
    "message": "최대 우선 요금은 0GWEI보다 커야 합니다."
  },
  "editGasMaxPriorityFeeBelowMinimumV2": {
    "message": "우선 요금은 0보다 커야 합니다."
  },
  "editGasMaxPriorityFeeHigh": {
    "message": "최대 우선 요금이 필요 이상으로 높습니다. 필요 이상으로 지급될 수 있습니다."
  },
  "editGasMaxPriorityFeeHighV2": {
    "message": "우선 요금이 필요 이상으로 높습니다. 필요 이상으로 지급될 수 있습니다"
  },
  "editGasMaxPriorityFeeLow": {
    "message": "최대 우선 요금이 현재 네트워크 조건에 비해 낮습니다."
  },
  "editGasMaxPriorityFeeLowV2": {
    "message": "우선 요금이 현재 네트워크 조건에 비해 낮습니다."
  },
  "editGasMaxPriorityFeeTooltip": {
    "message": "최대 우선 요금(일명 \"채굴자 팁\")이란 나와 먼저 거래한 것에 대한 인센티브로 채굴자에게 직접 전달되는 금액입니다. 대부분의 경우 최대 설정값을 지급합니다."
  },
  "editGasMedium": {
    "message": "중간"
  },
  "editGasPriceTooLow": {
    "message": "가스 가격은 0보다 커야 합니다."
  },
  "editGasPriceTooltip": {
    "message": "이 네트워크에서는 거래를 제출할 때 \"가스 가격\"을 필수 입력해야 합니다. 가스 가격은 가스 단위당 지급할 금액입니다."
  },
  "editGasSubTextAmountLabel": {
    "message": "최대 금액:",
    "description": "This is meant to be used as the $1 substitution editGasSubTextAmount"
  },
  "editGasSubTextFeeLabel": {
    "message": "최대 요금"
  },
  "editGasTitle": {
    "message": "우선 순위 편집"
  },
  "editGasTooLow": {
    "message": "알 수 없는 처리 시간"
  },
  "editGasTooLowTooltip": {
    "message": "귀하의 최대 요금 또는 최대 우선 요금은 현재 시장 상황에 비해 낮은 것 같습니다. 귀하의 거래가 언제 진행(또는 처리)되는지 알 수 없습니다."
  },
  "editGasTooLowWarningTooltip": {
    "message": "이렇게 하면 최대 요금은 낮아지지만 네트워크 트래픽이 증가하여 거래가 지연되거나 실패할 수 있습니다."
  },
  "editNonceField": {
    "message": "임시값 편집"
  },
  "editNonceMessage": {
    "message": "이는 고급 기능으로, 주의해서 사용해야 합니다."
  },
  "editPermission": {
    "message": "권한 편집"
  },
  "enableAutoDetect": {
    "message": " 자동 감지 활성화"
  },
  "enableFromSettings": {
    "message": " 설정에서 이 기능을 활성화합니다."
  },
  "enableOpenSeaAPI": {
    "message": "OpenSea API 활성화"
  },
  "enableOpenSeaAPIDescription": {
    "message": "OpenSea의 API를 사용하여 NFT 데이터를 가져옵니다. NFT 자동 감지는 OpenSea의 API에 의존하며 이 API가 꺼져 있으면 사용할 수 없습니다."
  },
  "enableToken": {
    "message": "$1 활성화",
    "description": "$1 is a token symbol, e.g. ETH"
  },
  "encryptionPublicKeyNotice": {
    "message": "$1에서 귀하의 공개 암호화 키를 요구합니다. 동의를 받으면 이 사이트에서 암호화된 메시지를 작성하여 귀하에게 전송할 수 있습니다.",
    "description": "$1 is the web3 site name"
  },
  "encryptionPublicKeyRequest": {
    "message": "암호화 공개 키 요구"
  },
  "endOfFlowMessage1": {
    "message": "테스트를 통과하셨습니다. 비밀 복구 구문을 안전하게 보관할 책임은 본인에게 있습니다."
  },
  "endOfFlowMessage10": {
    "message": "모두 완료"
  },
  "endOfFlowMessage2": {
    "message": "안전한 보관 관련 팁"
  },
  "endOfFlowMessage3": {
    "message": "백업을 여러 장소에 보관하세요."
  },
  "endOfFlowMessage4": {
    "message": "구문을 누구와도 공유하지 마세요."
  },
  "endOfFlowMessage5": {
    "message": "피싱에 유의하세요. MetaMask에서는 절대로 비밀 복구 구문을 갑자기 묻지 않습니다."
  },
  "endOfFlowMessage6": {
    "message": "비밀 복구 구문을 다시 백업해야 한다면 설정 -> 보안에서 해당 구문을 찾을 수 있습니다."
  },
  "endOfFlowMessage7": {
    "message": "질문이 있거나 의심스러운 행위를 목격했다면 $1 지원을 요청하세요.",
    "description": "$1 is a clickable link with text defined by the 'here' key. The link will open to a form where users can file support tickets."
  },
  "endOfFlowMessage8": {
    "message": "MetaMask는 비밀 복구 구문을 복구할 수 없습니다."
  },
  "endOfFlowMessage9": {
    "message": "자세한 내용을 알아보세요."
  },
  "endpointReturnedDifferentChainId": {
    "message": "엔드포인트에서 다른 체인 ID를 반환했습니다. $1",
    "description": "$1 is the return value of eth_chainId from an RPC endpoint"
  },
  "ensIllegalCharacter": {
    "message": "ENS에 맞지 않는 문자입니다."
  },
  "ensNotFoundOnCurrentNetwork": {
    "message": "현재 네트워크에서 ENS 이름을 찾을 수 없습니다. 이더리움 메인넷으로 전환해 보세요."
  },
  "ensNotSupportedOnNetwork": {
    "message": "네트워크가 ENS를 지원하지 않습니다."
  },
  "ensRegistrationError": {
    "message": "ENS 이름 등록 중 오류 발생"
  },
  "ensUnknownError": {
    "message": "ENS를 조회하지 못했습니다."
  },
  "enterAnAlias": {
    "message": "별칭 입력"
  },
  "enterMaxSpendLimit": {
    "message": "최대 지출 한도 입력"
  },
  "enterPassword": {
    "message": "비밀번호 입력"
  },
  "enterPasswordContinue": {
    "message": "계속하려면 비밀번호를 입력하세요"
  },
  "errorCode": {
    "message": "코드: $1",
    "description": "Displayed error code for debugging purposes. $1 is the error code"
  },
  "errorDetails": {
    "message": "오류 세부 정보",
    "description": "Title for collapsible section that displays error details for debugging purposes"
  },
  "errorMessage": {
    "message": "메시지: $1",
    "description": "Displayed error message for debugging purposes. $1 is the error message"
  },
  "errorName": {
    "message": "코드: $1",
    "description": "Displayed error name for debugging purposes. $1 is the error name"
  },
  "errorPageMessage": {
    "message": "페이지를 새로고침하여 다시 시도하거나 $1에 요청하여 도움을 받으세요.",
    "description": "Message displayed on generic error page in the fullscreen or notification UI, $1 is a clickable link with text defined by the 'here' key. The link will open to a form where users can file support tickets."
  },
  "errorPagePopupMessage": {
    "message": "팝업을 닫은 후 다시 열어 다시 시도하거나 $1에 요청하여 도움을 받으세요.",
    "description": "Message displayed on generic error page in the popup UI, $1 is a clickable link with text defined by the 'here' key. The link will open to a form where users can file support tickets."
  },
  "errorPageTitle": {
    "message": "MetaMask 오류 발생",
    "description": "Title of generic error page"
  },
  "errorStack": {
    "message": "스택:",
    "description": "Title for error stack, which is displayed for debugging purposes"
  },
  "estimatedProcessingTimes": {
    "message": "예상 처리 시간"
  },
  "ethGasPriceFetchWarning": {
    "message": "현재 주요 가스 견적 서비스를 사용할 수 없으므로 백업 가스 가격을 제공합니다."
  },
  "ethereumPublicAddress": {
    "message": "이더리움 공개 주소"
  },
  "etherscan": {
    "message": "Etherscan"
  },
  "etherscanView": {
    "message": "Etherscan에서 계정 보기"
  },
  "etherscanViewOn": {
    "message": "Etherscan에서 보기"
  },
  "expandView": {
    "message": "보기 확장"
  },
  "experimental": {
    "message": "실험적"
  },
  "exportPrivateKey": {
    "message": "비공개 키 내보내기"
  },
  "externalExtension": {
    "message": "외부 확장"
  },
  "extraApprovalGas": {
    "message": "+$1의 승인 가스",
    "description": "Expresses an additional gas amount the user will have to pay, on top of some other displayed amount. $1 is a decimal amount of gas"
  },
  "failed": {
    "message": "실패"
  },
  "failedToFetchChainId": {
    "message": "체인 ID를 가져올 수 없습니다. RPC URL이 올바른가요?"
  },
  "failureMessage": {
    "message": "문제가 발생했습니다. 작업을 완료할 수 없습니다."
  },
  "fakeTokenWarning": {
    "message": "기존 토큰의 가짜 버전 생성을 포함하여 누구나 토큰을 생성할 수 있습니다. $1에 대해 자세히 알아보기"
  },
  "fast": {
    "message": "빠름"
  },
  "fastest": {
    "message": "가장 빠름"
  },
  "feeAssociatedRequest": {
    "message": "수수료가 이 요청과 연결되어 있습니다."
  },
  "fiat": {
    "message": "명목",
    "description": "Exchange type"
  },
  "fileImportFail": {
    "message": "파일 가져오기가 작동하지 않나요? 여기를 클릭하세요.",
    "description": "Helps user import their account from a JSON file"
  },
  "flaskSnapSettingsCardButtonCta": {
    "message": "세부 정보 보기",
    "description": "Call to action a user can take to see more information about the Snap that is installed"
  },
  "flaskSnapSettingsCardDateAddedOn": {
    "message": "추가하기",
    "description": "Start of the sentence describing when and where snap was added"
  },
  "flaskSnapSettingsCardFrom": {
    "message": "발신",
    "description": "Part of the sentence describing when and where snap was added"
  },
  "followUsOnTwitter": {
    "message": "트위터에서 팔로우하세요"
  },
  "forbiddenIpfsGateway": {
    "message": "금지된 IPFS 게이트웨이: CID 게이트웨이를 지정하세요."
  },
  "forgetDevice": {
    "message": "이 장치 잊기"
  },
  "from": {
    "message": "발신"
  },
  "fromAddress": {
    "message": "발신: $1",
    "description": "$1 is the address to include in the From label. It is typically shortened first using shortenAddress"
  },
  "functionApprove": {
    "message": "기능: 승인"
  },
  "functionType": {
    "message": "기능 유형"
  },
  "gas": {
    "message": "가스"
  },
  "gasDisplayAcknowledgeDappButtonText": {
    "message": "제안된 가스 요금 편집"
  },
  "gasDisplayDappWarning": {
    "message": "$1에서 이 가스 요금을 제안했습니다. 이를 무시하면 거래에 문제가 발생할 수 있습니다. 질문이 있는 경우 $1에 문의하세요.",
    "description": "$1 represents the Dapp's origin"
  },
  "gasEstimatesUnavailableWarning": {
    "message": "낮은, 중간 및 높은 견적을 사용할 수 없습니다."
  },
  "gasLimit": {
    "message": "가스 한도"
  },
  "gasLimitInfoTooltipContent": {
    "message": "가스 한도는 지불할 가스 단위의 최대 금액입니다."
  },
  "gasLimitTooLow": {
    "message": "가스 한도는 21000 이상이어야 합니다."
  },
  "gasLimitTooLowWithDynamicFee": {
    "message": "가스 한도는 $1 이상이어야 합니다.",
    "description": "$1 is the custom gas limit, in decimal."
  },
  "gasLimitV2": {
    "message": "가스 한도"
  },
  "gasOption": {
    "message": "가스 옵션"
  },
  "gasPrice": {
    "message": "가스 가격(GWEI)"
  },
  "gasPriceExcessive": {
    "message": "가스 수수료가 불필요하게 높게 설정되었습니다. 가격을 낮추는 것을 고려해 보세요."
  },
  "gasPriceExcessiveInput": {
    "message": "가스 가격이 초과하였습니다."
  },
  "gasPriceExtremelyLow": {
    "message": "가스 가격이 너무 낮음"
  },
  "gasPriceFetchFailed": {
    "message": "네트워크 오류로 인해 가스 가격 견적 추산을 실패했습니다."
  },
  "gasPriceInfoTooltipContent": {
    "message": "가스 가격은 각 가스 단위에 대해 지불할 Ether 금액을 지정합니다."
  },
  "gasTimingHoursShort": {
    "message": "$1 시간",
    "description": "$1 represents a number of hours"
  },
  "gasTimingMinutes": {
    "message": "$1 분",
    "description": "$1 represents a number of minutes"
  },
  "gasTimingMinutesShort": {
    "message": "$1 분",
    "description": "$1 represents a number of minutes"
  },
  "gasTimingNegative": {
    "message": "약 $1 후",
    "description": "$1 represents an amount of time"
  },
  "gasTimingPositive": {
    "message": "아마도 < $1 후",
    "description": "$1 represents an amount of time"
  },
  "gasTimingSeconds": {
    "message": "$1 초",
    "description": "$1 represents a number of seconds"
  },
  "gasTimingSecondsShort": {
    "message": "$1 초",
    "description": "$1 represents a number of seconds"
  },
  "gasTimingVeryPositive": {
    "message": "거의 < $1 이내",
    "description": "$1 represents an amount of time"
  },
  "gasUsed": {
    "message": "사용한 가스"
  },
  "gdprMessage": {
    "message": "이 데이터는 집계 처리된 정보이며 일반 데이터 보호 규정 (EU) 2016/679의 목적에 따라 익명으로 관리됩니다. 당사의 개인정보보호 관행에 관한 자세한 내용은 $1을 참조하세요.",
    "description": "$1 refers to the gdprMessagePrivacyPolicy message, the translation of which is meant to be used exclusively in the context of gdprMessage"
  },
  "gdprMessagePrivacyPolicy": {
    "message": "개인정보 보호정책",
    "description": "this translation is intended to be exclusively used as the replacement for the $1 in the gdprMessage translation"
  },
  "general": {
    "message": "일반"
  },
  "getEther": {
    "message": "Ether 얻기"
  },
  "getEtherFromFaucet": {
    "message": "$1용 포시트에서 Ether 얻기",
    "description": "Displays network name for Ether faucet"
  },
  "getStarted": {
    "message": "시작하기"
  },
  "goBack": {
    "message": "되돌아가기"
  },
  "goerli": {
    "message": "Goerli 테스트 네트워크"
  },
  "grantedToWithColon": {
    "message": "부여 대상:"
  },
  "happyToSeeYou": {
    "message": "반갑습니다."
  },
  "hardware": {
    "message": "하드웨어"
  },
  "hardwareWalletConnected": {
    "message": "하드웨어 지갑 연결됨"
  },
  "hardwareWalletLegacyDescription": {
    "message": "(레거시)",
    "description": "Text representing the MEW path"
  },
  "hardwareWalletSupportLinkConversion": {
    "message": "여기를 클릭"
  },
  "hardwareWallets": {
    "message": "하드웨어 지갑 연결"
  },
  "hardwareWalletsMsg": {
    "message": "MetaMask와 함께 사용할 하드웨어 지갑을 선택하세요."
  },
  "here": {
    "message": "여기",
    "description": "as in -click here- for more information (goes with troubleTokenBalances)"
  },
  "hexData": {
    "message": "16진수 데이터"
  },
  "hide": {
    "message": "숨기기"
  },
  "hideTokenPrompt": {
    "message": "토큰을 숨길까요?"
  },
  "hideTokenSymbol": {
    "message": "$1 숨기기",
    "description": "$1 is the symbol for a token (e.g. 'DAI')"
  },
  "hideZeroBalanceTokens": {
    "message": "잔액 없는 토큰 숨기기"
  },
  "high": {
    "message": "공격적"
  },
  "highGasSettingToolTipMessage": {
    "message": "인기 있는 NFT의 하락 등으로 인한 네트워크 트래픽 급증을 커버하려면 $1을 사용하세요.",
    "description": "$1 is key 'high' (text: 'Aggressive') separated here so that it can be passed in with bold fontweight"
  },
  "highLowercase": {
    "message": "높음"
  },
  "history": {
    "message": "기록"
  },
  "import": {
    "message": "가져오기",
    "description": "Button to import an account from a selected file"
  },
  "importAccount": {
    "message": "계정 가져오기"
  },
  "importAccountError": {
    "message": "계정 가져오기 오류"
  },
  "importAccountMsg": {
    "message": "가져온 계정은 본래 생성한 MetaMask 계정 비밀 복구 구문과 연결하지 못합니다. 가져온 계정에 대해 자세히 알아보기"
  },
  "importAccountSeedPhrase": {
    "message": "비밀 복구 구문으로 계정 가져오기"
  },
  "importExistingWalletDescription": {
    "message": "지갑을 만들 때 받은 비밀 복구 구문(시드 구문)을 입력하세요. $1",
    "description": "$1 is the words 'Learn More' from key 'learnMore', separated here so that it can be added as a link"
  },
  "importExistingWalletTitle": {
    "message": "비밀 복구 구문을 사용하여 기존 지갑 가져오기"
  },
  "importMyWallet": {
    "message": "내 지갑 가져오기"
  },
  "importNFTs": {
    "message": "NFT 가져오기"
  },
  "importTokenQuestion": {
    "message": "토큰을 가져올까요?"
  },
  "importTokenWarning": {
    "message": "기존 토큰의 가짜 버전을 포함하여 누구나 어떤 이름으로든 토큰을 만들 수 있습니다. 추가 및 거래는 사용자의 책임입니다."
  },
  "importTokens": {
    "message": "토큰 가져오기"
  },
  "importTokensCamelCase": {
    "message": "토큰 가져오기"
  },
  "importWallet": {
    "message": "지갑 가져오기"
  },
  "importYourExisting": {
    "message": "비밀 복구 구문을 사용하여 기존 지갑 가져오기"
  },
  "imported": {
    "message": "가져옴",
    "description": "status showing that an account has been fully loaded into the keyring"
  },
  "infuraBlockedNotification": {
    "message": "MetaMask이 블록체인 호스트에 연결할 수 없습니다. $1 오류 가능성을 검토하세요.",
    "description": "$1 is a clickable link with with text defined by the 'here' key"
  },
  "initialTransactionConfirmed": {
    "message": "최초 거래를 네트워크에서 확인했습니다. 돌아가려면 확인을 클릭하세요."
  },
  "insufficientBalance": {
    "message": "잔액이 부족합니다."
  },
  "insufficientFunds": {
    "message": "자금이 부족합니다."
  },
  "insufficientFundsForGas": {
    "message": "가스 자금 부족"
  },
  "insufficientTokens": {
    "message": "토큰이 부족합니다."
  },
  "invalidAddress": {
    "message": "잘못된 주소"
  },
  "invalidAddressRecipient": {
    "message": "수신인 주소가 올바르지 않음"
  },
  "invalidAddressRecipientNotEthNetwork": {
    "message": "ETH 네트워크가 아닙니다. 소문자로 설정하세요."
  },
  "invalidBlockExplorerURL": {
    "message": "잘못된 블록 탐색기 URL"
  },
  "invalidChainIdTooBig": {
    "message": "잘못된 체인 ID. 체인 ID가 너무 큽니다."
  },
  "invalidCustomNetworkAlertContent1": {
    "message": "맞춤형 네트워크 '$1'의 체인 ID를 다시 입력해야 합니다.",
    "description": "$1 is the name/identifier of the network."
  },
  "invalidCustomNetworkAlertContent2": {
    "message": "악성 또는 결함이 있는 네트워크 공급업체의 공격을 방어하려면, 이제 모든 맞춤형 네트워크에 체인 ID를 사용해야 합니다."
  },
  "invalidCustomNetworkAlertContent3": {
    "message": "설정 > 네트워크로 이동한 후 체인 ID를 입력하세요. $1에서 가장 인기 있는 네트워크의 체인 ID를 찾을 수 있습니다.",
    "description": "$1 is a link to https://chainid.network"
  },
  "invalidCustomNetworkAlertTitle": {
    "message": "잘못된 맞춤형 네트워크"
  },
  "invalidHexNumber": {
    "message": "잘못된 16진수입니다."
  },
  "invalidHexNumberLeadingZeros": {
    "message": "잘못된 16진수입니다. 앞에 있는 0을 모두 제거하세요."
  },
  "invalidIpfsGateway": {
    "message": "잘못된 IPFS 게이트웨이: 값은 올바른 URL이어야 합니다."
  },
  "invalidNumber": {
    "message": "숫자가 올바르지 않습니다. 십진수나 '0x'로 시작하는 16진수를 입력하세요."
  },
  "invalidNumberLeadingZeros": {
    "message": "숫자가 올바르지 않습니다. 앞에 있는 0을 모두 제거하세요."
  },
  "invalidRPC": {
    "message": "잘못된 RPC URL"
  },
  "invalidSeedPhrase": {
    "message": "잘못된 비밀 복구 구문"
  },
  "ipfsGateway": {
    "message": "IPFS 게이트웨이"
  },
  "ipfsGatewayDescription": {
    "message": "ENS 콘텐츠 해결에 사용할 IPFS CID 게이트웨이의 URL을 입력하세요."
  },
  "jsDeliver": {
    "message": "jsDeliver"
  },
  "jsonFile": {
    "message": "JSON 파일",
    "description": "format for importing an account"
  },
  "keystone": {
    "message": "Keystone"
  },
  "keystoneTutorial": {
    "message": " (튜토리얼)"
  },
  "knownAddressRecipient": {
    "message": "알려진 계약 주소입니다."
  },
  "knownTokenWarning": {
    "message": "이 작업은 지갑에 이미 나열되어 있고 피싱에 사용될 수 있는 토큰을 편집합니다. 해당 토큰이 나타내는 내용을 변경하려는 경우에만 작업을 승인하세요. $1에 대해 자세히 알아보기"
  },
  "kovan": {
    "message": "Kovan 테스트 네트워크"
  },
  "lastConnected": {
    "message": "마지막 연결"
  },
  "layer1Fees": {
    "message": "레이어 1 요금"
  },
  "learmMoreAboutGas": {
    "message": "가스에 대해 $1하시겠습니까?"
  },
  "learnCancelSpeeedup": {
    "message": "$1하는 방법 알아보기",
    "description": "$1 is link to cancel or speed up transactions"
  },
  "learnMore": {
    "message": "자세히 알아보기"
  },
  "learnMoreUpperCase": {
    "message": "자세히 알아보기"
  },
  "learnScamRisk": {
    "message": "사기 및 보안 위험"
  },
  "ledgerAccountRestriction": {
    "message": "새 계정을 추가하려면 먼저 기존의 최종 계정을 사용해야 합니다."
  },
  "ledgerConnectionInstructionCloseOtherApps": {
    "message": "장치에 연결된 다른 소프트웨어를 닫은 다음 여기를 클릭하여 새로 고침하세요."
  },
  "ledgerConnectionInstructionHeader": {
    "message": "확인을 클릭하기 전:"
  },
  "ledgerConnectionInstructionStepFour": {
    "message": "Ledger 장치에서 \"스마트 계약 데이터\" 또는 \"블라인드 서명\"을 활성화하세요"
  },
  "ledgerConnectionInstructionStepOne": {
    "message": "설정 > 고급에서 Ledger Live 사용을 활성화하세요."
  },
  "ledgerConnectionInstructionStepThree": {
    "message": "Ledger 장치를 연결하고 이더리움 앱을 선택하세요."
  },
  "ledgerConnectionInstructionStepTwo": {
    "message": "Ledger Live 앱 열기 및 잠금 해제"
  },
  "ledgerConnectionPreferenceDescription": {
    "message": "Ledger를 메타마스크에 연결하는 방법을 지정하세요. $1 방법을 추천하지만 다른 옵션도 사용할 수 있습니다. 여기에서 더 알아보세요: $2",
    "description": "A description that appears above a dropdown where users can select between up to three options - Ledger Live, U2F or WebHID - depending on what is supported in their browser. $1 is the recommended browser option, it will be either WebHID or U2f. $2 is a link to an article where users can learn more, but will be the translation of the learnMore message."
  },
  "ledgerDeviceOpenFailureMessage": {
    "message": "Ledger 장치를 열지 못했습니다. Ledger가 다른 소프트웨어에 연결되어 있을 수 있습니다. Ledger Live 또는 Ledger 장치에 연결된 다른 응용 프로그램을 닫고 다시 연결하세요."
  },
  "ledgerLive": {
    "message": "Ledger Live",
    "description": "The name of a desktop app that can be used with your ledger device. We can also use it to connect a users Ledger device to MetaMask."
  },
  "ledgerLiveApp": {
    "message": "Ledger Live 앱"
  },
  "ledgerLocked": {
    "message": "Ledger 장치에 연결할 수 없습니다. 장치의 잠금이 해제되어 있고 이더리움 앱이 열려 있는지 확인하세요."
  },
  "ledgerTimeout": {
    "message": "Ledger Live의 응답 시간이 너무 길거나 연결 시간을 초과했습니다. Ledger Live 앱이 열려 있고 장치의 잠금이 해제되어 있는지 확인하세요."
  },
  "ledgerTransportChangeWarning": {
    "message": "Ledger Live 앱이 열려 있으면 열려 있는 Ledger Live 연결을 끊고 Ledger Live 앱을 닫으세요."
  },
  "ledgerWebHIDNotConnectedErrorMessage": {
    "message": "Ledger 장치가 연결되지 않았습니다. Ledger을 연결하려면 '계속'을 다시 클릭하고 HID 연결을 승인하세요.",
    "description": "An error message shown to the user during the hardware connect flow."
  },
  "letsGoSetUp": {
    "message": "설정을 시작하죠!"
  },
  "likeToImportTokens": {
    "message": "이 토큰을 추가할까요?"
  },
  "link": {
    "message": "링크"
  },
  "links": {
    "message": "링크"
  },
  "loadMore": {
    "message": "추가 로드"
  },
  "loading": {
    "message": "로드 중..."
  },
  "loadingTokens": {
    "message": "토큰 로드 중..."
  },
  "localhost": {
    "message": "Localhost 8545"
  },
  "lock": {
    "message": "잠금"
  },
  "lockTimeTooGreat": {
    "message": "잠금 시간이 너무 깁니다"
  },
  "low": {
    "message": "낮음"
  },
  "lowGasSettingToolTipMessage": {
    "message": "$1 사용을 통해 더 저렴한 가격을 기다리세요. 가격 예측이 힘들기 때문에 시간 추정은 더욱 부정확합니다.",
    "description": "$1 is key 'low' separated here so that it can be passed in with bold fontweight"
  },
  "lowLowercase": {
    "message": "낮음"
  },
  "lowPriorityMessage": {
    "message": "향후 거래는 이 거래 이후에 대기열에 추가됩니다. 이 가격은 얼마 전에 마지막으로 확인되었습니다."
  },
  "mainnet": {
    "message": "이더리움 메인넷"
  },
  "makeAnotherSwap": {
    "message": "새 스왑 생성"
  },
  "makeSureNoOneWatching": {
    "message": "다른 사람이 이 화면을 보고 있지는 않은지 확인하세요.",
    "description": "Warning to users to be care while creating and saving their new Secret Recovery Phrase"
  },
  "max": {
    "message": "최대"
  },
  "maxBaseFee": {
    "message": "최대 기본 요금"
  },
  "maxFee": {
    "message": "최대 요금"
  },
  "maxPriorityFee": {
    "message": "최대 우선 요금"
  },
  "medium": {
    "message": "시장"
  },
  "mediumGasSettingToolTipMessage": {
    "message": "현재 시장 가격으로 빠르게 처리할 수 있도록 $1을(를) 사용하세요.",
    "description": "$1 is key 'medium' (text: 'Market') separated here so that it can be passed in with bold fontweight"
  },
  "memo": {
    "message": "메모"
  },
  "memorizePhrase": {
    "message": "이 구문을 기억하세요."
  },
  "message": {
    "message": "메시지"
  },
  "metaMaskConnectStatusParagraphOne": {
    "message": "이제 MetaMask에서 계정 연결을 더 효과적으로 제어할 수 있습니다."
  },
  "metaMaskConnectStatusParagraphThree": {
    "message": "클릭하여 연결된 계정을 관리하세요."
  },
  "metaMaskConnectStatusParagraphTwo": {
    "message": "방문 중인 웹사이트가 현재 선택한 계정에 연결되어 있다면 연결 상태 버튼이 표시됩니다."
  },
  "metamaskDescription": {
    "message": "이더리움 및 분산형 웹에 연결합니다."
  },
  "metamaskSwapsOfflineDescription": {
    "message": "MetaMask Swaps가 점검 중입니다. 나중에 다시 확인하세요."
  },
  "metamaskVersion": {
    "message": "MetaMask 버전"
  },
  "metametricsCommitmentsAllowOptOut": {
    "message": "언제든 설정을 통해 옵트아웃할 수 있습니다."
  },
  "metametricsCommitmentsAllowOptOut2": {
    "message": "언제든 설정을 통해 옵트아웃할 수 있습니다."
  },
  "metametricsCommitmentsBoldNever": {
    "message": "절대로",
    "description": "This string is localized separately from some of the commitments so that we can bold it"
  },
  "metametricsCommitmentsIntro": {
    "message": "MetaMask에서는.."
  },
  "metametricsCommitmentsNeverCollect": {
    "message": "키, 주소, 거래, 잔액, 해시 또는 개인 정보를 절대 수집하지 않습니다."
  },
  "metametricsCommitmentsNeverCollectIP": {
    "message": "전체 IP 주소를 절대 수집하지 않습니다.",
    "description": "The $1 is the bolded word 'Never', from 'metametricsCommitmentsBoldNever'"
  },
  "metametricsCommitmentsNeverCollectKeysEtc": {
    "message": "키, 주소, 거래, 잔액, 해시 또는 개인 정보를 절대 수집하지 않습니다.",
    "description": "The $1 is the bolded word 'Never', from 'metametricsCommitmentsBoldNever'"
  },
  "metametricsCommitmentsNeverIP": {
    "message": "전체 IP 주소를 절대 수집하지 않습니다."
  },
  "metametricsCommitmentsNeverSell": {
    "message": "절대로 수익을 위해 데이터를 판매하지 않습니다!"
  },
  "metametricsCommitmentsNeverSellDataForProfit": {
    "message": "$1 수익을 위해 데이터를 판매하지 않습니다!",
    "description": "The $1 is the bolded word 'Never', from 'metametricsCommitmentsBoldNever'"
  },
  "metametricsCommitmentsSendAnonymizedEvents": {
    "message": "익명화된 클릭 및 페이지뷰 이벤트 보내기"
  },
  "metametricsHelpImproveMetaMask": {
    "message": "MetaMask 개선에 참여"
  },
  "metametricsOptInDescription": {
    "message": "MetaMask는 사용자가 확장 프로그램과 상호작용하는 방식을 자세히 이해하기 위해 사용 데이터를 수집하고자 합니다. 수집한 데이터는 당사의 제품과 이더리움 에코시스템의 사용 편의성 및 사용자 경험을 지속적으로 개선하는 데 활용됩니다."
  },
  "metametricsOptInDescription2": {
    "message": "당사 제품의 가용성 향상을 위해 기본적인 사용 데이터를 수집하고자 합니다. 이 측정항목은..."
  },
  "metametricsTitle": {
    "message": "6백만 명 이상의 사용자와 함께 MetaMask 기능 향상에 동참하세요."
  },
  "mismatchedChain": {
    "message": "이 체인 ID의 네트워크 세부 정보가 기록과 일치하지 않습니다. 진행하기 전에 $1을(를) 권장합니다.",
    "description": "$1 is a clickable link with text defined by the 'mismatchedChainLinkText' key"
  },
  "mismatchedChainLinkText": {
    "message": "네트워크 세부 정보 검증",
    "description": "Serves as link text for the 'mismatchedChain' key. This text will be embedded inside the translation for that key."
  },
  "missingNFT": {
    "message": "NFT가 보이지 않나요?"
  },
  "missingToken": {
    "message": "토큰이 보이지 않나요?"
  },
  "mobileSyncWarning": {
    "message": "'확장 프로그램과 동기화' 기능이 일시적으로 비활성화됩니다. MetaMask 모바일에서 확장 지갑을 사용하려면 모바일 앱에서 지갑 설정 옵션으로 돌아가 '비밀 복구 구문 가져오기' 옵션을 선택하세요. 확장 지갑의 비밀 구문을 사용하시면 지갑을 모바일로 가져올 수 있습니다."
  },
  "mustSelectOne": {
    "message": "토큰을 1개 이상 선택해야 합니다."
  },
  "myAccounts": {
    "message": "내 계정"
  },
  "name": {
    "message": "이름"
  },
  "needHelp": {
    "message": "도움이 필요하신가요? $1에 문의하세요.",
    "description": "$1 represents `needHelpLinkText`, the text which goes in the help link"
  },
  "needHelpFeedback": {
    "message": "피드백을 공유하세요."
  },
  "needHelpLinkText": {
    "message": "MetaMask 지원"
  },
  "needHelpSubmitTicket": {
    "message": "티켓 제출"
  },
  "needImportFile": {
    "message": "가져올 파일을 선택해야 합니다.",
    "description": "User is important an account and needs to add a file to continue"
  },
  "negativeETH": {
    "message": "음수 ETH 양은 전송할 수 없습니다."
  },
  "networkDetails": {
    "message": "네트워크 세부 정보"
  },
  "networkName": {
    "message": "네트워크 이름"
  },
  "networkNameBSC": {
    "message": "BSC"
  },
  "networkNameDefinition": {
    "message": "이 네트워크와 연결된 이름입니다."
  },
  "networkNameEthereum": {
    "message": "이더리움"
  },
  "networkNamePolygon": {
    "message": "Polygon"
  },
  "networkNameRinkeby": {
    "message": "Rinkeby"
  },
  "networkNameTestnet": {
    "message": "테스트넷"
  },
  "networkSettingsChainIdDescription": {
    "message": "체인 ID는 거래 서명에 사용됩니다. 이는 네트워크에서 반환하는 체인 ID와 일치해야 합니다. 십진수나 '0x'로 시작하는 16진수를 입력할 수 있지만, 표시되는 형식은 십진수입니다."
  },
  "networkStatus": {
    "message": "네트워크 상태"
  },
  "networkStatusBaseFeeTooltip": {
    "message": "기본 요금은 네트워크에 의해 설정되며 13-14초마다 변경됩니다. 당사의 $1 및 $2 옵션이 갑작스러운 증가를 설명해줍니다.",
    "description": "$1 and $2 are bold text for Medium and Aggressive respectively."
  },
  "networkStatusPriorityFeeTooltip": {
    "message": "우선 요금의 범위(일명 \"채굴자 팁\"). 이것은 채굴자에게 전달되어 거래의 우선 순위를 정하도록 장려합니다."
  },
  "networkStatusStabilityFeeTooltip": {
    "message": "가스 요금이 지난 72시간에 비해 $1입니다.",
    "description": "$1 is networks stability value - stable, low, high"
  },
  "networkURL": {
    "message": "네트워크 URL"
  },
  "networkURLDefinition": {
    "message": "이 네트워크에 액세스하는 데 사용되는 URL입니다."
  },
  "networks": {
    "message": "네트워크"
  },
  "nevermind": {
    "message": "괜찮습니다"
  },
  "newAccount": {
    "message": "새 계정"
  },
  "newAccountDetectedDialogMessage": {
    "message": "새 주소가 발견되었습니다! 여기를 클릭하여 주소록에 추가하세요."
  },
  "newAccountNumberName": {
    "message": "계정 $1",
    "description": "Default name of next account to be created on create account screen"
  },
  "newCollectibleAddedMessage": {
    "message": "수집이 성공적으로 추가되었습니다!"
  },
  "newContact": {
    "message": "새 연락처"
  },
  "newContract": {
    "message": "새 계약"
  },
  "newNFTsDetected": {
    "message": "신규! NFT 감지"
  },
  "newNFTsDetectedInfo": {
    "message": "MetaMask가 Opensea에서 자동으로 NFT를 감지하고 MetaMask 지갑에 표시하도록 허용합니다."
  },
  "newNetworkAdded": {
    "message": "“$1”가 성공적으로 추가되었습니다!"
  },
  "newPassword": {
    "message": "새 비밀번호(8자 이상)"
  },
  "newToMetaMask": {
    "message": "MetaMask가 처음이세요?"
  },
  "newTotal": {
    "message": "새 합계"
  },
  "newTransactionFee": {
    "message": "새 거래 수수료"
  },
  "newValues": {
    "message": "새로운 가치"
  },
  "next": {
    "message": "다음"
  },
  "nextNonceWarning": {
    "message": "임시값이 권장 임시값인 $1보다 큽니다.",
    "description": "The next nonce according to MetaMask's internal logic"
  },
  "nftTokenIdPlaceholder": {
    "message": "수집 가능한 ID를 입력하세요."
  },
  "nfts": {
    "message": "NFT"
  },
  "nickname": {
    "message": "닉네임"
  },
  "noAccountsFound": {
    "message": "검색어에 해당하는 계정이 없습니다."
  },
  "noAddressForName": {
    "message": "이 이름에 설정된 주소가 없습니다."
  },
  "noAlreadyHaveSeed": {
    "message": "아니요. 이미 비밀 복구 구문이 있습니다."
  },
  "noConversionDateAvailable": {
    "message": "사용 가능한 통화 변환 날짜 없음"
  },
  "noConversionRateAvailable": {
    "message": "사용 가능한 전환율이 없음"
  },
  "noNFTs": {
    "message": "아직 NFT가 없음"
  },
  "noThanks": {
    "message": "괜찮습니다"
  },
  "noTransactions": {
    "message": "거래가 없습니다."
  },
  "noWebcamFound": {
    "message": "컴퓨터의 웹캠을 찾을 수 없습니다. 다시 시도하세요."
  },
  "noWebcamFoundTitle": {
    "message": "웹캠을 찾을 수 없음"
  },
  "nonce": {
    "message": "임시값"
  },
  "nonceField": {
    "message": "거래 임시값 맞춤화"
  },
  "nonceFieldDescription": {
    "message": "이 기능을 켜면 확인 화면에서 임시값(거래 번호)을 변경할 수 있습니다. 이는 고급 기능으로, 주의해서 사용해야 합니다."
  },
  "nonceFieldHeading": {
    "message": "맞춤형 임시값"
  },
  "notBusy": {
    "message": "바쁘지 않음"
  },
  "notCurrentAccount": {
    "message": "올바른 계정인가요? 현재 지갑에서 선택된 계정과 다릅니다."
  },
  "notEnoughGas": {
    "message": "가스 부족"
  },
  "notifications1Description": {
    "message": "MetaMask 모바일 사용자는 이제 모바일 지갑에서 토큰을 스왑할 수 있습니다. QR 코드를 스캔하여 모바일 앱을 설치하고 스왑을 시작하세요.",
    "description": "Description of a notification in the 'See What's New' popup. Describes the swapping on mobile feature."
  },
  "notifications1Title": {
    "message": "모바일 스왑은 여기서 진행됩니다!",
    "description": "Title for a notification in the 'See What's New' popup. Tells users that they can now use MetaMask Swaps on Mobile."
  },
  "notifications3ActionText": {
    "message": "더 읽어보기",
    "description": "The 'call to action' on the button, or link, of the 'Stay secure' notification. Upon clicking, users will be taken to a page about security on the metamask support website."
  },
  "notifications3Description": {
    "message": "MetaMask 보안 관련 최신 모범 사례를 알아보고 공식 MetaMask 지원에서 최신 보안 팁을 확인하세요.",
    "description": "Description of a notification in the 'See What's New' popup. Describes the information they can get on security from the linked support page."
  },
  "notifications3Title": {
    "message": "보안 유지",
    "description": "Title for a notification in the 'See What's New' popup. Encourages users to consider security."
  },
  "notifications4ActionText": {
    "message": "스왑 시작",
    "description": "The 'call to action' on the button, or link, of the 'Swap on Binance Smart Chain!' notification. Upon clicking, users will be taken to a page where then can swap tokens on Binance Smart Chain."
  },
  "notifications4Description": {
    "message": "토큰 스왑 최고가를 지갑에서 바로 이용하세요. MetaMask는 이제 바이낸스 스마트 체인의 여러 분산형 교환 애그리게이터 및 투자전문기관과 연결됩니다.",
    "description": "Description of a notification in the 'See What's New' popup."
  },
  "notifications4Title": {
    "message": "바이낸스 스마트 체인에서 스왑",
    "description": "Title for a notification in the 'See What's New' popup. Encourages users to do swaps on Binance Smart Chain."
  },
  "notifications5Description": {
    "message": "\"시드 구문\"은 이제 \"비밀 복구 구문\"이라고 합니다.",
    "description": "Description of a notification in the 'See What's New' popup. Describes the seed phrase wording update."
  },
  "notifications6DescriptionOne": {
    "message": "Chrome 버전 91부터 Ledger 지원(U2F)이 활성화된 API는 더 이상 하드웨어 지갑을 지원하지 않습니다. MetaMask는 Ledger Live 지원을 새롭게 구축하여 Ledger Live 데스크톱 앱을 통해 Ledger 장치에 계속해서 연결할 수 있도록 보완했습니다.",
    "description": "Description of a notification in the 'See What's New' popup. Describes the Ledger support update."
  },
  "notifications6DescriptionThree": {
    "message": "MetaMask에서 Ledger 계정을 이용하려면 새 탭이 열리고 Ledger Live 앱을 열라는 메시지가 표시됩니다.  앱이 열리면 MetaMask 계정에 대한 WebSocket 연결을 허용하라는 메시지가 표시됩니다. 그러면 성공입니다!",
    "description": "Description of a notification in the 'See What's New' popup. Describes the Ledger support update."
  },
  "notifications6DescriptionTwo": {
    "message": "Ledger Live 지원은 설정 > 고급 > Ledger Live 사용을 클릭하여 활성화할 수 있습니다.",
    "description": "Description of a notification in the 'See What's New' popup. Describes the Ledger support update."
  },
  "notifications6Title": {
    "message": "Chrome 사용자용 Ledger 지원 업데이트",
    "description": "Title for a notification in the 'See What's New' popup. Lets users know about the Ledger support update"
  },
  "notifications7DescriptionOne": {
    "message": "MetaMask v10.1.0에는 Ledger 장치를 사용에서 EIP-1559 거래가 새롭게 지원되도록 했습니다.",
    "description": "Description of a notification in the 'See What's New' popup. Describes changes for ledger and EIP1559 in v10.1.0"
  },
  "notifications7DescriptionTwo": {
    "message": "이더리움 메인넷에서 거래를 완료하려면 Ledger 장치에 최신 펌웨어가 있는지 확인하세요.",
    "description": "Description of a notification in the 'See What's New' popup. Describes the need to update ledger firmware."
  },
  "notifications7Title": {
    "message": "Ledger 폄웨어 업데이트",
    "description": "Title for a notification in the 'See What's New' popup. Notifies ledger users of the need to update firmware."
  },
  "notifications8ActionText": {
    "message": "고급 설정으로 이동하기",
    "description": "Description on an action button that appears in the What's New popup. Tells the user that if they click it, they will go to our Advanced Settings page."
  },
  "notifications8DescriptionOne": {
    "message": "MetaMask v10.4.0부터는 Ledger 장치를 MetaMask에 연결할 때 더 이상 Ledger Live를 사용하지 않아도 됩니다.",
    "description": "Description of a notification in the 'See What's New' popup. Describes changes for how Ledger Live is no longer needed to connect the device."
  },
  "notifications8DescriptionTwo": {
    "message": "더 쉽고 안정적인 Ledger 경험을 위해 설정의 고급 탭으로 이동하여 '선호하는 Ledger 연결 유형'을 'WebHID'로 전환하세요.",
    "description": "Description of a notification in the 'See What's New' popup. Describes how the user can turn off the Ledger Live setting."
  },
  "notifications8Title": {
    "message": "Ledger 연결 개선 사항",
    "description": "Title for a notification in the 'See What's New' popup. Notifies ledger users that there is an improvement in how they can connect their device."
  },
  "notifications9DescriptionOne": {
    "message": "이제 스마트 계약 거래를 확인할 때 '데이터' 탭을 통해 더 많은 통찰력을 얻을 수 있습니다."
  },
  "notifications9DescriptionTwo": {
    "message": "이제 확인하기 전에 거래 세부 정보를 더 잘 이해할 수 있고 주소록에 거래 주소를 더 쉽게 추가할 수 있어 안전하며 정보에 입각한 결정을 내리는 데 도움이 됩니다."
  },
  "notifications9Title": {
    "message": "👓 사용자가 거래를 이해하기 쉽게 도와드립니다."
  },
  "ofTextNofM": {
    "message": "/"
  },
  "off": {
    "message": "끄기"
  },
  "offlineForMaintenance": {
    "message": "점검을 위한 오프라인 상태"
  },
  "ok": {
    "message": "확인"
  },
  "on": {
    "message": "켜기"
  },
  "onboardingCreateWallet": {
    "message": "새 지갑 생성"
  },
  "onboardingImportWallet": {
    "message": "기존 지갑 가져오기"
  },
  "onboardingPinExtensionBillboardAccess": {
    "message": "전체 액세스"
  },
  "onboardingPinExtensionBillboardDescription": {
    "message": "이 익스텐션은 정보를 확인하고 변경할 수 있습니다."
  },
  "onboardingPinExtensionBillboardDescription2": {
    "message": "정보를 확인하고 변경할 수 있습니다."
  },
  "onboardingPinExtensionBillboardTitle": {
    "message": "확장 프로그램"
  },
  "onboardingPinExtensionChrome": {
    "message": "브라우저 확장 아이콘 클릭"
  },
  "onboardingPinExtensionDescription": {
    "message": "쉽게 액세스하여 거래를 확인할 있도록 브라우저에 MetaMask를 고정해 놓으세요."
  },
  "onboardingPinExtensionDescription2": {
    "message": "익스텐션 클릭으로 MetaMask를 열면 클릭 한 번으로 지갑에 액세스할 수 있습니다."
  },
  "onboardingPinExtensionDescription3": {
    "message": "브라우저 확장 아이콘을 클릭하여 즉시 액세스하세요."
  },
  "onboardingPinExtensionLabel": {
    "message": "MetaMask 고정"
  },
  "onboardingPinExtensionStep1": {
    "message": "1"
  },
  "onboardingPinExtensionStep2": {
    "message": "2"
  },
  "onboardingPinExtensionTitle": {
    "message": "MetaMask 설치가 완료되었습니다!"
  },
  "onboardingReturnNotice": {
    "message": "\"$1\"이(가) 이 탭을 닫고 $2로 돌아갑니다.",
    "description": "Return the user to the site that initiated onboarding"
  },
  "onboardingShowIncomingTransactionsDescription": {
    "message": "지갑에 들어오는 거래를 표시하려면 $1 링크와의 통신이 필요합니다. Etherscan은 이더리움 주소와 IP 주소에 액세스할 수 있습니다. $2 보기.",
    "description": "$1 is a clickable link with text defined by the 'etherscan' key. $2 is a clickable link with text defined by the 'privacyMsg' key."
  },
  "onboardingUsePhishingDetectionDescription": {
    "message": "피싱 감지 경보는 $1과(와)의 통신에 의존합니다. jsDeliver는 귀하의 IP 주소에 액세스할 수 있습니다. $2 보기.",
    "description": "The $1 is the word 'jsDeliver', from key 'jsDeliver' and $2 is the words Privacy Policy from key 'privacyMsg', both separated here so that it can be wrapped as a link"
  },
  "onlyAddTrustedNetworks": {
    "message": "악성 네트워크 공급업체는 블록체인 상태를 거짓으로 보고하고 네트워크 활동을 기록할 수 있습니다. 신뢰하는 맞춤형 네트워크만 추가하세요."
  },
  "onlyConnectTrust": {
    "message": "신뢰하는 사이트만 연결하세요."
  },
  "openFullScreenForLedgerWebHid": {
    "message": "전체 화면에서 MetaMask를 열어 WebHID를 통해 Ledger를 연결합니다.",
    "description": "Shown to the user on the confirm screen when they are viewing MetaMask in a popup window but need to connect their ledger via webhid."
  },
  "optional": {
    "message": "옵션"
  },
  "optionalWithParanthesis": {
    "message": "(옵션)"
  },
  "or": {
    "message": "또는"
  },
  "origin": {
    "message": "원본"
  },
  "parameters": {
    "message": "매개변수"
  },
  "participateInMetaMetrics": {
    "message": "MetaMetrics에 참여"
  },
  "participateInMetaMetricsDescription": {
    "message": "MetaMetrics에 참여하여 MetaMask 개선에 도움을 주세요."
  },
  "password": {
    "message": "비밀번호"
  },
  "passwordNotLongEnough": {
    "message": "비밀번호가 짧습니다."
  },
  "passwordSetupDetails": {
    "message": "이 비밀번호는 이 기기에서만 MetaMask 지갑의 잠금을 해제합니다. MetaMask는 이 비밀번호를 복구할 수 없습니다."
  },
  "passwordTermsWarning": {
    "message": "MetaMask가 이 비밀번호를 복구할 수 없음을 이해합니다. $1"
  },
  "passwordsDontMatch": {
    "message": "비밀번호가 일치하지 않습니다."
  },
  "pastePrivateKey": {
    "message": "여기에 비공개 키 문자열을 붙여넣으세요.",
    "description": "For importing an account from a private key"
  },
  "pending": {
    "message": "보류 중"
  },
  "pendingTransactionInfo": {
    "message": "이 거래는 다른 거래가 완료될 때까지 처리되지 않습니다."
  },
  "pendingTransactionMultiple": {
    "message": "보류 중인 ($1) 거래가 있습니다."
  },
  "pendingTransactionSingle": {
    "message": "보류 중인 (1) 거래가 있습니다.",
    "description": "$1 is count of pending transactions"
  },
  "permissionRequest": {
    "message": "승인 요청"
  },
  "permission_ethereumAccounts": {
    "message": "허용되는 계정의 주소 보기(필수)",
    "description": "The description for the `eth_accounts` permission"
  },
  "permissions": {
    "message": "권한"
  },
  "personalAddressDetected": {
    "message": "개인 주소가 발견되었습니다. 토큰 계약 주소를 입력하세요."
  },
  "plusXMore": {
    "message": "+ 그 외 $1개",
    "description": "$1 is a number of additional but unshown items in a list- this message will be shown in place of those items"
  },
  "preferredLedgerConnectionType": {
    "message": "선호하는 Ledger 연결 유형",
    "description": "A header for a dropdown in the advanced section of settings. Appears above the ledgerConnectionPreferenceDescription message"
  },
  "prev": {
    "message": "이전"
  },
  "primaryCurrencySetting": {
    "message": "기본 통화"
  },
  "primaryCurrencySettingDescription": {
    "message": "체인의 고유 통화(예: ETH)로 값을 우선 표시하려면 고유를 선택합니다. 선택한 명목 통화로 값을 우선 표시하려면 명목을 선택합니다."
  },
  "priorityFee": {
    "message": "우선 요금"
  },
  "priorityFeeProperCase": {
    "message": "우선 요금"
  },
  "privacyMsg": {
    "message": "개인정보 보호정책"
  },
  "privateKey": {
    "message": "비공개 키",
    "description": "select this type of file to use to import an account"
  },
  "privateKeyWarning": {
    "message": "경고: 이 키를 노출하지 마세요. 비공개 키가 있는 사람이라면 누구든 귀하의 계정에 있는 자산을 훔칠 수 있습니다."
  },
  "privateNetwork": {
    "message": "비공개 네트워크"
  },
  "proceedWithTransaction": {
    "message": "계속 진행"
  },
  "proposedApprovalLimit": {
    "message": "제안된 승인 한도"
  },
  "provide": {
    "message": "제공"
  },
  "publicAddress": {
    "message": "공개 주소"
  },
  "queue": {
    "message": "대기열"
  },
  "queued": {
    "message": "대기열에 지정됨"
  },
  "readdToken": {
    "message": "나중에 계정 옵션 메뉴의 '토큰 추가'로 이동하면 이 토큰을 다시 추가할 수 있습니다."
  },
  "receive": {
    "message": "받기"
  },
  "recents": {
    "message": "최근"
  },
  "recipientAddressPlaceholder": {
    "message": "검색, 공개 주소(0x) 또는 ENS"
  },
  "recommendedGasLabel": {
    "message": "권장됨"
  },
  "recoveryPhraseReminderBackupStart": {
    "message": "여기에서 시작"
  },
  "recoveryPhraseReminderConfirm": {
    "message": "확인"
  },
  "recoveryPhraseReminderHasBackedUp": {
    "message": "계정 시드 구문은 언제나 보안이 유지되고 알려지지 않은 곳에 보관해야 합니다."
  },
  "recoveryPhraseReminderHasNotBackedUp": {
    "message": "계정 시드 구문을 다시 백업해야 합니까?"
  },
  "recoveryPhraseReminderItemOne": {
    "message": "절대로 다른 사람과 계정 시드 구문을 공유하지 마십시오"
  },
  "recoveryPhraseReminderItemTwo": {
    "message": "MetaMask 팀에서는 절대로 계정 시드 구문을 묻지 않습니다"
  },
  "recoveryPhraseReminderSubText": {
    "message": "비밀 복구 구문은 모든 계정을 관리합니다."
  },
  "recoveryPhraseReminderTitle": {
    "message": "자신의 자금을 지키세요"
  },
  "refreshList": {
    "message": "새로 고침 목록"
  },
  "reject": {
    "message": "거부"
  },
  "rejectAll": {
    "message": "모두 거부"
  },
  "rejectTxsDescription": {
    "message": "거래 $1개를 모두 거부합니다."
  },
  "rejectTxsN": {
    "message": "거래 $1개 거부"
  },
  "rejected": {
    "message": "거부됨"
  },
  "remember": {
    "message": "참고:"
  },
  "remindMeLater": {
    "message": "나중에 알림"
  },
  "remove": {
    "message": "제거"
  },
  "removeAccount": {
    "message": "계정 제거"
  },
  "removeAccountDescription": {
    "message": "이 계정이 지갑에서 제거됩니다. 계속하기 전에 가져온 이 계정에 대한 원본 비밀 복구 구문이나 비공개 키가 있는지 확인하세요. 계정 드롭다운에서 계정을 가져오거나 다시 만들 수 있습니다. "
  },
  "removeNFT": {
    "message": "NFT 제거"
  },
  "requestsAwaitingAcknowledgement": {
    "message": "확인 대기 중인 요청"
  },
  "required": {
    "message": "필요"
  },
  "reset": {
    "message": "재설정"
  },
  "resetAccount": {
    "message": "계정 재설정"
  },
  "resetAccountDescription": {
    "message": "계정을 재설정하면 거래 내역이 지워집니다. 계정의 잔액은 변경되지 않으며 비밀 복구 구문을 다시 입력하지 않아도 됩니다."
  },
  "restore": {
    "message": "복구"
  },
  "restoreWalletPreferences": {
    "message": "$1의 데이터 백업이 발견되었습니다. 지갑 환경설정을 복원할까요?",
    "description": "$1 is the date at which the data was backed up"
  },
  "retryTransaction": {
    "message": "거래 재시도"
  },
  "reusedTokenNameWarning": {
    "message": "여기에 있는 토큰은 사용자가 주시 중인 다른 토큰의 기호를 재사용하기 때문에 혼동되거나 속기 쉽습니다."
  },
  "revealSeedWords": {
    "message": "비밀 복구 구문 공개"
  },
  "revealSeedWordsDescription": {
    "message": "브라우저를 변경하거나 컴퓨터를 옮긴 경우, 계정에 액세스하려면 이 비밀 복구 구문이 필요합니다. 기밀이 보장된 안전한 곳에 보관하세요."
  },
  "revealSeedWordsWarning": {
    "message": "이 구문은 계정 전체를 도용하는 데 사용될 수 있습니다."
  },
  "revealSeedWordsWarningTitle": {
    "message": "이 구문은 누구와도 공유하지 마세요!"
  },
  "rinkeby": {
    "message": "Rinkeby 테스트 네트워크"
  },
  "ropsten": {
    "message": "Ropsten 테스트 네트워크"
  },
  "rpcUrl": {
    "message": "새 RPC URL"
  },
  "save": {
    "message": "저장"
  },
  "saveAsCsvFile": {
    "message": "CSV 파일로 저장"
  },
  "scanInstructions": {
    "message": "QR 코드를 카메라 앞에 놓으세요"
  },
  "scanQrCode": {
    "message": "QR 코드 스캔"
  },
  "scrollDown": {
    "message": "화면을 아래로 내리세요"
  },
  "search": {
    "message": "검색"
  },
  "searchAccounts": {
    "message": "계정 검색"
  },
  "searchResults": {
    "message": "검색 결과"
  },
  "searchTokens": {
    "message": "토큰 검색"
  },
  "secretBackupPhraseDescription": {
    "message": "비밀 백업 구문을 이용하면 계정을 쉽게 백업하고 복구할 수 있습니다."
  },
  "secretBackupPhraseWarning": {
    "message": "경고: 비밀 복구 구문은 절대로 공개하지 마세요. 이 구문이 있는 사람은 귀하의 Ether를 영원히 소유할 수 있습니다."
  },
  "secretPhrase": {
    "message": "금고를 복구하려면 비밀 구문을 여기에 입력하세요."
  },
<<<<<<< HEAD
  "secretPhraseWarning": {
    "message": "다른 비밀 복구 구문을 사용하여 복구하면 현재 지갑, 계정 및 자산이 이 앱에서 영구적으로 제거됩니다. 이 작업은 취소할 수 없습니다."
  },
=======
>>>>>>> 3327c5c7
  "secretRecoveryPhrase": {
    "message": "비밀 복구 구문"
  },
  "secureWallet": {
    "message": "보안 지갑"
  },
  "securityAndPrivacy": {
    "message": "보안 및 개인정보 보호"
  },
  "seedPhraseConfirm": {
    "message": "비밀 복구 구문 확인"
  },
  "seedPhraseEnterMissingWords": {
    "message": "비밀 복구 구문 확인"
  },
  "seedPhraseIntroNotRecommendedButtonCopy": {
    "message": "나중에 알림(권장하지 않음)"
  },
  "seedPhraseIntroRecommendedButtonCopy": {
    "message": "내 지갑 보호(권장)"
  },
  "seedPhraseIntroSidebarBulletFour": {
    "message": "적어서 여러 비밀 장소에 보관하세요."
  },
  "seedPhraseIntroSidebarBulletOne": {
    "message": "비밀번호 관리자에 저장"
  },
  "seedPhraseIntroSidebarBulletThree": {
    "message": "대여 금고에 보관."
  },
  "seedPhraseIntroSidebarBulletTwo": {
    "message": "은행 금고에 보관."
  },
  "seedPhraseIntroSidebarCopyOne": {
    "message": "복구 구문은 지갑과 자금의 '마스터 키'입니다."
  },
  "seedPhraseIntroSidebarCopyThree": {
    "message": "복구 구문을 요청하는 사람은 사기를 치려는 것입니다."
  },
  "seedPhraseIntroSidebarCopyTwo": {
    "message": "절대로, 누구와도, 심지어 MetaMask와도 비밀 구문을 공유하면 안 됩니다!"
  },
  "seedPhraseIntroSidebarTitleOne": {
    "message": "'비밀 복구 구문'이란 무엇인가요?"
  },
  "seedPhraseIntroSidebarTitleThree": {
    "message": "비밀 복구 구문을 공유해야 하나요?"
  },
  "seedPhraseIntroSidebarTitleTwo": {
    "message": "비밀 복구 구문은 어떻게 저장하나요?"
  },
  "seedPhraseIntroTitle": {
    "message": "지갑 보호하기"
  },
  "seedPhraseIntroTitleCopy": {
    "message": "시작하기 전에 이 짧은 동영상을 보고 비밀 복구 구문과 지갑을 안전하게 보호하는 방법에 대해 알아보세요."
  },
  "seedPhrasePlaceholder": {
    "message": "공백 한 칸으로 각 단어를 구분하세요."
  },
  "seedPhrasePlaceholderPaste": {
    "message": "클립보드에서 비밀 복구 구문 붙여넣기"
  },
  "seedPhraseReq": {
    "message": "비밀 복구 구문은 12, 15, 18, 21 또는 24개의 단어로 구성됩니다"
  },
  "seedPhraseWriteDownDetails": {
    "message": "이 12단어 비밀 복구 구문을 기록하고 본인만 접근 가능한 믿을 만한 장소에 저장하세요."
  },
  "seedPhraseWriteDownHeader": {
    "message": "비밀 복구 구문 기록"
  },
  "selectAHigherGasFee": {
    "message": "높은 가스 수수료를 선택하면 거래 처리 속도를 높일 수 있습니다.*"
  },
  "selectAccounts": {
    "message": "계정 선택"
  },
  "selectAll": {
    "message": "모두 선택"
  },
  "selectAnAccount": {
    "message": "계정 선택"
  },
  "selectAnAccountAlreadyConnected": {
    "message": "이 계정은 이미 MetaMask와 연결되어 있습니다."
  },
  "selectEachPhrase": {
    "message": "각 구문을 선택하여 구문이 올바른지 확인하세요."
  },
  "selectHdPath": {
    "message": "HD 경로 선택"
  },
  "selectNFTPrivacyPreference": {
    "message": "설정에서 NFT 감지 켜기"
  },
  "selectPathHelp": {
    "message": "아래에 기존 Ledger 계정이 표시되지 않는다면 경로를 \"Legacy (MEW / MyCrypto)\"로 변경해 보세요."
  },
  "selectType": {
    "message": "유형 선택"
  },
  "selectingAllWillAllow": {
    "message": "모두 선택하면 이 사이트에서 귀하의 현재 계정을 모두 볼 수 있습니다. 이 사이트를 신뢰하는지 확인하세요."
  },
  "send": {
    "message": "보내기"
  },
  "sendAmount": {
    "message": "송금"
  },
  "sendSpecifiedTokens": {
    "message": "$1 보내기",
    "description": "Symbol of the specified token"
  },
  "sendTo": {
    "message": "보낼 대상:"
  },
  "sendTokens": {
    "message": "토큰 보내기"
  },
  "sendingNativeAsset": {
    "message": "$1 보내기",
    "description": "$1 represents the native currency symbol for the current network (e.g. ETH or BNB)"
  },
  "setAdvancedPrivacySettings": {
    "message": "개인정보 설정 고급 지정"
  },
  "setAdvancedPrivacySettingsDetails": {
    "message": "이와 같이 MetaMask는 신용있는 타사의 서비스를 사용하여 제품 가용성과 안전성을 향상합니다."
  },
  "settings": {
    "message": "설정"
  },
  "show": {
    "message": "보기"
  },
  "showAdvancedGasInline": {
    "message": "고급 가스 제어 기능"
  },
  "showAdvancedGasInlineDescription": {
    "message": "이 항목을 선택하면 보내기 및 확인 화면에서 바로 가스 가격과 한도 조절을 확인할 수 있습니다."
  },
  "showFiatConversionInTestnets": {
    "message": "테스트넷에 전환 표시"
  },
  "showFiatConversionInTestnetsDescription": {
    "message": "이 항목을 선택하면 테스트넷에 명목 전환이 표시됩니다."
  },
  "showHexData": {
    "message": "16진수 데이터 표시"
  },
  "showHexDataDescription": {
    "message": "이 항목을 선택하면 보내기 화면에 16진수 데이터 필드가 표시됩니다."
  },
  "showHide": {
    "message": "보기/숨기기"
  },
  "showIncomingTransactions": {
    "message": "수신 거래 표시"
  },
  "showIncomingTransactionsDescription": {
    "message": "이 항목을 선택하면 Etherscan을 사용해 거래 목록에 수신 거래를 표시할 수 있습니다."
  },
  "showPermissions": {
    "message": "권한 표시"
  },
  "showPrivateKeys": {
    "message": "비공개 키 표시"
  },
  "showRecommendations": {
    "message": "추천 보기"
  },
  "showSeedPhrase": {
    "message": "비밀 복구 구문 표시"
  },
  "showTestnetNetworks": {
    "message": "테스트 네트워크 보기"
  },
  "showTestnetNetworksDescription": {
    "message": "네트워크 목록에서 표시하려는 테스트 네트워크를 선택하세요."
  },
  "sigRequest": {
    "message": "서명 요청"
  },
  "sign": {
    "message": "서명"
  },
  "signNotice": {
    "message": "본 메시지에 서명하는 행위는 위험의 가능성을 내포하고 있습니다. 본 서명을 이용하여 사이트에 요청하면 귀하의 계정 및 모든 자산에 대해 완전한 권한을 부여함은 물론 귀하의 계정과 관련된 실질적 모든 작업을 수행할 가능성이 있기 때문입니다. 완전히 신뢰할 수 있는 사이트에서 확실한 작업을 수행할 경우에만 본 메시지에 서명하십시오."
  },
  "signatureRequest": {
    "message": "서명 요청"
  },
  "signatureRequest1": {
    "message": "메시지"
  },
  "signed": {
    "message": "서명완료"
  },
  "simulationErrorMessage": {
    "message": "이 거래는 실패할 것으로 예상됩니다. 실행하려면 비용이 많이 들지만 실패할 것으로 예상되어 권장하지 않습니다."
  },
  "simulationErrorMessageV2": {
    "message": "가스 요금을 추정할 수 없었습니다. 계약에 오류가 있을 수 있으며 이 거래가 실패할 수 있습니다."
  },
  "skip": {
    "message": "건너뛰기"
  },
  "skipAccountSecurity": {
    "message": "계정 보안을 건너뛸까요?"
  },
  "skipAccountSecurityDetails": {
    "message": "본인은 본인의 비밀 복구 구문을 백업하지 않는 한 본인의 계정과 모든 자산을 잃을 수 있다는 사실을 이해합니다."
  },
  "slow": {
    "message": "느림"
  },
  "somethingWentWrong": {
    "message": "죄송합니다! 문제가 생겼습니다."
  },
  "source": {
    "message": "소스"
  },
  "speedUp": {
    "message": "가속화"
  },
  "speedUpCancellation": {
    "message": "이 취소 가속화"
  },
  "speedUpExplanation": {
    "message": "현재 네트워크 상태를 기반으로 가스 요금을 업데이트하고 최소 10% 인상했습니다(네트워크에서 요구함)."
  },
  "speedUpPopoverTitle": {
    "message": "거래 가속화"
  },
  "speedUpTooltipText": {
    "message": "새로운 가스 요금"
  },
  "speedUpTransaction": {
    "message": "이 거래 가속화"
  },
  "spendLimitAmount": {
    "message": "지출 한도 금액"
  },
  "spendLimitInsufficient": {
    "message": "지출 한도 부족"
  },
  "spendLimitInvalid": {
    "message": "지출 한도가 올바르지 않습니다. 지출 한도는 양수여야 합니다."
  },
  "spendLimitPermission": {
    "message": "지출 한도 권한"
  },
  "spendLimitRequestedBy": {
    "message": "$1에서 요청한 지출 한도",
    "description": "Origin of the site requesting the spend limit"
  },
  "spendLimitTooLarge": {
    "message": "지출 한도가 너무 큼"
  },
  "stable": {
    "message": "안정적"
  },
  "stableLowercase": {
    "message": "안정적"
  },
  "stateLogError": {
    "message": "상태 로그를 가져오는 도중 오류가 발생했습니다."
  },
  "stateLogFileName": {
    "message": "MetaMask 스테이트 로그"
  },
  "stateLogs": {
    "message": "상태 로그"
  },
  "stateLogsDescription": {
    "message": "상태 로그에 공개 계정 주소와 전송된 거래가 있습니다."
  },
  "statusConnected": {
    "message": "연결됨"
  },
  "statusNotConnected": {
    "message": "연결되지 않음"
  },
  "step1LatticeWallet": {
    "message": "Lattice1을 연결할 준비가 되었는지 확인하세요."
  },
  "step1LatticeWalletMsg": {
    "message": "Lattice1 장치 설정을 마치고 온라인 상태가 되면 MetaMask를 연결할 수 있습니다. 장치의 잠금을 해제하고 장치 ID를 준비하세요. 하드웨어 지갑 사용에 대한 자세한 내용은, $1 링크를 참조하세요",
    "description": "$1 represents the `hardwareWalletSupportLinkConversion` localization key"
  },
  "step1LedgerWallet": {
    "message": "Ledger 앱 다운로드"
  },
  "step1LedgerWalletMsg": {
    "message": "$1의 잠금을 해제하려면 다운로드, 설정 및 비밀번호를 입력하세요.",
    "description": "$1 represents the `ledgerLiveApp` localization value"
  },
  "step1TrezorWallet": {
    "message": "Trezor 지갑 연결"
  },
  "step1TrezorWalletMsg": {
    "message": "지갑을 컴퓨터에 바로 연결합니다. 하드웨어 지갑 장치를 사용하는 방법에 관한 자세한 내용은 $1",
    "description": "$1 represents the `hardwareWalletSupportLinkConversion` localization key"
  },
  "step2LedgerWallet": {
    "message": "Ledger 지갑 연결"
  },
  "step2LedgerWalletMsg": {
    "message": "지갑을 컴퓨터에 바로 연결합니다.  Ledger를 잠금 해제하고 이더리움 앱을 엽니다. 하드웨어 지갑 장치를 사용하는 방법에 관한 자세한 내용은 $1 링크를 참조하세요.",
    "description": "$1 represents the `hardwareWalletSupportLinkConversion` localization key"
  },
  "storePhrase": {
    "message": "이 구문을 1Password 같은 비밀번호 관리자에 저장하세요."
  },
  "submit": {
    "message": "제출"
  },
  "submitted": {
    "message": "제출됨"
  },
  "support": {
    "message": "지원"
  },
  "supportCenter": {
    "message": "지원 센터 방문하기"
  },
  "swap": {
    "message": "스왑"
  },
  "swapAdvancedSlippageInfo": {
    "message": "주문 시점과 확인 시점 사이에 가격이 변동되는 현상을 '슬리패지'라고 합니다. 슬리패지가 '최대 슬리패지' 설정을 초과하면 스왑이 자동으로 취소됩니다."
  },
  "swapAggregator": {
    "message": "애그리게이터"
  },
  "swapAllowSwappingOf": {
    "message": "$1 스왑 허용",
    "description": "Shows a user that they need to allow a token for swapping on their hardware wallet"
  },
  "swapAmountReceived": {
    "message": "보장 금액"
  },
  "swapAmountReceivedInfo": {
    "message": "수신하는 최소 금액입니다. 슬리패지에 따라 추가 금액을 받을 수도 있습니다."
  },
  "swapApproval": {
    "message": "스왑을 위해 $1 승인",
    "description": "Used in the transaction display list to describe a transaction that is an approve call on a token that is to be swapped.. $1 is the symbol of a token that has been approved."
  },
  "swapApproveNeedMoreTokens": {
    "message": "이 스왑을 완료하려면 $1개의 추가 $2이(가) 필요합니다.",
    "description": "Tells the user how many more of a given token they need for a specific swap. $1 is an amount of tokens and $2 is the token symbol."
  },
  "swapBestOfNQuotes": {
    "message": "$1의 최고 견적",
    "description": "$1 is the number of quotes that the user can select from when opening the list of quotes on the 'view quote' screen"
  },
  "swapBuildQuotePlaceHolderText": {
    "message": "$1와(과) 일치하는 토큰이 없습니다.",
    "description": "Tells the user that a given search string does not match any tokens in our token lists. $1 can be any string of text"
  },
  "swapConfirmWithHwWallet": {
    "message": "하드웨어 지갑으로 확인합니다."
  },
  "swapContractDataDisabledErrorDescription": {
    "message": "Ledger의 이더리움 앱에서 \"설정 \"으로 이동하여 계약 데이터를 허용한 후, 스왑을 다시 시도하세요."
  },
  "swapContractDataDisabledErrorTitle": {
    "message": "Ledger에서 계약 데이터를 사용할 수 없습니다."
  },
  "swapCustom": {
    "message": "맞춤형"
  },
  "swapDecentralizedExchange": {
    "message": "분산형 교환"
  },
  "swapDirectContract": {
    "message": "직접 계약"
  },
  "swapEditLimit": {
    "message": "한도 편집"
  },
  "swapEnableDescription": {
    "message": "MetaMask에게 $1 스왑 권한을 부여하는 것으로, 이는 필수입니다.",
    "description": "Gives the user info about the required approval transaction for swaps. $1 will be the symbol of a token being approved for swaps."
  },
  "swapEnableTokenForSwapping": {
    "message": "스왑하려면 $1이(가) 필요합니다.",
    "description": "$1 is for the 'enableToken' key, e.g. 'enable ETH'"
  },
  "swapEstimatedNetworkFees": {
    "message": "예상 네트워크 수수료"
  },
  "swapEstimatedNetworkFeesInfo": {
    "message": "스왑을 완료하는 데 사용될 예상 네트워크 수수료입니다. 실제 금액은 네트워크 상태에 따라 달라질 수 있습니다."
  },
  "swapFailedErrorDescriptionWithSupportLink": {
    "message": "거래가 실패할 경우 언제든 문의하세요. 오류가 해결되지 않는다면 고객 지원 $1에 문의하세요.",
    "description": "This message is shown to a user if their swap fails. The $1 will be replaced by support.metamask.io"
  },
  "swapFailedErrorTitle": {
    "message": "스왑 실패"
  },
  "swapFetchingQuotes": {
    "message": "견적을 가져오는 중"
  },
  "swapFetchingQuotesErrorDescription": {
    "message": "음.... 문제가 발생했습니다. 다시 시도해 보고 오류가 해결되지 않는다면 고객 지원에 문의하세요."
  },
  "swapFetchingQuotesErrorTitle": {
    "message": "견적을 가져오는 중 오류 발생"
  },
  "swapFetchingTokens": {
    "message": "토큰 가져오는 중..."
  },
  "swapFromTo": {
    "message": "$1을(를) $2(으)로 스왑",
    "description": "Tells a user that they need to confirm on their hardware wallet a swap of 2 tokens. $1 is a source token and $2 is a destination token"
  },
  "swapGasFeesDetails": {
    "message": "가스 요금은 예상치이며 네트워크 트래픽 및 거래 복잡성에 따라 변동됩니다."
  },
  "swapGasFeesLearnMore": {
    "message": "가스 요금 자세히 알아보기"
  },
  "swapGasFeesSplit": {
    "message": "이전 화면의 가스 수수료는 이 두 거래로 나뉩니다."
  },
  "swapGasFeesSummary": {
    "message": "가스요금은 $1 네트워크에서 거래를 처리하는 암호화폐 채굴자에게 지급됩니다. MetaMask는 가스 요금으로 수익을 창출하지 않습니다.",
    "description": "$1 is the selected network, e.g. Ethereum or BSC"
  },
  "swapHighSlippageWarning": {
    "message": "슬리패지 금액이 아주 큽니다."
  },
  "swapIncludesMMFee": {
    "message": "$1%의 MetaMask 요금이 포함됩니다.",
    "description": "Provides information about the fee that metamask takes for swaps. $1 is a decimal number."
  },
  "swapLowSlippageError": {
    "message": "거래가 실패할 수도 있습니다. 최대 슬리패지가 너무 낮습니다."
  },
  "swapMaxSlippage": {
    "message": "최대 슬리패지"
  },
  "swapMetaMaskFee": {
    "message": "MetaMask 수수료"
  },
  "swapMetaMaskFeeDescription": {
    "message": "당사는 매번 최상의 유동성 소스에서 최적의 가격을 찾아드립니다. 이 견적에는 $1%의 수수료가 자동으로 반영됩니다.",
    "description": "Provides information about the fee that metamask takes for swaps. $1 is a decimal number."
  },
  "swapNQuotesWithDot": {
    "message": "$1 견적.",
    "description": "$1 is the number of quotes that the user can select from when opening the list of quotes on the 'view quote' screen"
  },
  "swapNewQuoteIn": {
    "message": "$1의 새 견적",
    "description": "Tells the user the amount of time until the currently displayed quotes are update. $1 is a time that is counting down from 1:00 to 0:00"
  },
  "swapOnceTransactionHasProcess": {
    "message": "$1은(는) 이 거래가 처리되면 귀하의 계정에 추가됩니다.",
    "description": "This message communicates the token that is being transferred. It is shown on the awaiting swap screen. The $1 will be a token symbol."
  },
  "swapPriceDifference": {
    "message": "$1 $2(~$3)을(를) $4 $5(~$6)(으)로 스왑하려고 합니다.",
    "description": "This message represents the price slippage for the swap.  $1 and $4 are a number (ex: 2.89), $2 and $5 are symbols (ex: ETH), and $3 and $6 are fiat currency amounts."
  },
  "swapPriceDifferenceTitle": {
    "message": "~$1%의 가격 차이",
    "description": "$1 is a number (ex: 1.23) that represents the price difference."
  },
  "swapPriceImpactTooltip": {
    "message": "가격 영향은 현재 시장 가격과 거래 실행 도중 받은 금액 사이의 차이입니다. 가격 영향은 유동성 풀의 크기 대비 거래의 크기를 나타내는 함수입니다."
  },
  "swapPriceUnavailableDescription": {
    "message": "시장 가격 데이터가 부족하여 가격 영향을 파악할 수 없습니다. 스왑하기 전에 받게 될 토큰 수가 만족스러운지 확인하시기 바랍니다."
  },
  "swapPriceUnavailableTitle": {
    "message": "진행하기 전에 요율 확인"
  },
  "swapProcessing": {
    "message": "처리 중"
  },
  "swapQuoteDetails": {
    "message": "견적 세부 정보"
  },
  "swapQuoteDetailsSlippageInfo": {
    "message": "주문 시점과 확인 시점 사이에 가격이 변동되는 현상을 \"슬리패지\"라고 합니다. 슬리패지가 \"최대 슬리패지\" 설정을 초과하면 스왑이 자동으로 취소됩니다."
  },
  "swapQuoteSource": {
    "message": "견적 소스"
  },
  "swapQuotesExpiredErrorDescription": {
    "message": "새 견적을 요청해 최신 요율을 확인하세요."
  },
  "swapQuotesExpiredErrorTitle": {
    "message": "견적 시간 초과"
  },
  "swapQuotesNotAvailableErrorDescription": {
    "message": "금액 또는 슬리패지 설정을 조정한 후 다시 시도해 보세요."
  },
  "swapQuotesNotAvailableErrorTitle": {
    "message": "사용 가능한 견적 없음"
  },
  "swapRate": {
    "message": "요율"
  },
  "swapReceiving": {
    "message": "수신 중"
  },
  "swapReceivingInfoTooltip": {
    "message": "이것은 예상치입니다. 정확한 금액은 슬리패지에 따라 달라집니다."
  },
  "swapRequestForQuotation": {
    "message": "견적 요청"
  },
  "swapReviewSwap": {
    "message": "스왑 검토"
  },
  "swapSearchForAToken": {
    "message": "토큰 검색"
  },
  "swapSelect": {
    "message": "선택"
  },
  "swapSelectAQuote": {
    "message": "견적 선택"
  },
  "swapSelectAToken": {
    "message": "토큰 선택"
  },
  "swapSelectQuotePopoverDescription": {
    "message": "다음은 여러 유동성 소스에서 수집한 전체 견적입니다."
  },
  "swapSlippageNegative": {
    "message": "슬리패지는 0보다 크거나 같아야 합니다."
  },
  "swapSource": {
    "message": "유동성 소스"
  },
  "swapSourceInfo": {
    "message": "저희는 여러 유동성 소스(교환, 애그리게이터, 투자전문기관)를 검색하여 최상의 요율과 최저 네트워크 수수료를 찾아드립니다."
  },
  "swapSuggested": {
    "message": "제안 스왑"
  },
  "swapSuggestedGasSettingToolTipMessage": {
    "message": "스왑은 복잡하고 시간에 민감한 거래입니다. 성공적인 스왑의 비용과 확신 사이의 적절한 균형을 위해 이 가스 요금을 권장합니다."
  },
  "swapSwapFrom": {
    "message": "다음에서 스왑"
  },
  "swapSwapSwitch": {
    "message": "토큰에서 또는 토큰으로 전환"
  },
  "swapSwapTo": {
    "message": "다음으로 스왑"
  },
  "swapToConfirmWithHwWallet": {
    "message": "하드웨어 지갑으로 확인하기 위해"
  },
  "swapTokenAvailable": {
    "message": "$1이(가) 계정에 추가되었습니다.",
    "description": "This message is shown after a swap is successful and communicates the exact amount of tokens the user has received for a swap. The $1 is a decimal number of tokens followed by the token symbol."
  },
  "swapTokenBalanceUnavailable": {
    "message": "$1 잔액을 불러오지 못했습니다.",
    "description": "This message communicates to the user that their balance of a given token is currently unavailable. $1 will be replaced by a token symbol"
  },
  "swapTokenToToken": {
    "message": "$1에서 $2(으)로 스왑",
    "description": "Used in the transaction display list to describe a swap. $1 and $2 are the symbols of tokens in involved in a swap."
  },
  "swapTokenVerificationAddedManually": {
    "message": "이 토큰은 수동으로 추가되었습니다."
  },
  "swapTokenVerificationMessage": {
    "message": "항상 $1에서 토큰 주소를 확인하세요.",
    "description": "Points the user to Etherscan as a place they can verify information about a token. $1 is replaced with the translation for \"Etherscan\" followed by an info icon that shows more info on hover."
  },
  "swapTokenVerificationOnlyOneSource": {
    "message": "1개의 소스에서만 확인됩니다."
  },
  "swapTokenVerificationSources": {
    "message": "$1개 소스에서 확인되었습니다.",
    "description": "Indicates the number of token information sources that recognize the symbol + address. $1 is a decimal number."
  },
  "swapTooManyDecimalsError": {
    "message": "$1은(는) 소수점 이하 $2까지 허용됩니다.",
    "description": "$1 is a token symbol and $2 is the max. number of decimals allowed for the token"
  },
  "swapTransactionComplete": {
    "message": "거래 완료"
  },
  "swapTwoTransactions": {
    "message": "거래 2개"
  },
  "swapUnknown": {
    "message": "알 수 없음"
  },
  "swapVerifyTokenExplanation": {
    "message": "여러 토큰이 같은 이름과 기호를 사용할 수 있습니다. $1에서 원하는 토큰인지 확인하세요.",
    "description": "This appears in a tooltip next to the verifyThisTokenOn message. It gives the user more information about why they should check the token on a block explorer. $1 will be the name or url of the block explorer, which will be the translation of 'etherscan' or a block explorer url specified for a custom network."
  },
  "swapYourTokenBalance": {
    "message": "$1 $2 스왑 가능",
    "description": "Tells the user how much of a token they have in their balance. $1 is a decimal number amount of tokens, and $2 is a token symbol"
  },
  "swapZeroSlippage": {
    "message": "0% 슬리패지"
  },
  "swapsAdvancedOptions": {
    "message": "고급 옵션"
  },
  "swapsExcessiveSlippageWarning": {
    "message": "슬리패지 금액이 너무 커서 전환율이 좋지 않습니다. 슬리패지 허용치를 15% 값 이하로 줄이세요."
  },
  "swapsMaxSlippage": {
    "message": "슬리패지 허용치"
  },
  "swapsNotEnoughForTx": {
    "message": "$1이(가) 부족하여 이 거래를 완료할 수 없습니다.",
    "description": "Tells the user that they don't have enough of a token for a proposed swap. $1 is a token symbol"
  },
  "swapsViewInActivity": {
    "message": "활동에서 보기"
  },
  "switchEthereumChainConfirmationDescription": {
    "message": "이는 MetaMask에서 선택한 네트워크를 이전에 추가한 다음 네트워크로 전환하게 됩니다:"
  },
  "switchEthereumChainConfirmationTitle": {
    "message": "이 사이트가 네트워크를 전환하도록 허용할까요?"
  },
  "switchNetwork": {
    "message": "네트워크 전환"
  },
  "switchNetworks": {
    "message": "네트워크 전환"
  },
  "switchToThisAccount": {
    "message": "이 계정으로 전환"
  },
  "switchingNetworksCancelsPendingConfirmations": {
    "message": "네트워크를 전환하면 대기 중인 모든 확인 작업이 취소됩니다."
  },
  "symbol": {
    "message": "기호"
  },
  "symbolBetweenZeroTwelve": {
    "message": "기호는 11자 이하여야 합니다."
  },
  "syncFailed": {
    "message": "동기화 실패"
  },
  "syncInProgress": {
    "message": "동기화 진행 중"
  },
  "syncWithMobile": {
    "message": "모바일과 동기화"
  },
  "syncWithMobileBeCareful": {
    "message": "이 코드를 스캔할 때는 다른 사람이 화면을 보지 못하게 하세요"
  },
  "syncWithMobileComplete": {
    "message": "데이터가 동기화되었습니다. MetaMask 모바일 앱을 마음껏 이용하세요!"
  },
  "syncWithMobileDesc": {
    "message": "계정과 정보를 모바일 장치와 동기화할 수 있습니다. MetaMask 모바일 앱을 열고 \"설정\"으로 이동하여 \"브라우저 확장에서 동기화\"를 탭합니다."
  },
  "syncWithMobileDescNewUsers": {
    "message": "MetaMask 모바일 앱을 처음 여는 경우라면 휴대폰에 나타나는 지시사항을 따르세요."
  },
  "syncWithMobileScanThisCode": {
    "message": "MetaMask 모바일 앱으로 이 코드를 스캔하세요"
  },
  "syncWithMobileTitle": {
    "message": "모바일과 동기화"
  },
  "syncWithThreeBox": {
    "message": "3Box로 데이터 동기화(실험적 기능)"
  },
  "syncWithThreeBoxDescription": {
    "message": "이 기능을 켜면 3Box를 이용해 설정을 백업합니다. 현재 실험 중인 기능이므로 본인의 책임 하에 사용해야 합니다."
  },
  "syncWithThreeBoxDisabled": {
    "message": "초기 동기화 도중 오류가 발생하여 3Box가 비활성화되었습니다."
  },
  "terms": {
    "message": "이용 약관"
  },
  "termsOfService": {
    "message": "서비스 약관"
  },
  "testFaucet": {
    "message": "포시트(수도꼭지) 테스트"
  },
  "thisWillCreate": {
    "message": "이렇게 하면 새 지갑과 비밀 복구 구문이 만들어집니다"
  },
  "time": {
    "message": "시간"
  },
  "tips": {
    "message": "팁"
  },
  "to": {
    "message": "수신"
  },
  "toAddress": {
    "message": "수신: $1",
    "description": "$1 is the address to include in the To label. It is typically shortened first using shortenAddress"
  },
  "toggleTestNetworks": {
    "message": "$1 테스트 네트워크",
    "description": "$1 is a clickable link with text defined by the 'showHide' key. The link will open to the advanced settings where users can enable the display of test networks in the network dropdown."
  },
  "token": {
    "message": "토큰"
  },
  "tokenAlreadyAdded": {
    "message": "토큰이 이미 추가되었습니다."
  },
  "tokenContractAddress": {
    "message": "토큰 계약 주소"
  },
  "tokenDecimalFetchFailed": {
    "message": "토큰 소수자리 필요"
  },
  "tokenDetectionAnnouncement": {
    "message": "신규! 개선된 토큰 감지는 실험적 기능으로 이더리움 메인넷에서 사용할 수 있습니다. $1"
  },
  "tokenSymbol": {
    "message": "토큰 기호"
  },
  "tooltipApproveButton": {
    "message": "이해했습니다"
  },
  "total": {
    "message": "합계"
  },
  "transaction": {
    "message": "거래"
  },
  "transactionCancelAttempted": {
    "message": "$2에서 가스 수수료가 $1인 거래의 취소가 시도되었습니다."
  },
  "transactionCancelSuccess": {
    "message": "$2에서 성공적으로 거래를 취소했습니다"
  },
  "transactionConfirmed": {
    "message": "$2에서 거래가 확인되었습니다."
  },
  "transactionCreated": {
    "message": "$2에서 $1 값으로 거래가 생성되었습니다."
  },
  "transactionData": {
    "message": "거래 데이터"
  },
  "transactionDecodingAccreditationDecoded": {
    "message": "Truffle에 의한 디코딩"
  },
  "transactionDecodingAccreditationVerified": {
    "message": "$1에 대한 확인된 계약"
  },
  "transactionDecodingUnsupportedNetworkError": {
    "message": "체인 id $1에 대한 거래 디코딩을 사용할 수 없습니다."
  },
  "transactionDetailDappGasMoreInfo": {
    "message": "추천 사이트"
  },
  "transactionDetailDappGasTooltip": {
    "message": "최신 블록을 기반으로 MetaMask의 권장 가스 요금을 사용하도록 편집합니다."
  },
  "transactionDetailGasHeading": {
    "message": "예상 가스 요금"
  },
  "transactionDetailGasInfoV2": {
    "message": "예상치"
  },
  "transactionDetailGasTooltipConversion": {
    "message": "가스 요금 자세히 알아보기"
  },
  "transactionDetailGasTooltipExplanation": {
    "message": "가스 요금은 네트워크에 의해 설정되며 네트워크 트래픽 및 거래의 복잡성에 따라 변동합니다."
  },
  "transactionDetailGasTooltipIntro": {
    "message": "가스요금은 $1 네트워크에서 거래를 처리하는 암호화폐 채굴자에게 지급됩니다. MetaMask는 가스 요금으로 수익을 창출하지 않습니다."
  },
  "transactionDetailGasTotalSubtitle": {
    "message": "금액 + 가스 요금"
  },
  "transactionDetailLayer2GasHeading": {
    "message": "Layer 2 가스 요금"
  },
  "transactionDetailMultiLayerTotalSubtitle": {
    "message": "금액 + 요금"
  },
  "transactionDropped": {
    "message": "$2에서의 거래가 중단되었습니다."
  },
  "transactionError": {
    "message": "거래 오류입니다. 계약 코드에서 예외가 반환되었습니다."
  },
  "transactionErrorNoContract": {
    "message": "비계약 주소에서 함수를 호출하고 있습니다."
  },
  "transactionErrored": {
    "message": "거래에서 오류가 발생했습니다."
  },
  "transactionFee": {
    "message": "거래 수수료"
  },
  "transactionHistoryBaseFee": {
    "message": "기본 요금(GWEI)"
  },
  "transactionHistoryL1GasLabel": {
    "message": "총 L1 가스 요금"
  },
  "transactionHistoryL2GasLimitLabel": {
    "message": "L2 가스 한도"
  },
  "transactionHistoryL2GasPriceLabel": {
    "message": "L2 가스 가격"
  },
  "transactionHistoryMaxFeePerGas": {
    "message": "가스당 최대 요금"
  },
  "transactionHistoryPriorityFee": {
    "message": "우선 요금(GWEI)"
  },
  "transactionHistoryTotalGasFee": {
    "message": "총 가스 요금"
  },
  "transactionResubmitted": {
    "message": "$2에서 가스 수수료가 $1(으)로 증가한 거래가 다시 제출되었습니다."
  },
  "transactionSubmitted": {
    "message": "$2에서 가스 수수료가 $1인 거래가 제출되었습니다."
  },
  "transactionUpdated": {
    "message": "$2에서 거래가 업데이트되었습니다."
  },
  "transfer": {
    "message": "전송"
  },
  "transferBetweenAccounts": {
    "message": "내 계정 간 전송"
  },
  "transferFrom": {
    "message": "전송 위치"
  },
  "troubleConnectingToWallet": {
    "message": "$1 연결 도중 문제가 발생했습니다. $2을(를) 검토하고 다시 시도해 보세요.",
    "description": "$1 is the wallet device name; $2 is a link to wallet connection guide"
  },
  "troubleTokenBalances": {
    "message": "토큰 잔액을 로드하는 도중 문제가 발생했습니다. 다음에서 잔액을 확인하세요. ",
    "description": "Followed by a link (here) to view token balances"
  },
  "trustSiteApprovePermission": {
    "message": "권한을 부여하면 다음 $1이(가) 귀하의 자금에 액세스할 수 있습니다."
  },
  "tryAgain": {
    "message": "다시 시도"
  },
  "tryAnywayOption": {
    "message": "계속 시도"
  },
  "turnOnTokenDetection": {
    "message": "향상된 토큰 감지 켜기"
  },
  "twelveHrTitle": {
    "message": "12시간:"
  },
  "txInsightsNotSupported": {
    "message": "현재 이 계약에 대해 거래 인사이트가 지원되지 않습니다."
  },
  "typePassword": {
    "message": "MetaMask 비밀번호를 입력하세요"
  },
  "u2f": {
    "message": "U2F",
    "description": "A name on an API for the browser to interact with devices that support the U2F protocol. On some browsers we use it to connect MetaMask to Ledger devices."
  },
  "unapproved": {
    "message": "승인되지 않음"
  },
  "units": {
    "message": "단위"
  },
  "unknown": {
    "message": "알 수 없음"
  },
  "unknownCameraError": {
    "message": "카메라에 액세스하는 도중 오류가 발생했습니다. 다시 시도하세요..."
  },
  "unknownCameraErrorTitle": {
    "message": "죄송합니다! 문제가 생겼습니다...."
  },
  "unknownNetwork": {
    "message": "알 수 없는 비공개 네트워크"
  },
  "unknownQrCode": {
    "message": "오류: QR 코드를 식별할 수 없습니다."
  },
  "unlimited": {
    "message": "무제한"
  },
  "unlock": {
    "message": "잠금 해제"
  },
  "unlockMessage": {
    "message": "분산된 웹이 다음을 대기 중"
  },
  "unrecognizedChain": {
    "message": "이 맞춤형 네트워크는 인식되지 않습니다. 진행하기 전에 $1을(를) 권장합니다.",
    "description": "$1 is a clickable link with text defined by the 'unrecognizedChanLinkText' key. The link will open to instructions for users to validate custom network details."
  },
  "unrecognizedChainLinkText": {
    "message": "네트워크 세부 정보 검증",
    "description": "Serves as link text for the 'unrecognizedChain' key. This text will be embedded inside the translation for that key."
  },
  "unsendableAsset": {
    "message": "수집 가능한(ERC-721) 토큰 전송은 현재 지원되지 않습니다.",
    "description": "This is an error message we show the user if they attempt to send a collectible asset type, for which currently don't support sending"
  },
  "updatedWithDate": {
    "message": "$1에 업데이트됨"
  },
  "urlErrorMsg": {
    "message": "URI에는 적절한 HTTP/HTTPS 접두사가 필요합니다."
  },
  "urlExistsErrorMsg": {
    "message": "이 URL은 현재 $1 네트워크에서 사용됩니다."
  },
  "useCollectibleDetection": {
    "message": "NFT 자동 감지"
  },
  "useCollectibleDetectionDescription": {
    "message": "NFT 미디어 및 데이터를 표시하면 IP 주소가 중앙 서버에 노출될 수 있습니다. 지갑에서 NFT를 감지하려면 (OpenSea와 같은) 타사 API를 사용해야 합니다. 이렇게 하면 해당 서비스의 계정 주소가 노출됩니다. 앱이 해당 서비스에서 데이터를 가져오지 않도록 하려면 비활성화된 상태로 유지하세요."
  },
  "usePhishingDetection": {
    "message": "피싱 감지 사용"
  },
  "usePhishingDetectionDescription": {
    "message": "이더리움 사용자를 노리는 피싱 도메인에 대한 경고를 표시합니다"
  },
  "useTokenDetection": {
    "message": "토큰 감지 사용"
  },
  "useTokenDetectionDescription": {
    "message": "당사는 타사 API를 사용하여 지갑으로 전송된 새 토큰을 감지하고 표시합니다. MetaMask가 해당 서비스에서 데이터를 가져오는 것을 원하지 않으면 이 기능을 사용하지 마세요."
  },
  "usedByClients": {
    "message": "다양한 클라이언트에서 사용합니다."
  },
  "userName": {
    "message": "사용자 이름"
  },
  "verifyThisTokenDecimalOn": {
    "message": "토큰 십진수는 $1에서 찾을 수 있습니다.",
    "description": "Points the user to etherscan as a place they can verify information about a token. $1 is replaced with the translation for \"etherscan\""
  },
  "verifyThisTokenOn": {
    "message": "$1에서 이 토큰 확인",
    "description": "Points the user to etherscan as a place they can verify information about a token. $1 is replaced with the translation for \"etherscan\""
  },
  "verifyThisUnconfirmedTokenOn": {
    "message": "$1에서 이 토큰이 거래할 토큰이 맞는지 확인하세요.",
    "description": "Points the user to etherscan as a place they can verify information about a token. $1 is replaced with the translation for \"etherscan\""
  },
  "viewAccount": {
    "message": "계정 보기"
  },
  "viewAllDetails": {
    "message": "모든 세부 정보 보기"
  },
  "viewContact": {
    "message": "연락처 보기"
  },
  "viewFullTransactionDetails": {
    "message": "전체 거래 세부정보 보기"
  },
  "viewMore": {
    "message": "더 보기"
  },
  "viewOnBlockExplorer": {
    "message": "블록 탐색기에서 보기"
  },
  "viewOnCustomBlockExplorer": {
    "message": "$2에서 $1 보기",
    "description": "$1 is the action type. e.g (Account, Transaction, Swap) and $2 is the Custom Block Exporer URL"
  },
  "viewOnEtherscan": {
    "message": "Etherscan에서 $1 보기",
    "description": "$1 is the action type. e.g (Account, Transaction, Swap)"
  },
  "viewOnOpensea": {
    "message": "Opensea에서 보기"
  },
  "viewinExplorer": {
    "message": "Explorer에서 $1 보기",
    "description": "$1 is the action type. e.g (Account, Transaction, Swap)"
  },
  "visitWebSite": {
    "message": "당사 웹사이트 방문하기"
  },
  "walletConnectionGuide": {
    "message": "당사의 하드웨어 지갑 연결 가이드"
  },
  "walletCreationSuccessDetail": {
    "message": "지갑을 성공적으로 보호했습니다. 비밀 복구 구문을 안전하게 비밀로 유지하세요. 이는 귀하의 책임입니다!"
  },
  "walletCreationSuccessReminder1": {
    "message": "MetaMask는 비밀 복구 구문을 복구할 수 없습니다."
  },
  "walletCreationSuccessReminder2": {
    "message": "MetaMask는 비밀 복구 구문을 절대 묻지 않습니다."
  },
  "walletCreationSuccessReminder3": {
    "message": "누군가와 $1 또는 귀하의 자금을 도난당할 위험이 있습니다.",
    "description": "$1 is separated as walletCreationSuccessReminder3BoldSection so that we can bold it"
  },
  "walletCreationSuccessReminder3BoldSection": {
    "message": "비밀 복구 구문을 절대 공유하지 마세요.",
    "description": "This string is localized separately from walletCreationSuccessReminder3 so that we can bold it"
  },
  "walletCreationSuccessTitle": {
    "message": "지갑 생성 성공"
  },
  "web3ShimUsageNotification": {
    "message": "현재의 웹사이트가 제거된 window.web3 API를 이용하려고 합니다. 이 사이트가 제대로 작동하지 않는 경우, $1을(를) 클릭해 자세히 알아보세요.",
    "description": "$1 is a clickable link."
  },
  "webhid": {
    "message": "WebHID",
    "description": "Refers to a interface for connecting external devices to the browser. Used for connecting ledger to the browser. Read more here https://developer.mozilla.org/en-US/docs/Web/API/WebHID_API"
  },
  "welcome": {
    "message": "MetaMask 방문을 환영합니다"
  },
  "welcomeBack": {
    "message": "재방문을 환영합니다!"
  },
  "welcomeExploreDescription": {
    "message": "암호화폐와 자산을 저장, 전송 및 사용히세요."
  },
  "welcomeExploreTitle": {
    "message": "Explore 분산화 앱"
  },
  "welcomeLoginDescription": {
    "message": "MetaMask를 사용하여 분산화 앱에 로그인하세요. 가입은 필요 없습니다."
  },
  "welcomeLoginTitle": {
    "message": "내 지갑 처음 알아보기"
  },
  "welcomeToMetaMask": {
    "message": "시작하기"
  },
  "welcomeToMetaMaskIntro": {
    "message": "수백만 명이 신뢰하는 MetaMask(메타마스크)는 모든 사람이 web3의 세계에 접근할 수 있도록 하는 안전한 지갑입니다."
  },
  "whatsNew": {
    "message": "새로운 소식",
    "description": "This is the title of a popup that gives users notifications about new features and updates to MetaMask."
  },
  "whatsThis": {
    "message": "이것은 무엇인가요?"
  },
  "writePhrase": {
    "message": "메모지에 이 구문을 적어 안전한 곳에 보관하세요. 보안을 더욱 강화하고 싶다면 여러 메모지에 적은 다음 2~3곳에 보관하세요."
  },
  "xOfY": {
    "message": "$1/$2개",
    "description": "$1 and $2 are intended to be two numbers, where $2 is a total, and $1 is a count towards that total"
  },
  "xOfYPending": {
    "message": "$1/$2개 보류 중",
    "description": "$1 and $2 are intended to be two numbers, where $2 is a total number of pending confirmations, and $1 is a count towards that total"
  },
  "yesLetsTry": {
    "message": "예, 시도하겠습니다."
  },
  "youNeedToAllowCameraAccess": {
    "message": "이 기능을 사용하려면 카메라 액세스를 허용해야 합니다."
  },
  "youSign": {
    "message": "서명 중입니다."
  },
  "yourPrivateSeedPhrase": {
    "message": "비공개 비밀 복구 구문"
  },
  "zeroGasPriceOnSpeedUpError": {
    "message": "가속화 시 가스 가격 0"
  }
}<|MERGE_RESOLUTION|>--- conflicted
+++ resolved
@@ -2286,12 +2286,6 @@
   "secretPhrase": {
     "message": "금고를 복구하려면 비밀 구문을 여기에 입력하세요."
   },
-<<<<<<< HEAD
-  "secretPhraseWarning": {
-    "message": "다른 비밀 복구 구문을 사용하여 복구하면 현재 지갑, 계정 및 자산이 이 앱에서 영구적으로 제거됩니다. 이 작업은 취소할 수 없습니다."
-  },
-=======
->>>>>>> 3327c5c7
   "secretRecoveryPhrase": {
     "message": "비밀 복구 구문"
   },
