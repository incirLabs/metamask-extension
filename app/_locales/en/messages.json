--- conflicted
+++ resolved
@@ -43,12 +43,9 @@
   "activityLog": {
     "message": "activity log"
   },
-<<<<<<< HEAD
-=======
   "add": {
     "message": "Add"
   },
->>>>>>> ab8db945
   "addANetwork": {
     "message": "Add a network"
   },
@@ -1611,12 +1608,9 @@
     "message": "Nonce is higher than suggested nonce of $1",
     "description": "The next nonce according to MetaMask's internal logic"
   },
-<<<<<<< HEAD
-=======
   "nftTokenIdPlaceholder": {
     "message": "Enter the collectible ID"
   },
->>>>>>> ab8db945
   "nfts": {
     "message": "NFTs"
   },
