{
  "QRHardwareInvalidTransactionTitle": {
    "message": "Σφάλμα"
  },
  "QRHardwareMismatchedSignId": {
    "message": "Μη συμβατά δεδομένα συναλλαγών. Ελέγξτε τις λεπτομέρειες της συναλλαγής."
  },
  "QRHardwarePubkeyAccountOutOfRange": {
    "message": "Δεν υπάρχουν άλλοι λογαριασμοί. Αν θέλετε να αποκτήσετε πρόσβαση σε άλλο λογαριασμό που δεν αναφέρεται παρακάτω, παρακαλώ επανασυνδέστε το υλικό πορτοφόλι σας και επιλέξτε το."
  },
  "QRHardwareScanInstructions": {
    "message": "Τοποθετήστε τον κωδικό QR μπροστά από την κάμερα. Η οθόνη είναι θολή, αλλά δεν θα επηρεάσει την ανάγνωση."
  },
  "QRHardwareSignRequestCancel": {
    "message": "Απόρριψη"
  },
  "QRHardwareSignRequestDescription": {
    "message": "Αφού συνδεθείτε με το πορτοφόλι σας, κάντε κλικ στο 'Λήψη Υπογραφής' για να λάβετε την υπογραφή"
  },
  "QRHardwareSignRequestGetSignature": {
    "message": "Λήψη Υπογραφής"
  },
  "QRHardwareSignRequestSubtitle": {
    "message": "Σαρώστε τον κωδικό QR με το πορτοφόλι σας"
  },
  "QRHardwareSignRequestTitle": {
    "message": "Αίτημα Υπογραφής"
  },
  "QRHardwareUnknownQRCodeTitle": {
    "message": "Σφάλμα"
  },
  "QRHardwareUnknownWalletQRCode": {
    "message": "Μη έγκυρος κωδικός QR. Παρακαλώ σαρώστε τον κωδικό QR του υλικού πορτοφολιού."
  },
  "QRHardwareWalletImporterTitle": {
    "message": "Σάρωση Κωδικού QR"
  },
  "QRHardwareWalletSteps1Description": {
    "message": "Συνδέστε ένα airgapped πορτοφόλι υλικού που επικοινωνεί μέσω κωδικών QR. Τα airgapped πορτοφόλια που υποστηρίζονται επίσημα περιλαμβάνουν:"
  },
  "QRHardwareWalletSteps1Title": {
    "message": "Πορτοφόλι HW βασισμένο σε QR"
  },
  "QRHardwareWalletSteps2Description": {
    "message": "Ngrave (Έρχεται Σύντομα)"
  },
  "SIWEAddressInvalid": {
    "message": "Η διεύθυνση στο αίτημα σύνδεσης δεν ταιριάζει με τη διεύθυνση του λογαριασμού που χρησιμοποιείτε για να συνδεθείτε."
  },
  "SIWEDomainInvalidText": {
    "message": "Ο ιστότοπος στον οποίο προσπαθείτε να συνδεθείτε δεν ταιριάζει με τον τομέα στο αίτημα σύνδεσης. Προχωρήστε με προσοχή."
  },
  "SIWEDomainInvalidTitle": {
    "message": "Παραπλανητικό αίτημα ιστότοπου."
  },
  "SIWEDomainWarningBody": {
    "message": "Ο ιστότοπος ($1) σάς ζητά να συνδεθείτε σε λάθος τομέα. Μπορεί να πρόκειται για επίθεση ηλεκτρονικού ψαρέματος.",
    "description": "$1 represents the website domain"
  },
  "SIWEDomainWarningLabel": {
    "message": "Μη ασφαλές"
  },
  "SIWELabelChainID": {
    "message": "Αναγνωριστικό Αλυσίδας:"
  },
  "SIWELabelExpirationTime": {
    "message": "Λήγει στις:"
  },
  "SIWELabelIssuedAt": {
    "message": "Εκδόθηκε στις:"
  },
  "SIWELabelMessage": {
    "message": "Μήνυμα:"
  },
  "SIWELabelNonce": {
    "message": "Nonce:"
  },
  "SIWELabelNotBefore": {
    "message": "Όχι πριν από:"
  },
  "SIWELabelRequestID": {
    "message": "Αναγνωριστικό αιτήματος:"
  },
  "SIWELabelResources": {
    "message": "Πόροι: $1",
    "description": "$1 represents the number of resources"
  },
  "SIWELabelURI": {
    "message": "URI:"
  },
  "SIWELabelVersion": {
    "message": "Έκδοση:"
  },
  "SIWESiteRequestSubtitle": {
    "message": "Αυτός ο ιστότοπος ζητά να συνδεθεί με"
  },
  "SIWESiteRequestTitle": {
    "message": "Αίτημα σύνδεσης"
  },
  "SIWEWarningSubtitle": {
    "message": "Για να επιβεβαιώσετε ότι το καταλαβαίνετε πατήστε:"
  },
  "SIWEWarningTitle": {
    "message": "Είστε σίγουρος;"
  },
  "about": {
    "message": "Σχετικά με"
  },
  "acceptTermsOfUse": {
    "message": "Έχω διαβάσει και συμφωνώ με το $1",
    "description": "$1 is the `terms` message"
  },
  "accessAndSpendNoticeNFT": {
    "message": "Το $1 ίσως αποκτήσει πρόσβαση και δαπανήσει αυτό το περιουσιακό στοιχείο",
    "description": "$1 is the url of the site requesting ability to spend"
  },
  "accessYourWalletWithSRP": {
    "message": "Αποκτήστε πρόσβαση στο πορτοφόλι σας με τη Μυστική σας Φράση Ανάκτησης"
  },
  "accessYourWalletWithSRPDescription": {
    "message": "Το MetaMask δεν μπορεί να ανακτήσει τον κωδικό σας. Θα χρησιμοποιήσουμε τη Μυστική σας Φράση Ανάκτησης για να επιβεβαιώσουμε την κυριότητά σας, να ανακτήσουμε το πορτοφόλι σας και να ορίσουμε ένα νέο κωδικό. Πρώτα, εισάγετε τη Μυστική Φράση σας Ανάκτησης που σας δόθηκε όταν δημιουργήσατε το πορτοφόλι σας. $1",
    "description": "$1 is the words 'Learn More' from key 'learnMore', separated here so that it can be added as a link"
  },
  "accessingYourCamera": {
    "message": "Πρόσβαση στην κάμερά σας..."
  },
  "account": {
    "message": "Λογαριασμός"
  },
  "accountDetails": {
    "message": "Λεπτομέρειες Λογαριασμού"
  },
  "accountIdenticon": {
    "message": "Identicon λογαριασμού"
  },
  "accountName": {
    "message": "Όνομα Λογαριασμού"
  },
  "accountNameDuplicate": {
    "message": "Αυτό το όνομα λογαριασμού υπάρχει ήδη",
    "description": "This is an error message shown when the user enters a new account name that matches an existing account name"
  },
  "accountNameReserved": {
    "message": "Αυτό το όνομα λογαριασμού είναι κρατημένο",
    "description": "This is an error message shown when the user enters a new account name that is reserved for future use"
  },
  "accountOptions": {
    "message": "Επιλογές Λογαριασμού"
  },
  "accountSelectionRequired": {
    "message": "Πρέπει να επιλέξετε έναν λογαριασμό!"
  },
  "active": {
    "message": "Ενεργό"
  },
  "activity": {
    "message": "Δραστηριότητα"
  },
  "activityLog": {
    "message": "Αρχείο καταγραφής δραστηριότητας"
  },
  "add": {
    "message": "Προσθήκη"
  },
  "addANetwork": {
    "message": "Προσθήκη ενός Δικτύου"
  },
  "addANetworkManually": {
    "message": "Προσθήκη δικτύου με μη αυτόματο τρόπο"
  },
  "addANickname": {
    "message": "Προσθήκη ενός ψευδωνύμου"
  },
  "addAcquiredTokens": {
    "message": "Προσθέστε τα token που αποκτήσατε χρησιμοποιώντας το MetaMask"
  },
  "addAlias": {
    "message": "Προσθήκη ψευδωνύμου"
  },
  "addBlockExplorer": {
    "message": "Προσθέστε έναν εξερευνητή μπλοκ"
  },
  "addContact": {
    "message": "Προσθήκη επαφής"
  },
  "addCustomIPFSGateway": {
    "message": "Προσθήκη προσαρμοσμένης πύλης IPFS"
  },
  "addCustomIPFSGatewayDescription": {
    "message": "Η πύλη IPFS επιτρέπει την πρόσβαση και την προβολή δεδομένων που φιλοξενούνται από τρίτους. Μπορείτε να προσθέσετε μια προσαρμοσμένη πύλη IPFS ή να συνεχίσετε να χρησιμοποιείτε την προεπιλεγμένη."
  },
  "addCustomNetwork": {
    "message": "Προσθήκη προσαρμοσμένου δικτύου"
  },
  "addCustomToken": {
    "message": "Προσθήκη Προσαρμοσμένου Token"
  },
  "addCustomTokenByContractAddress": {
    "message": "Αδυναμία εύρεσης token; Μπορείτε να προσθέσετε χειροκίνητα οποιοδήποτε διακριτικό επικολλώντας τη διεύθυνσή του. Οι διευθύνσεις συμβολαίων Token μπορούν να βρεθούν στο $1.",
    "description": "$1 is a blockchain explorer for a specific network, e.g. Etherscan for Ethereum"
  },
  "addEthereumChainConfirmationDescription": {
    "message": "Αυτό θα επιτρέψει σε αυτό το δίκτυο να χρησιμοποιηθεί στο MetaMask."
  },
  "addEthereumChainConfirmationRisks": {
    "message": "Το MetaMask δεν επαληθεύει τα προσαρμοσμένα δίκτυα."
  },
  "addEthereumChainConfirmationRisksLearnMore": {
    "message": "Μάθετε για το $1.",
    "description": "$1 is a link with text that is provided by the 'addEthereumChainConfirmationRisksLearnMoreLink' key"
  },
  "addEthereumChainConfirmationRisksLearnMoreLink": {
    "message": "απάτες και κίνδυνοι ασφάλειας δικτύου",
    "description": "Link text for the 'addEthereumChainConfirmationRisksLearnMore' translation key"
  },
  "addEthereumChainConfirmationTitle": {
    "message": "Επιτρέπετε σε αυτήν την ιστοσελίδα να προσθέσει ένα δίκτυο;"
  },
  "addEthereumChainWarningModalHeader": {
    "message": "Προσθέστε αυτόν τον πάροχο RPC μόνο αν είστε σίγουροι ότι μπορείτε να τον εμπιστευτείτε. $1",
    "description": "$1 is addEthereumChainWarningModalHeaderPartTwo passed separately so that it can be bolded"
  },
  "addEthereumChainWarningModalHeaderPartTwo": {
    "message": "Οι κακόβουλοι πάροχοι ενδέχεται να ψεύδονται σχετικά με την κατάσταση του blockchain και να καταγράφουν τη δραστηριότητά σας στο δίκτυο."
  },
  "addEthereumChainWarningModalListHeader": {
    "message": "Είναι σημαντικό ο πάροχός σας να είναι αξιόπιστος, καθώς έχει τη δυνατότητα να:"
  },
  "addEthereumChainWarningModalListPointOne": {
    "message": "Προβάλει τους λογαριασμούς και τη διεύθυνση IP σας και να τους συσχετίσει μεταξύ τους"
  },
  "addEthereumChainWarningModalListPointThree": {
    "message": "Προβολή υπολοίπων λογαριασμών και άλλων καταστάσεων εντός της αλυσίδας"
  },
  "addEthereumChainWarningModalListPointTwo": {
    "message": "Κοινοποιήστε τις συναλλαγές σας"
  },
  "addEthereumChainWarningModalTitle": {
    "message": "Προσθέτετε έναν νέο πάροχο RPC για το Ethereum Mainnet"
  },
  "addFriendsAndAddresses": {
    "message": "Προσθέστε φίλους και διευθύνσεις που εμπιστεύεστε"
  },
  "addFromAListOfPopularNetworks": {
    "message": "Προσθέστε από μια λίστα δημοφιλών δικτύων ή προσθέστε ένα δίκτυο με μη αυτόματο τρόπο. Να αλληλεπιδράτε μόνο με άτομα/οργανισμούς που εμπιστεύεστε."
  },
  "addMemo": {
    "message": "Προσθήκη σημειώματος"
  },
  "addMoreNetworks": {
    "message": "προσθέστε περισσότερα δίκτυα χειροκίνητα"
  },
  "addNetwork": {
    "message": "Προσθήκη Δικτύου"
  },
  "addNetworkTooltipWarning": {
    "message": "Αυτή η σύνδεση δικτύου βασίζεται σε τρίτους. H σύνδεση ενδέχεται να είναι λιγότερο αξιόπιστη ή να επιτρέπει σε τρίτους να παρακολουθούν τη δραστηριότητα. $1",
    "description": "$1 is Learn more link"
  },
  "addSuggestedTokens": {
    "message": "Προσθέστε τα Προτεινόμενα Tokens"
  },
  "addToken": {
    "message": "Προσθήκη Token"
  },
  "address": {
    "message": "Διεύθυνση"
  },
  "addressBookIcon": {
    "message": "Εικονίδιο βιβλίου διευθύνσεων"
  },
  "advanced": {
    "message": "Σύνθετες"
  },
  "advancedBaseGasFeeToolTip": {
    "message": "Όταν η συναλλαγή σας συμπεριληφθεί στο μπλοκ, οποιαδήποτε διαφορά μεταξύ της μέγιστης βασικής χρέωσής σας και της πραγματικής βασικής χρέωσής θα επιστραφεί. Το συνολικό ποσό υπολογίζεται ως μέγιστο βασικό τέλος (σε GWEI) * όριο τελών συναλλαγής."
  },
  "advancedConfiguration": {
    "message": "Προηγμένη ρύθμιση παραμέτρων"
  },
  "advancedGasFeeDefaultOptIn": {
    "message": "Αποθηκεύστε αυτά τα $1 ως προεπιλογή μου για το \"Προηγμένο\""
  },
  "advancedGasFeeDefaultOptOut": {
    "message": "Να χρησιμοποιούνται πάντα αυτές τις τιμές και η ρύθμιση για προχωρημένους."
  },
  "advancedGasFeeModalTitle": {
    "message": "Προηγμένη χρέωση τελών συναλλαγής"
  },
  "advancedGasPriceTitle": {
    "message": "Τιμή τελών συναλλαγής"
  },
  "advancedPriorityFeeToolTip": {
    "message": "Το τέλος προτεραιότητας (γνωστό και ως “miner tip”) πηγαίνει άμεσα στους miner και τους ενθαρρύνει να δώσουν προτεραιότητα στη συναλλαγή σας."
  },
  "affirmAgree": {
    "message": "Συμφωνώ"
  },
  "airgapVault": {
    "message": "Θησαυροφυλάκιο AirGap"
  },
  "alertDisableTooltip": {
    "message": "Αυτό μπορεί να αλλάξει στο \"Ρυθμίσεις > Ειδοποιήσεις\""
  },
  "alertSettingsUnconnectedAccount": {
    "message": "Περιήγηση σε μια ιστοσελίδα με έναν μη συνδεδεμένο λογαριασμό επιλεγμένο"
  },
  "alertSettingsUnconnectedAccountDescription": {
    "message": "Αυτή η ειδοποίηση εμφανίζεται στο αναδυόμενο παράθυρο κατά την περιήγηση σε μια συνδεδεμένη web3 ιστοσελίδα, αλλά ο τρέχων επιλεγμένος λογαριασμός δεν είναι συνδεδεμένος."
  },
  "alertSettingsWeb3ShimUsage": {
    "message": "Όταν μια ιστοσελίδα προσπαθεί να χρησιμοποιήσει το window.web3 API που έχει αφαιρεθεί"
  },
  "alertSettingsWeb3ShimUsageDescription": {
    "message": "Αυτή η ειδοποίηση εμφανίζεται στο αναδυόμενο παράθυρο όταν περιηγείστε σε μια ιστοσελίδα που προσπαθεί να χρησιμοποιήσει το window.web3 API που έχει αφαιρεθεί, και μπορεί, ως αποτέλεσμα, να μη λειτουργεί."
  },
  "alerts": {
    "message": "Ειδοποιήσεις"
  },
  "allOfYour": {
    "message": "Όλα σας τα $1",
    "description": "$1 is the symbol or name of the token that the user is approving spending"
  },
  "allowExternalExtensionTo": {
    "message": "Επιτρέψτε σε αυτή την εξωτερική επέκταση να:"
  },
  "allowSpendToken": {
    "message": "Δίνετε άδεια για να αποκτήσετε πρόσβαση στο $1;",
    "description": "$1 is the symbol of the token that are requesting to spend"
  },
  "allowThisSiteTo": {
    "message": "Επιτρέψτε σε αυτόν τον ιστότοπο να:"
  },
  "allowWithdrawAndSpend": {
    "message": "Επιτρέψτε στο $1 να κάνει ανάληψη και να ξοδέψει μέχρι το ακόλουθο ποσό:",
    "description": "The url of the site that requested permission to 'withdraw and spend'"
  },
  "amount": {
    "message": "Ποσό"
  },
  "appDescription": {
    "message": "Ένα Πορτοφόλι Ethereum στο Πρόγραμμα Περιήγησής σας",
    "description": "The description of the application"
  },
  "appName": {
    "message": "MetaMask",
    "description": "The name of the application"
  },
  "appNameBeta": {
    "message": "MetaMask Beta",
    "description": "The name of the application (Beta)"
  },
  "appNameFlask": {
    "message": "MetaMask Flask",
    "description": "The name of the application (Flask)"
  },
  "approve": {
    "message": "Έγκριση"
  },
  "approveAllTokensTitle": {
    "message": "Δίνετε άδεια για να αποκτήσετε πρόσβαση σε όλα σας τα $1;",
    "description": "$1 is the symbol of the token for which the user is granting approval"
  },
  "approveAndInstall": {
    "message": "Έγκριση και Εγκατάσταση"
  },
  "approveAndUpdate": {
    "message": "Έγκριση και ενημέρωση"
  },
  "approveButtonText": {
    "message": "Έγκριση"
  },
  "approveTokenDescription": {
    "message": "Αυτό επιτρέπει σε τρίτα μέρη να έχουν πρόσβαση και να μεταφέρουν τα ακόλουθα NFT χωρίς περαιτέρω ειδοποίηση μέχρι να ανακαλέσετε την πρόσβασή τους."
  },
  "approveTokenTitle": {
    "message": "Επιτρέπετε την πρόσβαση και τη μεταφορά του $1;",
    "description": "$1 is the symbol of the token for which the user is granting approval"
  },
  "approveTokenDescription": {
    "message": "Αυτό επιτρέπει σε τρίτα μέρη να έχουν πρόσβαση και να μεταφέρουν τα ακόλουθα NFT χωρίς περαιτέρω ειδοποίηση μέχρι να ανακαλέσετε την πρόσβασή τους."
  },
  "approveTokenTitle": {
    "message": "Επιτρέπετε την πρόσβαση και τη μεταφορά του $1;",
    "description": "$1 is the symbol of the token for which the user is granting approval"
  },
  "approved": {
    "message": "Εγκρίθηκε"
  },
  "approvedAsset": {
    "message": "Εγκεκριμένο περιουσιακό στοιχείο"
  },
  "approvedOn": {
    "message": "Εγκρίθηκε στις $1",
    "description": "$1 is the approval date for a permission"
  },
  "areYouSure": {
    "message": "Είστε βέβαιος/η;"
  },
  "asset": {
    "message": "Στοιχείο ενεργητικού"
  },
  "assetOptions": {
    "message": "Επιλογές περιουσιακών στοιχείων"
  },
  "assets": {
    "message": "Περιουσιακά στοιχεία"
  },
  "attemptSendingAssets": {
    "message": "Εάν επιχειρήσετε να στείλετε περιουσιακά στοιχεία απευθείας από ένα δίκτυο σε ένα άλλο, αυτό ενδέχεται να οδηγήσει σε μόνιμη απώλεια περιουσιακών στοιχείων. Βεβαιωθείτε ότι χρησιμοποιείτε μια διασύνδεση."
  },
  "attemptToCancel": {
    "message": "Προσπάθεια Ακύρωσης;"
  },
  "attemptToCancelDescription": {
    "message": "Η υποβολή αυτής της προσπάθειας δεν εγγυάται ότι η αρχική σας συναλλαγή θα ακυρωθεί. Αν η προσπάθεια ακύρωσης είναι επιτυχής, θα χρεωθείτε με το παραπάνω τέλος συναλλαγής."
  },
  "attemptingConnect": {
    "message": "Προσπάθεια σύνδεσης στην αλυσίδα μπλοκ."
  },
  "attributions": {
    "message": "Αποδόσεις"
  },
  "authorizedPermissions": {
    "message": "Έχετε εξουσιοδοτήσει τα ακόλουθα δικαιώματα"
  },
  "autoDetectTokens": {
    "message": "Αυτόματη ανίχνευση tokens"
  },
  "autoDetectTokensDescription": {
    "message": "Χρησιμοποιούμε API τρίτων για τον εντοπισμό και την εμφάνιση νέων tokens που αποστέλλονται στο πορτοφόλι σας. Απενεργοποιήστε το εάν δεν θέλετε η εφαρμογή να αντλεί δεδομένα από αυτές τις υπηρεσίες. $1",
    "description": "$1 is a link to a support article"
  },
  "autoLockTimeLimit": {
    "message": "Χρονόμετρο Αυτόματης Αποσύνδεσης (λεπτά)"
  },
  "autoLockTimeLimitDescription": {
    "message": "Ρυθμίστε τον χρόνο αδράνειας σε λεπτά πριν αποσυνδεθεί αυτόματα το MetaMask."
  },
  "average": {
    "message": "Μέσος Όρος"
  },
  "back": {
    "message": "Πίσω"
  },
  "backToAll": {
    "message": "Πίσω σε Όλα"
  },
  "backup": {
    "message": "Αντίγραφο ασφαλείας"
  },
  "backupApprovalInfo": {
    "message": "Αυτός ο μυστικός κωδικός απαιτείται για ανάκτηση του πορτοφολιού σας σε περίπτωση που χάσετε τη συσκευή σας, ξεχάσετε τον κωδικό πρόσβασης, πρέπει να κάνετε επανεγκατάσταση του MetaMask, ή θέλετε να έχετε πρόσβαση στο πορτοφόλι σας από μια άλλη συσκευή."
  },
  "backupApprovalNotice": {
    "message": "Δημιουργήστε αντίγραφο ασφαλείας του κώδικα Μυστικής Αποκατάστασης για να διατηρήσετε ασφαλή το πορτοφόλι και τα χρήματά σας."
  },
  "backupNow": {
    "message": "Δημιουργήστε αντίγραφο ασφαλείας τώρα"
  },
  "backupUserData": {
    "message": "Κάντε αντίγραφο ασφαλείας των δεδομένων σας"
  },
  "backupUserDataDescription": {
    "message": "Μπορείτε να κάνετε αντίγραφο ασφαλείας των ρυθμίσεων χρήστη που περιλαμβάνουν τις προτιμήσεις και τις διευθύνσεις λογαριασμών σε ένα αρχείο JSON."
  },
  "balance": {
    "message": "Υπόλοιπο"
  },
  "balanceOutdated": {
    "message": "Το υπόλοιπο μπορεί να μην είναι ενημερωμένο"
  },
  "baseFee": {
    "message": "Βασικό τέλος"
  },
  "basic": {
    "message": "Βασικά"
  },
  "beCareful": {
    "message": "Να είστε προσεκτικοί"
  },
  "beta": {
    "message": "Δοκιμαστική έκδοση"
<<<<<<< HEAD
  },
  "betaHeaderText": {
    "message": "Αυτή είναι μια δοκιμαστική έκδοση. Παρακαλώ αναφέρετε σφάλματα $1",
    "description": "$1 represents the word 'here' in a hyperlink"
  },
  "betaMetamaskDescription": {
    "message": "Αξιόπιστο για εκατομμύρια, το MetaMask είναι ένα ασφαλές πορτοφόλι που καθιστά τον κόσμο του web3 προσβάσιμο σε όλους."
  },
  "betaMetamaskDescriptionDisclaimerHeading": {
    "message": "Αποποίηση ευθυνών για τη δοκιμαστική έκδοση"
  },
  "betaMetamaskDescriptionExplanation": {
    "message": "Αυτή η έκδοση σας επιτρέπει να δοκιμάσετε τις επερχόμενες λειτουργίες πριν από την κυκλοφορία τους κάτι το οποίο κάνει το MetaMask ακόμα καλύτερο. Όπως και με όλες τις δοκιμαστικές εκδόσεις, μπορεί να υπάρχει αυξημένος κίνδυνος σφαλμάτων. Το Δοκιμαστικό MetaMask υπόκειται στα $1 και στα $2 μας.",
    "description": "$1 represents localization item betaMetamaskDescriptionExplanationTermsLinkText.  $2 represents localization item betaMetamaskDescriptionExplanationBetaTermsLinkText"
  },
  "betaMetamaskDescriptionExplanation2": {
    "message": "Συνεχίζοντας, αποδέχεστε και αναγνωρίζετε αυτούς τους κινδύνους, $1 και $2.",
    "description": "$1 represents localization item betaMetamaskDescriptionExplanationTermsLinkText.  $2 represents localization item betaMetamaskDescriptionExplanation2BetaTermsLinkText"
  },
  "betaMetamaskDescriptionExplanation2BetaTermsLinkText": {
    "message": "Όροι της Δοκιμαστικής Έκδοσης"
  },
  "betaMetamaskDescriptionExplanationBetaTermsLinkText": {
    "message": "Συμπληρωματικοί Όροι Δοκιμαστικής Έκδοσης"
=======
>>>>>>> 7e97ff2b
  },
  "betaHeaderText": {
    "message": "Αυτή είναι μια δοκιμαστική έκδοση. Παρακαλώ αναφέρετε σφάλματα $1",
    "description": "$1 represents the word 'here' in a hyperlink"
  },
  "betaMetamaskVersion": {
    "message": "Δοκιμαστική έκδοση MetaMask"
  },
  "betaPortfolioSite": {
    "message": "δοκιμαστική ιστοσελίδα χαρτοφυλακίου"
  },
  "betaTerms": {
    "message": "Όροι Χρήσης της Δοκιμαστικής Έκδοσης"
  },
  "betaWalletCreationSuccessReminder1": {
    "message": "Η δοκιμαστική έκδοση του MetaMask δεν μπορεί να ανακτήσει τη Μυστική Φράση Ανάκτησής σας."
  },
  "betaWalletCreationSuccessReminder2": {
    "message": "Η δοκιμαστική έκδοση του MetaMask δεν θα σας ζητήσει ποτέ τη Μυστική Φράση Ανάκτησής σας."
<<<<<<< HEAD
  },
  "betaWelcome": {
    "message": "Καλώς ήλθατε στη Δοκιμαστική Έκδοση MetaMask"
=======
>>>>>>> 7e97ff2b
  },
  "blockExplorerAccountAction": {
    "message": "Λογαριασμός",
    "description": "This is used with viewOnEtherscan and viewInExplorer e.g View Account in Explorer"
  },
  "blockExplorerAssetAction": {
    "message": "Περιουσιακά στοιχεία",
    "description": "This is used with viewOnEtherscan and viewInExplorer e.g View Asset in Explorer"
  },
  "blockExplorerSwapAction": {
    "message": "Ανταλλαγή",
    "description": "This is used with viewOnEtherscan e.g View Swap on Etherscan"
  },
  "blockExplorerUrl": {
    "message": "Αποκλεισμός διεύθυνσης URL Explorer"
  },
  "blockExplorerUrlDefinition": {
    "message": "Το URL που χρησιμοποιείται ως εξερευνητής μπλοκ για αυτό το δίκτυο."
  },
  "blockExplorerView": {
    "message": "Προβολή λογαριασμού με $1",
    "description": "$1 replaced by URL for custom block explorer"
  },
  "blockies": {
    "message": "Blockies"
  },
  "browserNotSupported": {
    "message": "Το Πρόγραμμα Περιήγησής σας δεν υποστηρίζεται..."
  },
  "buildContactList": {
    "message": "Δημιουργήστε τη λίστα επαφών σας"
  },
  "builtAroundTheWorld": {
    "message": "Η MetaMask έχει σχεδιαστεί και κατασκευαστεί σε όλο τον κόσμο."
  },
  "busy": {
    "message": "Απασχολημένο"
  },
  "buy": {
    "message": "Αγορά"
  },
  "buyAsset": {
    "message": "Αγορά $1",
    "description": "$1 is the ticker symbol of a an asset the user is being prompted to purchase"
  },
  "buyCryptoWithCoinbasePay": {
    "message": "Αγορά $1 με Coinbase Pay",
    "description": "$1 represents the crypto symbol to be purchased"
  },
  "buyCryptoWithCoinbasePayDescription": {
    "message": "Μπορείτε να αγοράσετε ή να μεταφέρετε εύκολα κρυπτονομίσματα με τον λογαριασμό σας στο Coinbase.",
    "description": "$1 represents the crypto symbol to be purchased"
  },
  "buyCryptoWithMoonPay": {
    "message": "Αγορά $1 με MoonPay",
    "description": "$1 represents the cypto symbol to be purchased"
  },
  "buyCryptoWithMoonPayDescription": {
    "message": "MoonPay supports popular payment methods, including Visa, Mastercard, Apple / Google / Samsung Pay, and bank transfers in 145+ countries. Tokens deposit into your MetaMask account."
  },
  "buyCryptoWithTransak": {
    "message": "Αγορά $1 με Transak",
    "description": "$1 represents the cypto symbol to be purchased"
  },
  "buyCryptoWithTransakDescription": {
    "message": "Η Transak υποστηρίζει πιστωτικές και χρεωστικές κάρτες, Apple Pay, MobiKwik και τραπεζικές μεταφορές (ανάλογα με την τοποθεσία) σε περισσότερες από 145 χώρες. Τα $1 κατατίθενται απευθείας στον λογαριασμό σας στο MetaMask.",
    "description": "$1 represents the crypto symbol to be purchased"
  },
  "buyNow": {
    "message": "Αγοράστε Τώρα"
  },
  "buyWithWyre": {
    "message": "Αγοράστε $1 με το Wyre"
  },
  "buyWithWyreDescription": {
    "message": "Εύκολη ενσωμάτωση για αγορές μέχρι και $ 1000. Γρήγορη διαδραστική επαλήθευση αγοράς υψηλού ορίου. Υποστηρίζει χρεωστικές/πιστωτικές κάρτες, Apple Pay, Τραπεζικές Μεταφορές. Διαθέσιμο σε 100+ χώρες. Καταθέσεις token στον λογαριασμό σας MetaMask"
  },
  "bytes": {
    "message": "Bytes"
  },
  "canToggleInSettings": {
    "message": "Μπορείτε να ενεργοποιήσετε ξανά αυτήν την ειδοποίηση στις Ρυθμίσεις -> Ειδοποιήσεις."
  },
  "cancel": {
    "message": "Ακύρωση"
  },
  "cancelEdit": {
    "message": "Ακύρωση Επεξεργασίας"
  },
  "cancelPopoverTitle": {
    "message": "Ακύρωση συναλλαγής"
  },
  "cancelSpeedUp": {
    "message": "ακύρωση ή επιτάχυνση μιας συναλλαγής."
  },
  "cancelSpeedUpLabel": {
    "message": "Αυτά τα τέλη συναλλαγής θα $1 τα αρχικά.",
    "description": "$1 is text 'replace' in bold"
  },
  "cancelSpeedUpTransactionTooltip": {
    "message": "Για να $1 τη συναλλαγή, τα τέλη συναλλαγής πρέπει να αυξηθούν κατά τουλάχιστον 10% ώστε να αναγνωριστούν από το δίκτυο.",
    "description": "$1 is string 'cancel' or 'speed up'"
  },
  "cancelSwapForFee": {
    "message": "Ακυρώστε τη συναλλαγή για ~$1",
    "description": "$1 could be e.g. $2.98, it is a cost for cancelling a Smart Transaction"
  },
  "cancelSwapForFree": {
    "message": "Ακυρώστε τη συναλλαγή δωρεάν"
  },
  "cancellationGasFee": {
    "message": "Ακύρωση Χρέωσης Αερίου"
  },
  "cancelled": {
    "message": "Ακυρώθηκε"
  },
  "chainId": {
    "message": "Αναγνωριστικό Αλυσίδας"
  },
  "chainIdDefinition": {
    "message": "Το αναγνωριστικό αλυσίδας χρησιμοποιείται για την υπογραφή συναλλαγών για αυτό το δίκτυο."
  },
  "chainIdExistsErrorMsg": {
    "message": "Αυτό το αναγνωριστικό αλυσίδας χρησιμοποιείται επί του παρόντος από το δίκτυο $1."
  },
  "chainListReturnedDifferentTickerSymbol": {
    "message": "Το δίκτυο με αναγνωριστικό αλυσίδας $1 ενδέχεται να χρησιμοποιεί διαφορετικό σύμβολο νομίσματος ($2) από αυτό που έχετε εισαγάγει. Παρακαλούμε επιβεβαιώστε το πριν συνεχίσετε.",
    "description": "$1 is the chain id currently entered in the network form and $2 is the return value of nativeCurrency.symbol from chainlist.network"
  },
  "chooseYourNetwork": {
    "message": "Επιλέξτε το δίκτυό σας"
  },
  "chooseYourNetworkDescription": {
    "message": "Χρησιμοποιούμε την Infura ως την υπηρεσία κλήσης απομακρυσμένης διαδικασίας (RPC) για να προσφέρουμε την πιο αξιόπιστη και ιδιωτική πρόσβαση στα δεδομένα του Ethereum που μπορούμε. Μπορείτε να επιλέξετε τη δική σας RPC, αλλά να θυμάστε ότι οποιαδήποτε RPC θα λαμβάνει τη διεύθυνση IP και το πορτοφόλι σας στο Ethereum για να πραγματοποιεί συναλλαγές. Διαβάστε το $1 για να μάθετε περισσότερα σχετικά με τον τρόπο με τον οποίο η Infura χειρίζεται τα δεδομένα.",
    "description": "$1 is a link to the privacy policy"
  },
  "chromeRequiredForHardwareWallets": {
    "message": "Θα πρέπει να χρησιμοποιήσετε το MetaMask στο Google Chrome για να συνδεθείτε στο Πορτοφόλι Υλικού."
  },
  "clickToConnectLedgerViaWebHID": {
    "message": "Κάντε κλικ εδώ για να συνδέσετε το Ledger σας μέσω WebHID",
    "description": "Text that can be clicked to open a browser popup for connecting the ledger device via webhid"
  },
  "clickToManuallyAdd": {
    "message": "Κάντε κλικ εδώ για να προσθέσετε χειροκίνητα τα tokens."
  },
  "close": {
    "message": "Κλείσιμο"
  },
  "collectibleAddFailedMessage": {
    "message": "Τα NFT δεν μπορούν να προστεθούν, διότι τα στοιχεία της κυριότητας δεν ταυτίζονται. Σιγουρευτείτε ότι έχετε εισαγάγει τα σωστά στοιχεία."
  },
  "collectibleAddressError": {
    "message": "Αυτό το token είναι NFT. Προσθήκη στο $1",
    "description": "$1 is a clickable link with text defined by the 'importNFTPage' key"
  },
  "confirm": {
    "message": "Επιβεβαίωση"
  },
  "confirmPassword": {
    "message": "Επιβεβαίωση Κωδικού Πρόσβασης"
  },
  "confirmRecoveryPhrase": {
    "message": "Επιβεβαιώστε τη Μυστική Φράση Ανάκτησης"
  },
  "confirmed": {
    "message": "Επιβεβαιωμένο"
  },
  "confusableUnicode": {
    "message": "'$1' είναι παρόμοιο με '$2'."
  },
  "confusableZeroWidthUnicode": {
    "message": "Βρέθηκε χαρακτήρας μηδενικού πλάτους."
  },
  "confusingEnsDomain": {
    "message": "Εντοπίσαμε έναν παράξενο χαρακτήρα στο όνομα ENS. Ελέγξτε το όνομα ENS για να αποφύγετε μια πιθανή απάτη."
  },
  "connect": {
    "message": "Σύνδεση"
  },
  "connectAccountOrCreate": {
    "message": "Σύνδεση λογαριασμού ή δημιουργία νέου"
  },
  "connectHardwareWallet": {
    "message": "Σύνδεση Πορτοφολιού Υλικού"
  },
  "connectManually": {
    "message": "Χειροκίνητη σύνδεση στον τρέχοντα ιστότοπο"
  },
  "connectTo": {
    "message": "Σύνδεση με $1",
    "description": "$1 is the name/origin of a web3 site/application that the user can connect to metamask"
  },
  "connectToAll": {
    "message": "Συνδεθείτε σε όλα τα $1 σας",
    "description": "$1 will be replaced by the translation of connectToAllAccounts"
  },
  "connectToAllAccounts": {
    "message": "λογαριασμοί",
    "description": "will replace $1 in connectToAll, completing the sentence 'connect to all of your accounts', will be text that shows list of accounts on hover"
  },
  "connectToMultiple": {
    "message": "Σύνδεση με $1",
    "description": "$1 will be replaced by the translation of connectToMultipleNumberOfAccounts"
  },
  "connectToMultipleNumberOfAccounts": {
    "message": "$1 λογαριασμοί",
    "description": "$1 is the number of accounts to which the web3 site/application is asking to connect; this will substitute $1 in connectToMultiple"
  },
  "connectWithMetaMask": {
    "message": "Σύνδεση Με MetaMask"
  },
  "connectedAccountsDescriptionPlural": {
    "message": "Έχετε $1 λογαριασμούς συνδεδεμένους με αυτόν τον ιστότοπο.",
    "description": "$1 is the number of accounts"
  },
  "connectedAccountsDescriptionSingular": {
    "message": "Έχετε 1 λογαριασμό συνδεδεμένο σε αυτόν τον ιστότοπο."
  },
  "connectedAccountsEmptyDescription": {
    "message": "To MetaMask δεν είναι συνδεδεμένo σε αυτόν τον ιστότοπο. Για να συνδεθείτε σε έναν ιστότοπο web3, βρείτε και κάντε κλικ στο κουμπί σύνδεσης."
  },
  "connectedSites": {
    "message": "Συνδεδεμένοι ιστότοποι"
  },
  "connectedSitesDescription": {
    "message": "$1 είναι συνδεδεμένο σε αυτές τις ιστοσελίδες. Μπορούν να δουν τη διεύθυνση του λογαριασμού σας.",
    "description": "$1 is the account name"
  },
  "connectedSitesEmptyDescription": {
    "message": "$1 δεν είναι συνδεδεμένο με καμία τοποθεσία.",
    "description": "$1 is the account name"
  },
  "connectedSnapSites": {
    "message": "Το snap $1 συνδέεται με αυτούς τους ιστότοπους. Έχουν πρόσβαση στις παραπάνω άδειες.",
    "description": "$1 represents the name of the snap"
  },
  "connecting": {
    "message": "Σύνδεση..."
  },
  "connectingTo": {
    "message": "Σύνδεση με $1"
  },
  "connectingToGoerli": {
    "message": "Σύνδεση στο Δίκτυο Δοκιμής Goerli"
  },
  "connectingToMainnet": {
    "message": "Σύνδεση στο Κύριο Δίκτυο Ethereum"
  },
  "connectingToSepolia": {
    "message": "Σύνδεση στο δίκτυο δοκιμών Sepolia"
  },
  "contactUs": {
    "message": "Επικοινωνήστε μαζί μας"
  },
  "contacts": {
    "message": "Επαφές"
  },
  "contentFromSnap": {
    "message": "Περιεχόμενο από το $1",
    "description": "$1 represents the name of the snap"
  },
  "continue": {
    "message": "Συνέχεια"
  },
  "continueToCoinbasePay": {
    "message": "Συνέχεια στο Coinbase Pay"
  },
  "continueToMoonPay": {
    "message": "Συνέχεια στη MoonPay"
  },
  "continueToTransak": {
    "message": "Συνεχίστε στο Transak"
  },
  "continueToWyre": {
    "message": "Συνεχίστε στο Wyre"
  },
  "contract": {
    "message": "Συμβόλαιο"
  },
  "contractAddress": {
    "message": "Διεύθυνση συμβολαίου"
  },
  "contractAddressError": {
    "message": "Στέλνετε νομίσματα στη διεύθυνση συμβολαίου του νομίσματος. Αυτό μπορεί να έχει ως αποτέλεσμα την απώλεια αυτών των νομισμάτων."
  },
  "contractDeployment": {
    "message": "Ανάπτυξη Συμβολαίου"
  },
  "contractDescription": {
    "message": "Για να προστατευτείτε από τους απατεώνες, αφιερώστε λίγο χρόνο για να επαληθεύσετε τα στοιχεία του συμβαλλόμενου."
  },
  "contractInteraction": {
    "message": "Αλληλεπίδραση Συμβολαίου"
  },
  "contractNFT": {
    "message": "Συμβόλαιο NFT"
  },
  "contractRequestingAccess": {
    "message": "Συμβόλαιο που ζητά πρόσβαση"
  },
  "contractRequestingSignature": {
    "message": "Συμβόλαιο με αίτημα υπογραφής"
  },
  "contractRequestingSpendingCap": {
    "message": "Ο συμβαλλόμενος απαιτεί ανώτατο όριο δαπανών"
  },
  "contractTitle": {
    "message": "Λεπτομέρειες του συμβαλλόμενου"
  },
  "contractToken": {
    "message": "Token του συμβαλλόμενου"
  },
  "convertTokenToNFTDescription": {
    "message": "Εντοπίσαμε ότι αυτό το περιουσιακό στοιχείο είναι NFT. Το MetaMask υποστηρίζει πλέον εξ'ορισμού πλήρως τα NFT. Θέλετε να το αφαιρέσετε από τη λίστα των token σας και να το προσθέσετε ως NFT;"
  },
  "convertTokenToNFTExistDescription": {
    "message": "Εντοπίσαμε ότι αυτό το περιουσιακό στοιχείο προστέθηκε ως NFT. Θέλετε να το αφαιρέσετε από τη λίστα των token σας;"
  },
  "coolWallet": {
    "message": "CoolWallet"
  },
  "copiedExclamation": {
    "message": "Έγινε αντιγραφή!"
  },
  "copyAddress": {
    "message": "Αντιγράψτε τη διεύθυνση στο πρόχειρο"
  },
  "copyPrivateKey": {
    "message": "Αυτό είναι το ιδιωτικό σας κλειδί (κάντε κλικ για αντιγραφή)"
  },
  "copyRawTransactionData": {
    "message": "Αντιγραφή ακατέργαστων δεδομένων συναλλαγών"
  },
  "copyToClipboard": {
    "message": "Αντιγραφή στο πρόχειρο"
  },
  "copyTransactionId": {
    "message": "Αντιγραφή Ταυτότητας Συναλλαγής"
  },
  "create": {
    "message": "Δημιουργία"
  },
  "createAccount": {
    "message": "Δημιουργία Λογαριασμού"
  },
  "createNewWallet": {
    "message": "Δημιουργήστε ένα νέο πορτοφόλι"
  },
  "createPassword": {
    "message": "Δημιουργία Κωδικού Πρόσβασης"
  },
  "currencyConversion": {
    "message": "Μετατροπή Νομίσματος"
  },
  "currencySymbol": {
    "message": "Σύμβολο Νομίσματος"
  },
  "currencySymbolDefinition": {
    "message": "Το σύμβολο ticker που εμφανίζεται για το νόμισμα αυτού του δικτύου."
  },
  "currentAccountNotConnected": {
    "message": "Ο τρέχων λογαριασμός σας δεν είναι συνδεδεμένος"
  },
  "currentExtension": {
    "message": "Τρέχουσα σελίδα επεκτάσεων"
  },
  "currentLanguage": {
    "message": "Τρέχουσα Γλώσσα"
  },
  "currentRpcUrlDeprecated": {
    "message": "Η παρούσα διεύθυνση rpc για αυτό το δίκτυο καταργήθηκε."
  },
  "currentTitle": {
    "message": "Τρέχον:"
  },
  "currentlyUnavailable": {
    "message": "Μη διαθέσιμο σε αυτό το δίκτυο"
  },
  "curveHighGasEstimate": {
    "message": "Γράφημα επιθετικών τελών συναλλαγής"
  },
  "curveLowGasEstimate": {
    "message": "Γράφημα χαμηλών τελών συναλλαγής"
  },
  "curveMediumGasEstimate": {
    "message": "Γράφημα εκτιμώμενων τελών συναλλαγής αγοράς"
  },
  "custom": {
    "message": "Σύνθετες"
  },
  "customContentSearch": {
    "message": "Αναζήτηση δικτύου που προστέθηκε προηγουμένως"
  },
  "customGasSettingToolTipMessage": {
    "message": "Χρησιμοποιήστε 1 $ για να προσαρμόσετε την τιμή του τέλους συναλλαγής. Αυτό μπορεί να προκαλέσει σύγχυση, αν δεν είστε εξοικειωμένοι. Επεξεργαστείτε το με δικό σας ρίσκο.",
    "description": "$1 is key 'advanced' (text: 'Advanced') separated here so that it can be passed in with bold font-weight"
  },
  "customSpendLimit": {
    "message": "Προσαρμοσμένο Όριο Δαπάνης"
  },
  "customSpendingCap": {
    "message": "Προσαρμοσμένο ανώτατο όριο δαπανών"
  },
  "customToken": {
    "message": "Προσαρμοσμένο Token"
  },
  "customTokenWarningInNonTokenDetectionNetwork": {
    "message": "Ο εντοπισμός token δεν είναι ακόμη διαθέσιμος σε αυτό το δίκτυο. Εισαγάγετε το token με μη αυτόματο τρόπο και βεβαιωθείτε ότι το εμπιστεύεστε. Μάθετε σχετικά με $1"
  },
  "customTokenWarningInTokenDetectionNetwork": {
    "message": "Πριν εισαγάγετε το token με μη αυτόματο τρόπο, βεβαιωθείτε ότι το εμπιστεύεστε. Μάθετε σχετικά με $1."
  },
  "customTokenWarningInTokenDetectionNetworkWithTDOFF": {
    "message": "Σιγουρευτείτε ότι εμπιστεύεστε ένα token προτού το εισαγάγετε. Μάθετε πώς να αποφεύγετε $1. Μπορείτε επίσης να ενεργοποιήσετε τον εντοπισμό token $2."
  },
  "customerSupport": {
    "message": "υποστήριξη πελατών"
  },
  "dappSuggested": {
    "message": "Προτεινόμενο από την ιστοσελίδα"
  },
  "dappSuggestedGasSettingToolTipMessage": {
    "message": "Το $1 έχει προτείνει αυτή την τιμή.",
    "description": "$1 is url for the dapp that has suggested gas settings"
  },
  "dappSuggestedShortLabel": {
    "message": "Ιστοσελίδα"
  },
  "dappSuggestedTooltip": {
    "message": "Το $1 έχει προτείνει αυτή την τιμή.",
    "description": "$1 represents the Dapp's origin"
  },
  "darkTheme": {
    "message": "Σκούρο"
  },
  "data": {
    "message": "Δεδομένα"
  },
  "dataBackupSeemsCorrupt": {
    "message": "Δεν μπορείτε να επαναφέρετε τα δεδομένα σας. Το αρχείο φαίνεται να είναι κατεστραμμένο."
  },
  "dataHex": {
    "message": "Δεκαεξαδικός"
  },
  "dcent": {
    "message": "D'Cent"
  },
  "decimal": {
    "message": "Δεκαδικά Ψηφία Ακριβείας"
  },
  "decimalsMustZerotoTen": {
    "message": "Τα δεκαδικά πρέπει να είναι τουλάχιστον 0 και όχι πάνω από 36."
  },
  "decrypt": {
    "message": "Αποκρυπτογράφηση"
  },
  "decryptCopy": {
    "message": "Αντιγραφή κρυπτογραφημένου μηνύματος"
  },
  "decryptInlineError": {
    "message": "Αυτό το μήνυμα δεν μπορεί να αποκρυπτογραφηθεί λόγω σφάλματος: $1",
    "description": "$1 is error message"
  },
  "decryptMessageNotice": {
    "message": "Το $1 θα ήθελε να διαβάσει αυτό το μήνυμα για να ολοκληρώσει την ενέργειά σας",
    "description": "$1 is the web3 site name"
  },
  "decryptMetamask": {
    "message": "Αποκρυπτογράφηση μηνύματος"
  },
  "decryptRequest": {
    "message": "Αίτημα αποκρυπτογράφησης"
  },
  "delete": {
    "message": "Διαγραφή"
  },
  "deleteAccount": {
    "message": "Διαγραφή Λογαριασμού"
  },
  "deleteNetwork": {
    "message": "Διαγραφή Δικτύου;"
  },
  "deleteNetworkDescription": {
    "message": "Θέλετε σίγουρα να διαγράψετε αυτό το δίκτυο;"
  },
  "deposit": {
    "message": "Κατάθεση"
  },
  "depositCrypto": {
    "message": "Κατάθεση $1",
    "description": "$1 represents the crypto symbol to be purchased"
  },
  "deprecatedTestNetworksLink": {
    "message": "Μάθετε περισσότερα"
  },
  "deprecatedTestNetworksMsg": {
    "message": "Λόγω των αλλαγών στο πρωτόκολλο του Ethereum: τα δοκιμαστικά δίκτυα Rinkeby, Ropsten και Kovan μπορεί να μη λειτουργούν τόσο αξιόπιστα και θα καταργηθούν σύντομα."
  },
  "description": {
    "message": "Περιγραφή"
  },
  "details": {
    "message": "Λεπτομέρειες"
  },
  "directDepositCrypto": {
    "message": "Απευθείας κατάθεση $1"
  },
  "directDepositCryptoExplainer": {
    "message": "Εάν έχετε ήδη μερικά $1, ο γρηγορότερος τρόπος για να βάλετε $1 στο νέο σας πορτοφόλι είναι η απευθείας κατάθεση."
  },
  "disabledGasOptionToolTipMessage": {
    "message": "Το \"1$\" είναι απενεργοποιημένο επειδή δεν πληροί την ελάχιστη αύξηση 10% σε σχέση με τα αρχικά τέλη συναλλαγής.",
    "description": "$1 is gas estimate type which can be market or aggressive"
  },
  "disconnect": {
    "message": "Αποσύνδεση"
  },
  "disconnectAllAccounts": {
    "message": "Αποσύνδεση όλων των λογαριασμών"
  },
  "disconnectAllAccountsConfirmationDescription": {
    "message": "Είστε βέβαιοι ότι θέλετε να αποσυνδεθείτε; Μπορεί να χάσετε τη λειτουργικότητα της ιστοσελίδας."
  },
  "disconnectPrompt": {
    "message": "Αποσύνδεση $1"
  },
  "disconnectThisAccount": {
    "message": "Αποσύνδεση αυτού του λογαριασμού"
  },
  "dismiss": {
    "message": "Παράβλεψη"
  },
  "dismissReminderDescriptionField": {
    "message": "Ενεργοποιήστε αυτήν την επιλογή για να απορρίψετε το μήνυμα υπενθύμισης αντιγράφου ασφαλείας Ανάκτησης Μυστικής Φράσης. Σας συνιστούμε έντονα να δημιουργήσετε αντίγραφα ασφαλείας της Ανάκτησης Μυστικής Φράσης σας για να αποφύγετε την απώλεια χρημάτων"
  },
  "dismissReminderField": {
    "message": "Παράβλεψη υπενθύμισης αντιγράφου ασφαλείας Ανάκτησης Μυστικής Φράσης"
  },
  "domain": {
    "message": "Τομέας"
  },
  "done": {
    "message": "Τέλος"
  },
  "dontShowThisAgain": {
    "message": "Να μην εμφανιστεί ξανά"
  },
  "downArrow": {
    "message": "κάτω βέλος"
  },
  "downloadGoogleChrome": {
    "message": "Κατεβάστε το Google Chrome"
  },
  "downloadNow": {
    "message": "Λήψη Τώρα"
<<<<<<< HEAD
  },
  "downloadSecretBackup": {
    "message": "Κατεβάστε αυτήν τη Μυστική Φράση Αντιγράφου Ασφαλείας και κρατήστε την αποθηκευμένη με ασφάλεια σε έναν εξωτερικό κρυπτογραφημένο σκληρό δίσκο ή μέσο αποθήκευσης."
=======
>>>>>>> 7e97ff2b
  },
  "downloadStateLogs": {
    "message": "Λήψη Αρχείων Καταγραφής Κατάστασης"
  },
  "dropped": {
    "message": "Απορρίφθηκε"
  },
  "edit": {
    "message": "Επεξεργασία"
  },
  "editANickname": {
    "message": "Επεξεργασία ψευδώνυμου"
  },
  "editAddressNickname": {
    "message": "Επεξεργασία ψευδωνύμου διεύθυνσης"
  },
  "editCancellationGasFeeModalTitle": {
    "message": "Επεξεργασία τελών ακύρωσης συναλλαγής"
  },
  "editContact": {
    "message": "Επεξεργασία Επαφής"
  },
  "editGasFeeModalTitle": {
    "message": "Επεξεργασία τέλους συναλλαγής"
  },
  "editGasLimitOutOfBounds": {
    "message": "Το όριο τελών συναλλαγής πρέπει να είναι τουλάχιστον $1"
  },
  "editGasLimitOutOfBoundsV2": {
    "message": "Το όριο τελών συναλλαγής πρέπει να είναι μεγαλύτερο από $1 και μικρότερο από $2",
    "description": "$1 is the minimum limit for gas and $2 is the maximum limit"
  },
  "editGasLimitTooltip": {
    "message": "Το τελών συναλλαγής είναι οι μέγιστες μονάδες τελών συναλλαγής που είστε πρόθυμοι να χρησιμοποιήσετε. Τα τέλη συναλλαγής είναι ένας πολλαπλασιαστής στο \"Μέγιστο τέλος προτεραιότητας\" και το \"Μέγιστο τέλος\"."
  },
  "editGasMaxBaseFeeGWEIImbalance": {
    "message": "Η μέγιστη βασική χρέωση δεν μπορεί να είναι χαμηλότερη από το τέλος προτεραιότητας"
  },
  "editGasMaxBaseFeeHigh": {
    "message": "Η μέγιστη χρέωση βάσης είναι υψηλότερη από το απαραίτητο"
  },
  "editGasMaxBaseFeeLow": {
    "message": "Η μέγιστη βασική χρέωση τέλους είναι χαμηλή για τις τρέχουσες συνθήκες δικτύου"
  },
  "editGasMaxFeeHigh": {
    "message": "Η μέγιστη χρέωση είναι υψηλότερη από το απαραίτητο"
  },
  "editGasMaxFeeLow": {
    "message": "Πολύ χαμηλή χρέωση για τις συνθήκες δικτύου"
  },
  "editGasMaxFeePriorityImbalance": {
    "message": "Η μέγιστη βασική χρέωση δεν μπορεί να είναι χαμηλότερη από το μέγιστο τέλος προτεραιότητας"
  },
  "editGasMaxPriorityFeeBelowMinimum": {
    "message": "Το μέγιστο τέλος προτεραιότητας πρέπει να είναι μεγαλύτερο από 0 GWEI"
  },
  "editGasMaxPriorityFeeBelowMinimumV2": {
    "message": "Το τέλος προτεραιότητας πρέπει να είναι μεγαλύτερο από 0."
  },
  "editGasMaxPriorityFeeHigh": {
    "message": "Μέγιστο τέλος προτεραιότητας υψηλότερο από το αναγκαίο. Μπορείτε να πληρώσετε περισσότερα από ό,τι απαιτείται."
  },
  "editGasMaxPriorityFeeHighV2": {
    "message": "Το τέλος προτεραιότητας είναι υψηλότερο από το αναγκαίο. Μπορείτε να πληρώσετε περισσότερα από όσα χρειάζεται"
  },
  "editGasMaxPriorityFeeLow": {
    "message": "Το μέγιστο τέλος προτεραιότητας είναι χαμηλό για τις τρέχουσες συνθήκες δικτύου"
  },
  "editGasMaxPriorityFeeLowV2": {
    "message": "Το τέλος προτεραιότητας είναι χαμηλό για τις τρέχουσες συνθήκες δικτύου"
  },
  "editGasPriceTooLow": {
    "message": "Η τιμή τέλους συναλλαγής πρέπει να είναι μεγαλύτερη από 0"
  },
  "editGasPriceTooltip": {
    "message": "Αυτό το δίκτυο απαιτεί ένα πεδίο \"Τέλος συναλλαγής\" κατά την υποβολή μιας συναλλαγής. Η τιμή τέλους συναλλαγής είναι το ποσό που θα πληρώσετε ανά μονάδα τέλους συναλλαγής."
  },
  "editGasSubTextAmountLabel": {
    "message": "Μέγιστο ποσό:",
    "description": "This is meant to be used as the $1 substitution editGasSubTextAmount"
  },
  "editGasSubTextFeeLabel": {
    "message": "Μέγιστη χρέωση:"
  },
  "editGasTitle": {
    "message": "Επεξεργασία προτεραιότητας"
  },
  "editGasTooLow": {
    "message": "Άγνωστος χρόνος επεξεργασίας"
  },
  "editNonceField": {
    "message": "Επεξεργασία Nonce"
  },
  "editNonceMessage": {
    "message": "Αυτό είναι ένα προηγμένο χαρακτηριστικό, χρησιμοποιήστε προσεκτικά."
  },
  "editPermission": {
    "message": "Επεξεργαστείτε τα Δικαιώματα"
  },
  "editSpeedUpEditGasFeeModalTitle": {
    "message": "Επεξεργασία τελών επίσπευσης συναλλαγής"
  },
  "enableAutoDetect": {
    "message": " Ενεργοποίηση Αυτόματου Εντοπισμού"
  },
  "enableFromSettings": {
    "message": " Ενεργοποίηση του από τις Ρυθμίσεις."
  },
  "enableOpenSeaAPI": {
    "message": "Ενεργοποίηση OpenSea API"
  },
  "enableOpenSeaAPIDescription": {
    "message": "Χρησιμοποιήστε το API OpenSea για λήψη δεδομένων NFT. Η αυτόματη ανίχνευση NFT βασίζεται στο API του OpenSea, και δεν θα είναι διαθέσιμη όταν αυτό είναι απενεργοποιημένο."
  },
  "enableSmartTransactions": {
    "message": "Ενεργοποίηση Έξυπνων Συναλλαγών"
  },
  "enableToken": {
    "message": "ενεργοποίηση $1",
    "description": "$1 is a token symbol, e.g. ETH"
  },
  "encryptionPublicKeyNotice": {
    "message": "Το $1 θα ήθελε το δημόσιο σας κλειδί κρυπτογράφησης. Με τη συγκατάθεσή σας, αυτός ο ιστότοπος θα είναι σε θέση να σας συνθέσει κρυπτογραφημένα μηνύματα.",
    "description": "$1 is the web3 site name"
  },
  "encryptionPublicKeyRequest": {
    "message": "Αίτηση δημόσιου κλειδιού κρυπτογράφησης"
  },
  "endpointReturnedDifferentChainId": {
    "message": "Το τελικό σημείο επέστρεψε ένα διαφορετικό αναγνωριστικό αλυσίδας: $1",
    "description": "$1 is the return value of eth_chainId from an RPC endpoint"
  },
  "enhancedTokenDetectionAlertMessage": {
    "message": "Ο βελτιωμένος εντοπισμός για token είναι επί του παρόντος διαθέσιμος στο $1. $2"
  },
  "ensIllegalCharacter": {
    "message": "Μη έγκυρος χαρακτήρας για το ENS."
  },
  "ensNotFoundOnCurrentNetwork": {
    "message": "Το όνομα ENS δεν βρέθηκε στο τρέχον δίκτυο. Δοκιμάστε να μεταβείτε στο Κύριο Δίκτυο Ethereum."
  },
  "ensNotSupportedOnNetwork": {
    "message": "Το δίκτυο δεν υποστηρίζει ENS"
  },
  "ensRegistrationError": {
    "message": "Σφάλμα στην καταχώριση ονόματος ENS"
  },
  "ensUnknownError": {
    "message": "Η αναζήτηση ENS απέτυχε."
  },
  "enterANumber": {
    "message": "Εισάγετε έναν αριθμό"
  },
  "enterMaxSpendLimit": {
    "message": "Εισάγετε Το Μέγιστο Όριο Δαπάνης"
  },
  "enterPassword": {
    "message": "Εισάγετε τον κωδικό πρόσβασης"
  },
  "enterPasswordContinue": {
    "message": "Πληκτρολογήστε τον κωδικό πρόσβασης για να συνεχίσετε"
  },
  "errorCode": {
    "message": "Κωδικός: $1",
    "description": "Displayed error code for debugging purposes. $1 is the error code"
  },
  "errorDetails": {
    "message": "Λεπτομέρειες Σφάλματος",
    "description": "Title for collapsible section that displays error details for debugging purposes"
  },
  "errorMessage": {
    "message": "Μήνυμα: $1",
    "description": "Displayed error message for debugging purposes. $1 is the error message"
  },
  "errorName": {
    "message": "Κωδικός: $1",
    "description": "Displayed error name for debugging purposes. $1 is the error name"
  },
  "errorPageMessage": {
    "message": "Δοκιμάστε ξανά φορτώνοντας τη σελίδα, ή επικοινωνήστε με την υποστήριξη $1.",
    "description": "Message displayed on generic error page in the fullscreen or notification UI, $1 is a clickable link with text defined by the 'here' key. The link will open to a form where users can file support tickets."
  },
  "errorPagePopupMessage": {
    "message": "Δοκιμάστε ξανά κλείνοντας και ανοίγοντας ξανά το αναδυόμενο παράθυρο ή επικοινωνήστε με την υποστήριξη $1.",
    "description": "Message displayed on generic error page in the popup UI, $1 is a clickable link with text defined by the 'here' key. The link will open to a form where users can file support tickets."
  },
  "errorPageTitle": {
    "message": "Το MetaMask αντιμετώπισε ένα σφάλμα",
    "description": "Title of generic error page"
  },
  "errorStack": {
    "message": "Στοίβα:",
    "description": "Title for error stack, which is displayed for debugging purposes"
  },
  "ethGasPriceFetchWarning": {
    "message": "Το εφεδρικό τέλος συναλλαγής που παρέχεται ως η κύρια υπηρεσία εκτίμησης τελών συναλλαγής, δεν είναι διαθέσιμο αυτή τη στιγμή."
  },
  "ethereumPublicAddress": {
    "message": "Δημόσια Διεύθυνση Ethereum"
  },
  "etherscan": {
    "message": "Etherscan"
  },
  "etherscanView": {
    "message": "Προβολή λογαριασμού στο Etherscan"
  },
  "etherscanViewOn": {
    "message": "Προβολή στην Etherscan"
  },
  "expandExperience": {
    "message": "Επεκτείνετε την εμπειρία σας στο web3"
  },
  "expandView": {
    "message": "Ανάπτυξη Προβολής"
  },
  "experimental": {
    "message": "Πειραματικό"
  },
  "exportPrivateKey": {
    "message": "Εξαγωγή Ιδιωτικού Κλειδιού"
  },
  "externalExtension": {
    "message": "Εξωτερική Επέκταση"
  },
  "failed": {
    "message": "Απέτυχε"
  },
  "failedToFetchChainId": {
    "message": "Αδύνατη η λήψη του αναγνωριστικού αλυσίδας. Είναι το URL του RPC σας σωστό;"
  },
  "failedToFetchTickerSymbolData": {
    "message": "Τα δεδομένα επιβεβαίωσης αυτού του συμβόλου είναι προς το παρόν μη διαθέσιμα. Βεβαιωθείτε ότι το σύμβολο που εισαγάγατε είναι σωστό. Αυτό θα έχει αντίκτυπο στις τιμές μετατροπών που βλέπετε για αυτό το δίκτυο"
  },
  "failureMessage": {
    "message": "Κάτι πήγε λάθος και δεν μπορέσαμε να ολοκληρώσουμε την ενέργεια"
  },
  "fast": {
    "message": "Γρήγορα"
  },
  "feeAssociatedRequest": {
    "message": "Ένα τέλος σχετίζεται με αυτό το αίτημα."
  },
  "fiat": {
    "message": "Εντολή",
    "description": "Exchange type"
  },
  "fileImportFail": {
    "message": "Η εισαγωγή αρχείων δεν λειτουργεί; Κάντε κλικ εδώ!",
    "description": "Helps user import their account from a JSON file"
  },
  "flaskSnapSettingsCardButtonCta": {
    "message": "Προβολή λεπτομερειών",
    "description": "Call to action a user can take to see more information about the Snap that is installed"
  },
  "flaskSnapSettingsCardDateAddedOn": {
    "message": "Προστέθηκε στις",
    "description": "Start of the sentence describing when and where snap was added"
  },
  "flaskSnapSettingsCardFrom": {
    "message": "από",
    "description": "Part of the sentence describing when and where snap was added"
  },
  "flaskWelcomeUninstall": {
    "message": "θα πρέπει να καταργήσετε την εγκατάσταση αυτής της επέκτασης",
    "description": "This request is shown on the Flask Welcome screen. It is intended for non-developers, and will be bolded."
  },
  "flaskWelcomeWarning1": {
    "message": "Το Flask έχει δημιουργηθεί για προγραμματιστές, οι οποίοι θέλουν να πειραματιστούν με νέα, ασταθή API. Εάν δεν είστε προγραμματιστής ή δοκιμαστής beta, $1.",
    "description": "This is a warning shown on the Flask Welcome screen, intended to encourage non-developers not to proceed any further. $1 is the bolded message 'flaskWelcomeUninstall'"
  },
  "flaskWelcomeWarning2": {
    "message": "Δεν εγγυόμαστε την ασφάλεια ή τη σταθερότητα αυτής της επέκτασης. Τα νέα API που προσφέρονται από το Flask δεν παρέχουν ισχυρή προστασία κατά των επιθέσεων phishing, πράγμα που σημαίνει ότι οποιοσδήποτε ιστότοπος ή snap απαιτεί το Flask, ενδέχεται να είναι μια κακόβουλη απόπειρα κλοπής των περιουσιακών στοιχείων σας.",
    "description": "This explains the risks of using MetaMask Flask"
  },
  "flaskWelcomeWarning3": {
    "message": "Όλα τα API του Flask είναι πειραματικά. Μπορεί να αλλάξουν ή να αφαιρεθούν χωρίς προειδοποίηση ή μπορεί να παραμείνουν στο Flask επ' αόριστον, χωρίς ποτέ να μεταφερθούν στο σταθερό MetaMask. Χρησιμοποιήστε τα με δική σας ευθύνη.",
    "description": "This message warns developers about unstable Flask APIs"
  },
  "flaskWelcomeWarning4": {
    "message": "Βεβαιωθείτε ότι έχετε απενεργοποιήσει την κανονική σας επέκταση MetaMask όταν χρησιμοποιείτε το Flask.",
    "description": "This message calls to pay attention about multiple versions of MetaMask running on the same site (Flask + Prod)"
  },
  "flaskWelcomeWarningAcceptButton": {
    "message": "Αποδέχομαι τον κίνδυνο",
    "description": "this text is shown on a button, which the user presses to confirm they understand the risks of using Flask"
  },
  "followUsOnTwitter": {
    "message": "Ακολουθήστε μας στο Twitter"
  },
  "forbiddenIpfsGateway": {
    "message": "Απαγορευμένη πύλη IPFS: Παρακαλώ καθορίστε μια πύλη CID"
  },
  "forgetDevice": {
    "message": "Διαγραφή αυτής της συσκευής"
  },
  "forgotPassword": {
    "message": "Ξεχάσατε τον κωδικό πρόσβασής σας;"
  },
  "from": {
    "message": "Από"
  },
  "fromAddress": {
    "message": "Από: $1",
    "description": "$1 is the address to include in the From label. It is typically shortened first using shortenAddress"
  },
  "fromTokenLists": {
    "message": "Από λίστες token: $1"
  },
  "functionApprove": {
    "message": "Λειτουργία: Έγκριση"
  },
  "functionSetApprovalForAll": {
    "message": "Λειτουργία: SetApprovalForAll"
  },
  "functionType": {
    "message": "Τύπος Λειτουργίας"
  },
  "gas": {
    "message": "Τέλος συναλλαγής"
  },
  "gasDisplayAcknowledgeDappButtonText": {
    "message": "Επεξεργασία προτεινόμενου τέλους συναλλαγής"
  },
  "gasDisplayDappWarning": {
    "message": "Αυτό το τέλος συναλλαγής έχει προταθεί από το $1. Η παράκαμψη μπορεί να προκαλέσει πρόβλημα με τη συναλλαγή σας. Εάν έχετε απορίες, επικοινωνήστε με $1.",
    "description": "$1 represents the Dapp's origin"
  },
  "gasFee": {
    "message": "Τέλη Συναλλαγής"
  },
  "gasLimit": {
    "message": "Όριο τέλους συναλλαγής"
  },
  "gasLimitInfoTooltipContent": {
    "message": "Το όριο αερίου είναι το μέγιστο ποσό μονάδων αερίου τι οποίες είστε διατεθειμένοι να δαπανήσετε."
  },
  "gasLimitRecommended": {
    "message": "Το προτεινόμενο όριο τελών συναλλαγής είναι $1. Εάν το όριο τελών συναλλαγής είναι μικρότερο από αυτό, η συναλλαγή ενδέχεται να αποτύχει."
  },
  "gasLimitTooLow": {
    "message": "Το όριο αερίου πρέπει να είναι τουλάχιστον 21000"
  },
  "gasLimitTooLowWithDynamicFee": {
    "message": "Το όριο τέλους συναλλαγής πρέπει να είναι τουλάχιστον $1",
    "description": "$1 is the custom gas limit, in decimal."
  },
  "gasLimitV2": {
    "message": "Όριο τέλους συναλλαγής"
  },
  "gasOption": {
    "message": "Επιλογή τέλους συναλλαγής"
  },
  "gasPrice": {
    "message": "Τιμή τέλους συναλλαγής (GWEI)"
  },
  "gasPriceExcessive": {
    "message": "Το ποσό του τέλους συναλλαγής σας ορίστηκε άσκοπα υψηλό. Εξετάστε τη μείωση του ποσού."
  },
  "gasPriceExcessiveInput": {
    "message": "Η Τιμή του Τέλους Συναλλαγής Είναι Υπερβολική"
  },
  "gasPriceExtremelyLow": {
    "message": "Τιμή τέλους συναλλαγής Εξαιρετικά Χαμηλή"
  },
  "gasPriceFetchFailed": {
    "message": "Η εκτίμηση της τιμής του τέλους συναλλαγής απέτυχε λόγω σφάλματος δικτύου."
  },
  "gasPriceInfoTooltipContent": {
    "message": "Η τιμή καυσίμου καθορίζει το ποσό των Ether που είστε διατεθειμένοι να πληρώσετε για κάθε μονάδα καυσίμου."
  },
  "gasTimingHoursShort": {
    "message": "$1 ώρες",
    "description": "$1 represents a number of hours"
  },
  "gasTimingMinutes": {
    "message": "$1 λεπτά",
    "description": "$1 represents a number of minutes"
  },
  "gasTimingMinutesShort": {
    "message": "$1 λεπτά",
    "description": "$1 represents a number of minutes"
  },
  "gasTimingNegative": {
    "message": "Ίσως σε $1",
    "description": "$1 represents an amount of time"
  },
  "gasTimingPositive": {
    "message": "Πιθανό σε < $1",
    "description": "$1 represents an amount of time"
  },
  "gasTimingSeconds": {
    "message": "$1 δευτερόλεπτα",
    "description": "$1 represents a number of seconds"
  },
  "gasTimingSecondsShort": {
    "message": "$1 δευτ",
    "description": "$1 represents a number of seconds"
  },
  "gasTimingVeryPositive": {
    "message": "Πολύ πιθανό σε < $1",
    "description": "$1 represents an amount of time"
  },
  "gasUsed": {
    "message": "Τέλος συναλλαγής που Χρησιμοποιήθηκε"
  },
  "gdprMessage": {
    "message": "Τα δεδομένα αυτά συγκεντρωτικά και, ως εκ τούτου, είναι ανώνυμα για τους σκοπούς του Γενικού Κανονισμού για την Προστασία Δεδομένων GDPR (ΕΕ) 2016/679. Για περισσότερες πληροφορίες σχετικά με τις πρακτικές απορρήτου μας, ανατρέξτε στο $1.",
    "description": "$1 refers to the gdprMessagePrivacyPolicy message, the translation of which is meant to be used exclusively in the context of gdprMessage"
  },
  "gdprMessagePrivacyPolicy": {
    "message": "Πολιτική Απορρήτου εδώ",
    "description": "this translation is intended to be exclusively used as the replacement for the $1 in the gdprMessage translation"
  },
  "general": {
    "message": "Γενικά"
  },
  "getEther": {
    "message": "Λάβετε Ether"
  },
  "getEtherFromFaucet": {
    "message": "Πάρτε Ether από μια πηγή για το $1.",
    "description": "Displays network name for Ether faucet"
  },
  "goBack": {
    "message": "Μετάβαση Πίσω"
  },
  "goerli": {
    "message": "Δοκιμαστικό Δίκτυο Goerli"
  },
  "gotIt": {
    "message": "Το κατάλαβα!"
  },
  "grantedToWithColon": {
    "message": "Χορηγήθηκε στο:"
  },
  "gwei": {
    "message": "GWEI"
  },
  "hardware": {
    "message": "Υλικό"
  },
  "hardwareWalletConnected": {
    "message": "Συνδέθηκε το πορτοφόλι υλικού"
  },
  "hardwareWalletLegacyDescription": {
    "message": "(παλαιό)",
    "description": "Text representing the MEW path"
  },
  "hardwareWalletSupportLinkConversion": {
    "message": "κάντε κλικ εδώ"
  },
  "hardwareWallets": {
    "message": "Συνδέστε ένα πορτοφόλι εξοπλισμού"
  },
  "hardwareWalletsMsg": {
    "message": "Επιλέξτε ένα πορτοφόλι εξοπλισμού το οποίο θέλετε να χρησιμοποιήσετε με το MetaMask."
  },
  "here": {
    "message": "εδώ",
    "description": "as in -click here- for more information (goes with troubleTokenBalances)"
  },
  "hexData": {
    "message": "Δεκαεξαδικά Δεδομένα"
  },
  "hide": {
    "message": "Απόκρυψη"
  },
  "hideFullTransactionDetails": {
    "message": "Απόκρυψη αναλυτικών στοιχείων συναλλαγών"
  },
  "hideSeedPhrase": {
    "message": "Απόκρυψη φράσης ανάκτησης"
  },
  "hideToken": {
    "message": "Απόκρυψη token"
  },
  "hideTokenPrompt": {
    "message": "Απόκρυψη του Token;"
  },
  "hideTokenSymbol": {
    "message": "Απόκρυψη $1",
    "description": "$1 is the symbol for a token (e.g. 'DAI')"
  },
  "hideZeroBalanceTokens": {
    "message": "Απόκρυψη Tokens Χωρίς Υπόλοιπο"
  },
  "high": {
    "message": "Επιθετική"
  },
  "highGasSettingToolTipMessage": {
    "message": "Χρησιμοποιήστε $1 για να καλύψετε απότομες αυξήσεις της κίνησης του δικτύου λόγω των δημοφιλών ξεκινημάτων NFT.",
    "description": "$1 is key 'high' (text: 'Aggressive') separated here so that it can be passed in with bold font-weight"
  },
  "highLowercase": {
    "message": "υψηλό"
  },
  "history": {
    "message": "Ιστορικό"
  },
  "ignoreAll": {
    "message": "Αγνόηση όλων"
  },
  "ignoreTokenWarning": {
    "message": "Εάν κάνετε απόκρυψη των token, δεν θα εμφανίζονται στο πορτοφόλι σας. Ωστόσο, μπορείτε ακόμα να τα προσθέσετε εάν κάνετε αναζήτηση για αυτά."
  },
  "import": {
    "message": "Εισαγωγή",
    "description": "Button to import an account from a selected file"
  },
  "importAccount": {
    "message": "Εισαγωγή Λογαριασμού"
  },
  "importAccountError": {
    "message": "Σφάλμα εισαγωγής λογαριασμού."
  },
  "importAccountMsg": {
    "message": "Οι λογαριασμοί που εισάγονται δεν θα συσχετιστούν με τη Μυστική Φράση Ανάκτησης του λογαριασμού σας MetaTask που δημιουργήθηκε αρχικά. Μάθετε περισσότερα για τους εισηγμένους λογαριασμούς"
  },
  "importMyWallet": {
    "message": "Εισαγωγή Πορτοφολιού μου"
  },
  "importNFT": {
    "message": "Εισαγωγή NFT"
  },
  "importNFTAddressToolTip": {
    "message": "Στο OpenSea, για παράδειγμα, στη σελίδα των NFΤ στην ενότητα Λεπτομέρειες, υπάρχει ένας υπερσύνδεσμος σε μπλε χρώμα με την ένδειξη «Διεύθυνση σύμβασης». Εάν κάνετε κλικ σε αυτόν τον υπερσύνδεσμο, θα σας μεταφέρει στη διεύθυνση της σύμβασης στο Etherscan. Στο επάνω αριστερό μέρος εκείνης της σελίδας, θα πρέπει να υπάρχει ένα εικονίδιο με την ένδειξη «Σύμβαση» και στα δεξιά, μια μεγάλη σειρά από γράμματα και αριθμούς. Αυτή είναι η διεύθυνση της σύμβασης που δημιούργησε το NFT σας. Κάντε κλικ στο εικονίδιο «αντιγραφή» στα δεξιά της διεύθυνσης για να το αντιγράψετε στο πρόχειρό σας."
  },
  "importNFTPage": {
    "message": "Σελίδα Εισαγωγής NFT"
  },
  "importNFTTokenIdToolTip": {
    "message": "Το συλλεκτικό αναγνωριστικό είναι ένα μοναδικό αναγνωριστικό, καθώς όλα τα NFT είναι διαφορετικά μεταξύ τους. Μιλώντας και πάλι για το OpenSea, αυτός ο αριθμός βρίσκεται στην ενότητα «Λεπτομέρειες». Σημειώστε τον ή αντιγράψτε τον στο πρόχειρό σας."
  },
  "importNFTs": {
    "message": "Εισαγωγή NFT"
  },
  "importSelectedTokens": {
    "message": "Εισαγωγή επιλεγμένων token;"
  },
  "importSelectedTokensDescription": {
    "message": "Μόνο τα token που επιλέξατε θα εμφανιστούν στο πορτοφόλι σας. Μπορείτε να εισάγετε αργότερα κρυφά token αναζητώντας τα."
  },
  "importTokenQuestion": {
    "message": "Εισαγωγή token;"
  },
  "importTokenWarning": {
    "message": "Ο καθένας μπορεί να δημιουργήσει ένα token με οποιοδήποτε όνομα, συμπεριλαμβανομένων ψεύτικων εκδόσεων των υφιστάμενων νομισμάτων. Προσθέστε και ανταλλάξτε με δική σας ευθύνη!"
  },
  "importTokens": {
    "message": "εισαγωγή token"
  },
  "importTokensCamelCase": {
    "message": "Εισαγωγή Token"
  },
  "importWithCount": {
    "message": "Εισαγωγή $1",
    "description": "$1 will the number of detected tokens that are selected for importing, if all of them are selected then $1 will be all"
  },
  "imported": {
    "message": "Έγινε εισαγωγή",
    "description": "status showing that an account has been fully loaded into the keyring"
  },
  "improvedTokenAllowance": {
    "message": "Βελτιωμένη εμπειρία χορήγησης tokens"
  },
  "improvedTokenAllowanceDescription": {
    "message": "Ενεργοποιήστε το για να μεταβείτε στη βελτιωμένη εμπειρία χορήγησης tokens κάθε φορά που μια αποκεντρωμένη εφαρμογή ζητά έγκριση ERC20"
  },
  "inYourSettings": {
    "message": "στις Ρυθμίσεις σας"
  },
  "infuraBlockedNotification": {
    "message": "Το MetaMask δεν μπορεί να συνδεθεί με τον εξυπηρετητή blockchain. Ανασκόπηση πιθανών λόγων $1.",
    "description": "$1 is a clickable link with with text defined by the 'here' key"
  },
  "initialTransactionConfirmed": {
    "message": "Η αρχική σας συναλλαγή επιβεβαιώθηκε από το δίκτυο. Πατήστε ΕΝΤΑΞΕΙ για επιστροφή."
  },
  "inputLogicEmptyState": {
    "message": "Εισαγάγετε μόνο έναν αριθμό για τον συμβαλλόμενο που αισθάνεστε άνετα να δαπανήσει χρήματα τώρα ή στο μέλλον. Μπορείτε πάντα να αυξήσετε το ανώτατο όριο δαπανών αργότερα."
  },
  "inputLogicEqualOrSmallerNumber": {
    "message": "Αυτό επιτρέπει στον συμβαλλόμενο να δαπανήσει $1 από το τρέχον υπόλοιπό σας.",
    "description": "$1 is the current token balance in the account and the name of the current token"
  },
  "inputLogicHigherNumber": {
    "message": "Αυτό επιτρέπει στον συμβαλλόμενο να δαπανήσει όλο το υπόλοιπό σας μέχρι να φτάσει το ανώτατο όριο ή να ανακαλέσει το ανώτατο όριο δαπανών. Εάν δεν το θέλετε αυτό, εξετάστε το ενδεχόμενο να ορίσετε χαμηλότερο όριο δαπανών."
  },
  "install": {
    "message": "Εγκατάσταση"
  },
  "insufficientBalance": {
    "message": "Ανεπαρκές υπόλοιπο."
  },
  "insufficientCurrencyBuyOrDeposit": {
    "message": "Δεν έχετε αρκετά $1 στον λογαριασμό σας για να πληρώσετε τα τέλη της συναλλαγής στο δίκτυο $2. $3 ή πραγματοποιήστε κατάθεση από άλλον λογαριασμό.",
    "description": "$1 is the native currency of the network, $2 is the name of the current network, $3 is the key 'buy' + the ticker symbol of the native currency of the chain wrapped in a button"
  },
  "insufficientCurrencyBuyOrReceive": {
    "message": "Δεν έχετε αρκετά $1 στον λογαριασμό σας για να πληρώσετε τα τέλη της συναλλαγής στο δίκτυο $2. $3 ή $4 από άλλο λογαριασμό.",
    "description": "$1 is the native currency of the network, $2 is the name of the current network, $3 is the key 'buy' + the ticker symbol of the native currency of the chain wrapped in a button, $4 is the key 'deposit' button"
  },
  "insufficientCurrencyDeposit": {
    "message": "Δεν έχετε αρκετά $1 στον λογαριασμό σας για να πληρώσετε τα τέλη της συναλλαγής στο δίκτυο $2. Καταθέστε $1 από άλλον λογαριασμό.",
    "description": "$1 is the native currency of the network, $2 is the name of the current network"
  },
  "insufficientFunds": {
    "message": "Ανεπαρκείς πόροι."
  },
  "insufficientFundsForGas": {
    "message": "Ανεπαρκή κεφάλαια για το τέλος συναλλαγής"
  },
  "insufficientTokens": {
    "message": "Ανεπαρκή tokens."
  },
  "invalidAddress": {
    "message": "Μη έγκυρη διεύθυνση"
  },
  "invalidAddressRecipient": {
    "message": "Η διεύθυνση παραλήπτη δεν είναι έγκυρη"
  },
  "invalidAddressRecipientNotEthNetwork": {
    "message": "Δίκτυο μη ETH, ρυθμίστε σε μικρούς χαρακτήρες"
  },
  "invalidAssetType": {
    "message": "Αυτό το περιουσιακό στοιχείο είναι NFT και πρέπει να προστεθεί ξανά στη σελίδα «Εισαγωγή NFT» που βρίσκεται στην καρτέλα των NFT"
  },
  "invalidBlockExplorerURL": {
    "message": "Μη έγκυρο Block Explorer URL"
  },
  "invalidChainIdTooBig": {
    "message": "Μη έγκυρο αναγνωριστικό αλυσίδας. Το αναγνωριστικό αλυσίδας είναι πολύ μεγάλο."
  },
  "invalidCustomNetworkAlertContent1": {
    "message": "Το αναγνωριστικό αλυσίδας για το προσαρμοσμένο δίκτυο '$1' πρέπει να εισαχθεί εκ νέου.",
    "description": "$1 is the name/identifier of the network."
  },
  "invalidCustomNetworkAlertContent2": {
    "message": "Για να σας προστατεύσει από κακόβουλους ή ελαττωματικούς παρόχους δικτύου, τα αναγνωριστικά αλυσίδας είναι πλέον απαραίτητα για όλα τα προσαρμοσμένα δίκτυα."
  },
  "invalidCustomNetworkAlertContent3": {
    "message": "Μεταβείτε στις Ρυθμίσεις > Δίκτυο και εισαγάγετε το αναγνωριστικό αλυσίδας. Μπορείτε να βρείτε τα αναγνωριστικά αλυσίδας των πιο δημοφιλών δικτύων στο $1.",
    "description": "$1 is a link to https://chainid.network"
  },
  "invalidCustomNetworkAlertTitle": {
    "message": "Μη Έγκυρο Προσαρμοσμένο Δίκτυο"
  },
  "invalidHexNumber": {
    "message": "Μη έγκυρος δεκαεξαδικός αριθμός."
  },
  "invalidHexNumberLeadingZeros": {
    "message": "Μη έγκυρος δεκαεξαδικός αριθμός. Αφαιρέστε τα αρχικά μηδενικά."
  },
  "invalidIpfsGateway": {
    "message": "Μη έγκυρη πύλη IPFS: Η τιμή πρέπει να είναι μια έγκυρη διεύθυνση URL"
  },
  "invalidNumber": {
    "message": "Μη έγκυρος αριθμός. Εισάγετε έναν δεκαδικό ή προκαθορισμένο δεκαεξαδικό αριθμό '0x'."
  },
  "invalidNumberLeadingZeros": {
    "message": "Μη έγκυρος δεκαεξαδικός αριθμός. Αφαιρέστε τα αρχικά μηδενικά."
  },
  "invalidRPC": {
    "message": "Μη έγκυρο RPC URL"
  },
  "invalidSeedPhrase": {
    "message": "Μη έγκυρη Μυστική Φράση Ανάκτησής"
  },
  "invalidSeedPhraseCaseSensitive": {
    "message": "Μη έγκυρη εισαγωγή! Η Μυστική σας Φράση Ανάκτησης κάνει διάκριση πεζών-κεφαλαίων."
  },
  "jazzAndBlockies": {
    "message": "Τα Jazzicons και τα Blockies είναι δύο διαφορετικά στυλ μοναδικών εικονιδίων που σας βοηθούν να αναγνωρίζετε έναν λογαριασμό με μια ματιά."
  },
  "jazzicons": {
    "message": "Jazzicons"
  },
  "jsDeliver": {
    "message": "jsDeliver"
  },
  "jsonFile": {
    "message": "Αρχείο JSON",
    "description": "format for importing an account"
  },
  "keepTapsOnTokens": {
    "message": "για να παρακολουθείτε τα token και τα NFT σε όλους τους λογαριασμούς και τα δίκτυα."
  },
  "keystone": {
    "message": "Keystone"
  },
  "knownAddressRecipient": {
    "message": "Γνωστή διεύθυνση συμβολαίου."
  },
  "knownTokenWarning": {
    "message": "Αυτή η ενέργεια θα επεξεργαστεί tokens που είναι ήδη εισηγμένα στο πορτοφόλι σας, τα οποίαο μπορεί να χρησιμοποιηθούν για να σας κλέψουν στοιχεία. Αποδεχθείτε μόνο αν είστε σίγουροι ότι θέλετε να αλλάξετε αυτό που αντιπροσωπεύουν αυτά τα νομίσματα. Μάθετε περισσότερά γι'αυτό $1"
  },
  "lastConnected": {
    "message": "Τελευταία Σύνδεση"
  },
  "learnCancelSpeeedup": {
    "message": "Μάθετε πώς να $1",
    "description": "$1 is link to cancel or speed up transactions"
  },
  "learnMore": {
    "message": "μάθε περισσότερα"
  },
  "learnMoreAboutGas": {
    "message": "Θέλετε να $1 για το τέλος συναλλαγής;",
    "description": "$1 will be replaced by the learnMore translation key"
  },
  "learnMoreUpperCase": {
    "message": "Μάθε περισσότερα"
  },
  "learnScamRisk": {
    "message": "απάτες και κίνδυνοι ασφάλειας."
  },
  "ledgerAccountRestriction": {
    "message": "Πρέπει να χρησιμοποιήσετε τον τελευταίο σας λογαριασμό πριν προσθέσετε έναν νέο."
  },
  "ledgerConnectionInstructionCloseOtherApps": {
    "message": "Κλείστε οποιοδήποτε άλλο λογισμικό συνδέεται με τη συσκευή σας και, στη συνέχεια, κάντε κλικ εδώ για να ανανεώσετε."
  },
  "ledgerConnectionInstructionHeader": {
    "message": "Πριν κάνετε κλικ στην επιβεβαίωση:"
  },
  "ledgerConnectionInstructionStepFour": {
    "message": "Ενεργοποιήστε τα \"έξυπνα δεδομένα συμβολαίου\" ή \"τυφλή υπογραφή\" στη συσκευή σας Ledger"
  },
  "ledgerConnectionInstructionStepOne": {
    "message": "Ενεργοποίηση χρήσης Ledger Live κάτω από τις Ρυθμίσεις > Για προχωρημένους"
  },
  "ledgerConnectionInstructionStepThree": {
    "message": "Συνδέστε τη συσκευή Ledger και επιλέξτε την εφαρμογή Ethereum"
  },
  "ledgerConnectionInstructionStepTwo": {
    "message": "Άνοιγμα και ξεκλείδωμα εφαρμογής Ledger Live"
  },
  "ledgerConnectionPreferenceDescription": {
    "message": "Προσαρμόστε το πώς μπορείτε να συνδέσετε Ledger σας με το MetaMask. Το $1 συνιστάται, αλλά και άλλες επιλογές είναι διαθέσιμες. Διαβάστε περισσότερα εδώ: $2",
    "description": "A description that appears above a dropdown where users can select between up to three options - Ledger Live, U2F or WebHID - depending on what is supported in their browser. $1 is the recommended browser option, it will be either WebHID or U2f. $2 is a link to an article where users can learn more, but will be the translation of the learnMore message."
  },
  "ledgerDeviceOpenFailureMessage": {
    "message": "Η συσκευή Ledger απέτυχε να ανοίξει. Το Ledger μπορεί να είναι συνδεδεμένο σε άλλο λογισμικό. Παρακαλώ κλείστε το Ledger Live ή άλλες εφαρμογές συνδεδεμένες με τη συσκευή σας Ledger και προσπαθήστε να συνδεθείτε ξανά."
  },
  "ledgerLive": {
    "message": "Ledger Live",
    "description": "The name of a desktop app that can be used with your ledger device. We can also use it to connect a users Ledger device to MetaMask."
  },
  "ledgerLiveApp": {
    "message": "Εφαρμογή Ledger Live"
  },
  "ledgerLocked": {
    "message": "Δεν είναι δυνατή η σύνδεση με τη συσκευή Ledger. Βεβαιωθείτε ότι η συσκευή σας είναι ξεκλειδωμένη και ότι η εφαρμογή Ethereum είναι ανοιχτή."
  },
  "ledgerTimeout": {
    "message": "Το Ledger Live καθυστερεί πάρα πολύ για να ανταποκριθεί ή τελείωσε το χρονικό όριο σύνδεσης. Βεβαιωθείτε ότι η εφαρμογή Ledger Live είναι ανοικτή και ότι η συσκευή σας είναι ξεκλειδωμένη."
  },
  "ledgerTransportChangeWarning": {
    "message": "Αν η εφαρμογή σας Ledger Live είναι ανοιχτή, παρακαλούμε αποσυνδέστε οποιαδήποτε ανοιχτή σύνδεση στο Ledger Live και κλείστε την εφαρμογή Ledger Live."
  },
  "ledgerWebHIDNotConnectedErrorMessage": {
    "message": "Η συσκευή ledger δεν συνδέθηκε. Αν θέλετε να συνδέσετε το Ledger, παρακαλώ κάντε κλικ στο 'Συνέχεια' ξανά και εγκρίνετε τη σύνδεση HID",
    "description": "An error message shown to the user during the hardware connect flow."
  },
  "levelArrow": {
    "message": "βέλος αλλαγής επιπέδου"
  },
  "lightTheme": {
    "message": "Ανοιχτόχρωμο"
  },
  "likeToImportTokens": {
    "message": "Θέλετε να προσθέσετε αυτά τα token;"
  },
  "link": {
    "message": "Σύνδεσμος"
  },
  "links": {
    "message": "Σύνδεσμοι"
  },
  "loadMore": {
    "message": "Φόρτωση Περισσότερων"
  },
  "loading": {
    "message": "Φόρτωση..."
  },
  "loadingNFTs": {
    "message": "Φόρτωση NFT..."
  },
  "loadingTokens": {
    "message": "Φόρτωση Tokens..."
  },
  "localhost": {
    "message": "Τοπικός Υπολογιστής 8545"
  },
  "lock": {
    "message": "Αποσύνδεση"
  },
  "lockTimeTooGreat": {
    "message": "Ο χρόνος κλειδώματος είναι πολύ μεγάλος"
  },
  "logo": {
    "message": "Λογότυπο $1",
    "description": "$1 is the name of the ticker"
  },
  "low": {
    "message": "Χαμηλό"
  },
  "lowGasSettingToolTipMessage": {
    "message": "Χρησιμοποιήστε 1 $ για να περιμένετε για μια φθηνότερη τιμή. Οι εκτιμήσεις του χρόνου είναι πολύ λιγότερο ακριβείς καθώς οι τιμές είναι κάπως απρόβλεπτες.",
    "description": "$1 is key 'low' separated here so that it can be passed in with bold font-weight"
  },
  "lowLowercase": {
    "message": "χαμηλό"
  },
  "lowPriorityMessage": {
    "message": "Οι μελλοντικές συναλλαγές θα περιμένουν σε αναμονή μετά από αυτή. Αυτή ήταν η τελευταία τιμή που είδαμε."
  },
  "mainnet": {
    "message": "Κύριο Δίκτυο Ethereum"
  },
  "mainnetToken": {
    "message": "Αυτή η διεύθυνση ταυτίζεται με μια γνωστή διεύθυνση token στο Mainnet της Ethereum. Ελέγξτε ξανά τη διεύθυνση της σύμβασης και το δίκτυο για το token που προσπαθείτε να προσθέσετε."
  },
  "makeAnotherSwap": {
    "message": "Δημιουργία νέας ανταλλαγής"
  },
  "makeSureNoOneWatching": {
    "message": "Βεβαιωθείτε ότι κανείς δεν παρακολουθεί την οθόνη σας",
    "description": "Warning to users to be care while creating and saving their new Secret Recovery Phrase"
  },
  "malformedData": {
    "message": "Παραμορφωμένα δεδομένα"
  },
  "manageSnaps": {
    "message": "Διαχειριστείτε τα εγκατεστημένα Snaps σας"
  },
  "max": {
    "message": "Μέγ."
  },
  "maxBaseFee": {
    "message": "Μέγιστο βασικό τέλος"
  },
  "maxFee": {
    "message": "Μέγιστη χρέωση"
  },
  "maxPriorityFee": {
    "message": "Μέγιστο τέλος προτεραιότητας"
  },
  "medium": {
    "message": "Αγορά"
  },
  "mediumGasSettingToolTipMessage": {
    "message": "Χρησιμοποιήστε $1 για γρήγορη επεξεργασία στην τρέχουσα τιμή της αγοράς.",
    "description": "$1 is key 'medium' (text: 'Market') separated here so that it can be passed in with bold font-weight"
  },
  "memo": {
    "message": "σημείωμα"
  },
  "message": {
    "message": "Μήνυμα"
  },
  "metaMaskConnectStatusParagraphOne": {
    "message": "Τώρα έχετε περισσότερο έλεγχο των συνδέσεων του λογαριασμού σας στο MetaMask."
  },
  "metaMaskConnectStatusParagraphThree": {
    "message": "Κάντε κλικ για να διαχειριστείτε τους συνδεδεμένους λογαριασμούς σας."
  },
  "metaMaskConnectStatusParagraphTwo": {
    "message": "Το κουμπί κατάστασης σύνδεσης εμφανίζει αν η ιστοσελίδα που επισκέπτεστε είναι συνδεδεμένη με τον τρέχοντα επιλεγμένο λογαριασμό σας."
  },
  "metamaskSwapsOfflineDescription": {
    "message": "Συντήρηση των ανταλλαγών MetaMask. Παρακαλούμε ελέγξτε αργότερα."
  },
  "metamaskVersion": {
    "message": "Έκδοση MetaMask"
  },
  "metametricsCommitmentsAllowOptOut": {
    "message": "Σας επιτρέπεται πάντα να εξαιρεθείτε μέσω των Ρυθμίσεων"
  },
  "metametricsCommitmentsBoldNever": {
    "message": "Ποτέ δεν",
    "description": "This string is localized separately from some of the commitments so that we can bold it"
  },
  "metametricsCommitmentsIntro": {
    "message": "Το MetaMask.."
  },
  "metametricsCommitmentsNeverCollectIP": {
    "message": "$1 συλλέγει την πλήρη διεύθυνση IP σας",
    "description": "The $1 is the bolded word 'Never', from 'metametricsCommitmentsBoldNever'"
  },
  "metametricsCommitmentsNeverCollectKeysEtc": {
    "message": "$ συλλέγει κλειδιά, διευθύνσεις, συναλλαγές, υπόλοιπα, συναρτήσεις κατατεμαχισμού ή οποιαδήποτε προσωπικά στοιχεία",
    "description": "The $1 is the bolded word 'Never', from 'metametricsCommitmentsBoldNever'"
  },
  "metametricsCommitmentsNeverSellDataForProfit": {
    "message": "$1 πουλά δεδομένα για το κέρδος. Ποτέ!",
    "description": "The $1 is the bolded word 'Never', from 'metametricsCommitmentsBoldNever'"
  },
  "metametricsCommitmentsSendAnonymizedEvents": {
    "message": "Στείλτε ανώνυμα γεγονότα κλικ και προβολής ιστοσελίδων"
  },
  "metametricsHelpImproveMetaMask": {
    "message": "Βοηθήστε μας να βελτιώσουμε το MetaMask"
  },
  "metametricsOptInDescription": {
    "message": "Το MetaMask θα ήθελε να συγκεντρώσει δεδομένα χρήσης για να κατανοήσει καλύτερα πώς οι χρήστες μας αλληλεπιδρούν με την επέκταση. Τα δεδομένα αυτά θα χρησιμοποιηθούν για τη συνεχή βελτίωση της χρηστικότητας και της εμπειρίας χρήσης του προϊόντος μας και του οικοσυστήματος Ethereum."
  },
  "mismatchedChainLinkText": {
    "message": "επαληθεύστε τα στοιχεία δικτύου",
    "description": "Serves as link text for the 'mismatchedChain' key. This text will be embedded inside the translation for that key."
  },
  "mismatchedChainRecommendation": {
    "message": "Σας προτείνουμε να $1 πριν συνεχίσετε.",
    "description": "$1 is a clickable link with text defined by the 'mismatchedChainLinkText' key. The link will open to instructions for users to validate custom network details."
  },
  "mismatchedNetworkName": {
    "message": "Σύμφωνα με τις καταχωρήσεις μας, το όνομα δικτύου ίσως δεν ταιριάζει με το αναγνωριστικό αλυσίδας."
  },
  "mismatchedNetworkSymbol": {
    "message": "Το σύμβολο νομίσματος που υποβλήθηκε δεν ταιριάζει με αυτό που αναμενόταν για αυτό το αναγνωριστικό αλυσίδας."
  },
  "mismatchedRpcUrl": {
    "message": "Σύμφωνα με τις καταχωρήσεις μας, η τιμή RPC URL που υποβλήθηκε δεν ταιριάζει με κάποιον γνωστό πάροχο για αυτό το αναγνωριστικό αλυσίδας."
  },
  "missingNFT": {
    "message": "Δεν βλέπετε το NFT σας;"
  },
  "missingSetting": {
    "message": "Δεν μπορείτε να βρείτε μια ρύθμιση;"
  },
  "missingSettingRequest": {
    "message": "Υποβάλετε αίτημα εδώ"
  },
  "missingToken": {
    "message": "Δεν βλέπετε το token σας;"
  },
  "mobileSyncWarning": {
    "message": "Η λειτουργία 'Συγχρονισμός με επέκταση' είναι προσωρινά απενεργοποιημένη. Αν θέλετε να χρησιμοποιήσετε το πορτοφόλι της επέκτασής σας στο MetaMask mobile, τότε στην εφαρμογή για το κινητό σας: επιστρέψτε στις επιλογές εγκατάστασης του πορτοφολιού και επιλέξτε την επιλογή 'Εισαγωγή με Μυστική Φράση Ανάκτησης'. Χρησιμοποιήστε τη μυστική φράση του πορτοφολιού της επέκτασής σας για να εισαγάγετε το πορτοφόλι σας στο κινητό."
  },
  "mustSelectOne": {
    "message": "Πρέπει να επιλέξετε 1 τουλάχιστον διακριτικό."
  },
  "myAccounts": {
    "message": "Οι Λογαριασμοί μου"
  },
  "name": {
    "message": "Όνομα"
  },
  "nativeToken": {
    "message": "Το αρχικό token σε αυτό το δίκτυο είναι το $1. Είναι το token που χρησιμοποιείται για τα τέλη φυσικού αερίου.",
    "description": "$1 represents the name of the native token on the current network"
  },
  "needCryptoInWallet": {
    "message": "Για να αλληλεπιδράσετε με αποκεντρωμένες εφαρμογές χρησιμοποιώντας το MetaMask, θα χρειαστείτε $1 στο πορτοφόλι σας.",
    "description": "$1 represents the cypto symbol to be purchased"
  },
  "needHelp": {
    "message": "Χρειάζεστε βοήθεια; Επικοινωνήστε με $1",
    "description": "$1 represents `needHelpLinkText`, the text which goes in the help link"
  },
  "needHelpFeedback": {
    "message": "Μοιραστείτε τα σχόλιά σας"
  },
  "needHelpLinkText": {
    "message": "Υποστήριξη MetaMask"
  },
  "needHelpSubmitTicket": {
    "message": "Υποβολή αιτήματος"
  },
  "needImportFile": {
    "message": "Πρέπει να επιλέξετε ένα αρχείο για εισαγωγή.",
    "description": "User is important an account and needs to add a file to continue"
  },
  "negativeETH": {
    "message": "Δεν μπορεί να γίνει αποστολή αρνητικών ποσών ETH."
  },
  "network": {
    "message": "Δίκτυο:"
  },
  "networkAddedSuccessfully": {
    "message": "Το δίκτυο προστέθηκε επιτυχώς!"
  },
  "networkDetails": {
    "message": "Λεπτομέρειες Δικτύου"
  },
  "networkIsBusy": {
    "message": "Το δίκτυο είναι απασχολημένο. Τα τέλη συναλλαγής είναι υψηλά και οι εκτιμήσεις λιγότερο ακριβείς."
  },
  "networkName": {
    "message": "Ονομασία Δικτύου"
  },
  "networkNameArbitrum": {
    "message": "Arbitrum"
  },
  "networkNameAvalanche": {
    "message": "Avalanche"
  },
  "networkNameBSC": {
    "message": "BSC"
  },
  "networkNameDefinition": {
    "message": "Το όνομα που συνδέεται με αυτό το δίκτυο."
  },
  "networkNameEthereum": {
    "message": "Ethereum"
  },
  "networkNameGoerli": {
    "message": "Goerli"
  },
  "networkNameOptimism": {
    "message": "Optimism"
  },
  "networkNamePolygon": {
    "message": "Πολύγωνο"
  },
  "networkNameTestnet": {
    "message": "Testnet"
  },
  "networkProvider": {
    "message": "Πάροχος δικτύου"
  },
  "networkSettingsChainIdDescription": {
    "message": "Το αναγνωριστικό αλυσίδας χρησιμοποιείται για την υπογραφή συναλλαγών. Πρέπει να ταιριάζει με το αναγνωριστικό αλυσίδας που επιστρέφεται από το δίκτυο. Μπορείτε να εισάγετε ένα δεκαδικό ή '0x'-προκαθορισμένο δεκαεξαδικό αριθμό, αλλά θα εμφανίσουμε τον αριθμό στο δεκαδικό σύστημα."
  },
  "networkStatus": {
    "message": "Κατάσταση δικτύου"
  },
  "networkStatusBaseFeeTooltip": {
    "message": "Η βασική χρέωση ορίζεται από το δίκτυο και αλλάζει κάθε 13-14 δευτερόλεπτα. Οι επιλογές μας $1 και $2 αντιπροσωπεύουν ξαφνικές αυξήσεις.",
    "description": "$1 and $2 are bold text for Medium and Aggressive respectively."
  },
  "networkStatusPriorityFeeTooltip": {
    "message": "Εύρος των τελών προτεραιότητας (γνωστή και ως “Miner tip”). Αυτό πηγαίνει στους miners και τους ενθαρρύνει να δώσουν προτεραιότητα στη συναλλαγή σας."
  },
  "networkStatusStabilityFeeTooltip": {
    "message": "Τα τέλη συναλλαγών είναι $1 σε σχέση με τις τελευταίες 72 ώρες.",
    "description": "$1 is networks stability value - stable, low, high"
  },
  "networkURL": {
    "message": "URL Δικτύου"
  },
  "networkURLDefinition": {
    "message": "Το URL που χρησιμοποιείται για την πρόσβαση σε αυτό το δίκτυο."
  },
  "networks": {
    "message": "Δίκτυα"
  },
  "nevermind": {
    "message": "Δεν πειράζει"
  },
  "new": {
    "message": "Νέο!"
  },
  "newAccount": {
    "message": "Νέος Λογαριασμός"
  },
  "newAccountNumberName": {
    "message": "Λογαριασμός $1",
    "description": "Default name of next account to be created on create account screen"
  },
  "newCollectibleAddedMessage": {
    "message": "Το Collectible προστέθηκε με επιτυχία!"
  },
  "newContact": {
    "message": "Νέα Επαφή"
  },
  "newContract": {
    "message": "Νέο συμβόλαιο"
  },
  "newNFTDetectedMessage": {
    "message": "Να επιτρέπεται στο MetaMask να εντοπίζει αυτόματα τα NFT από το Opensea και να τα εμφανίζει στο πορτοφόλι σας."
  },
  "newNFTsDetected": {
    "message": "Νέο! Εντοπισμός NFT"
  },
  "newNetworkAdded": {
    "message": "Το “$1” προστέθηκε με επιτυχία!"
  },
  "newPassword": {
    "message": "Νέος Κωδικός Πρόσβασης (ελάχιστο 8 χαρακτήρες)"
  },
  "newTokensImportedMessage": {
    "message": "Εισάγατε επιτυχώς το $1.",
    "description": "$1 is the string of symbols of all the tokens imported"
  },
  "newTokensImportedTitle": {
    "message": "Τα token εισήχθησαν"
  },
  "newValues": {
    "message": "νέες τιμές"
  },
  "next": {
    "message": "Επόμενο"
  },
  "nextNonceWarning": {
    "message": "Το Nonce είναι υψηλότερο από το προτεινόμενο nonce του $1",
    "description": "The next nonce according to MetaMask's internal logic"
  },
  "nft": {
    "message": "NFT"
  },
  "nftTokenIdPlaceholder": {
    "message": "Εισάγετε το συλλεκτικό αναγνωριστικό"
  },
  "nftWarningContent": {
    "message": "Παραχωρείτε πρόσβαση στον $1, συμπεριλαμβανομένου οτιδήποτε ενδέχεται να αποκτήσετε στο μέλλον. Ο συμβαλλόμενος στην άλλη πλευρά μπορεί να μεταφέρει αυτά τα NFT από το πορτοφόλι σας ανά πάσα στιγμή χωρίς να σας ρωτήσει, μέχρι να ανακαλέσετε αυτή την έγκριση. $2",
    "description": "$1 is nftWarningContentBold bold part, $2 is Learn more link"
  },
  "nftWarningContentBold": {
    "message": "όλα τα $1 NFT",
    "description": "$1 is name of the collection"
  },
  "nftWarningContentGrey": {
    "message": "Προχωρήστε με προσοχή."
  },
  "nfts": {
    "message": "NFT"
  },
  "nickname": {
    "message": "Ψευδώνυμο"
  },
  "noAccountsFound": {
    "message": "Δεν βρέθηκαν λογαριασμοί για το συγκεκριμένο ερώτημα αναζήτησης"
  },
  "noAddressForName": {
    "message": "Δεν έχει ορισθεί καμιά διεύθυνση γ' αυτό το όνομα."
  },
  "noConversionDateAvailable": {
    "message": "Δεν Υπάρχει Διαθέσιμη Ημερομηνία Ισοτιμίας Μετατροπής Νομίσματος"
  },
  "noConversionRateAvailable": {
    "message": "Δεν Υπάρχει Διαθέσιμη Ισοτιμία Μετατροπής"
  },
  "noNFTs": {
    "message": "Δεν υπάρχουν NFT ακόμα"
  },
  "noSnaps": {
    "message": "Δεν εγκαταστάθηκαν Snaps"
  },
  "noThanks": {
    "message": "Όχι Ευχαριστώ"
  },
  "noThanksVariant2": {
    "message": "Όχι, ευχαριστώ."
  },
  "noTransactions": {
    "message": "Δεν έχετε καμιά συναλλαγή"
  },
  "noWebcamFound": {
    "message": "Η κάμερα του υπολογιστή σας δεν βρέθηκε. Παρακαλούμε προσπαθήστε ξανά."
  },
  "noWebcamFoundTitle": {
    "message": "Η διαδικτυακή κάμερα δεν βρέθηκε"
  },
  "nonce": {
    "message": "Αριθμολέξημα"
  },
  "nonceField": {
    "message": "Προσαρμόστε τη συναλλαγή nonce"
  },
  "nonceFieldDescription": {
    "message": "Ενεργοποιήστε αυτήν την επιλογή για να αλλάξετε τον αριθμό Nonce (αριθμός συναλλαγής) στις οθόνες επιβεβαίωσης. Αυτή είναι μια προηγμένη λειτουργία, χρησιμοποιήστε προσεκτικά."
  },
  "nonceFieldHeading": {
    "message": "Προσαρμοσμένο Nonce"
  },
  "notBusy": {
    "message": "Όχι απασχολημένος"
  },
  "notCurrentAccount": {
    "message": "Είναι ο σωστός λογαριασμός; Είναι διαφορετικό από τον τρέχοντα επιλεγμένο λογαριασμό στο πορτοφόλι σας"
  },
  "notEnoughGas": {
    "message": "Δεν Υπάρχει Αρκετό τέλος συναλλαγής"
  },
  "notifications": {
    "message": "Ειδοποιήσεις"
  },
  "notifications10ActionText": {
    "message": "Μετάβαση στις Ρυθμίσεις",
    "description": "The 'call to action' on the button, or link, of the 'Visit in Settings' notification. Upon clicking, users will be taken to Settings page."
  },
  "notifications10DescriptionOne": {
    "message": "Ο βελτιωμένος εντοπισμός token είναι προς το παρόν διαθέσιμος στα δίκτυα Ethereum Mainnet, Polygon, BSC και Avalanche. Περισσότερα προσεχώς!"
  },
  "notifications10DescriptionThree": {
    "message": "Η λειτουργία εντοπισμού token είναι ΕΝΕΡΓΟΠΟΙΗΜΕΝΗ από προεπιλογή. Μπορείτε να την απενεργοποιήσετε από τις Ρυθμίσεις."
  },
  "notifications10DescriptionTwo": {
    "message": "Σας βρίσκουμε token από λίστες token τρίτων. Τα token που περιλαμβάνονται σε περισσότερες από δύο λίστες token θα εντοπίζονται αυτόματα."
  },
  "notifications10Title": {
    "message": "Ο βελτιωμένος εντοπισμός token είναι εδώ"
  },
  "notifications11Description": {
    "message": "Τα token μπορούν να δημιουργηθούν από τον καθένα και ενδέχεται να έχουν διπλότυπα ονόματα. Αν δείτε να εμφανίζεται ένα token που δεν εμπιστεύεστε ή με το οποίο δεν έχετε αλληλεπιδράσει, η ασφαλέστερη επιλογή είναι να μην το εμπιστευτείτε."
  },
  "notifications11Title": {
    "message": "Κίνδυνοι εξαπάτησης και ασφάλειας"
  },
  "notifications12ActionText": {
    "message": "Ενεργοποίηση dark mode"
  },
  "notifications12Description": {
    "message": "Έφτασε επιτέλους το Dark Mode (σκουρόχρωμη λειτουργία)! Για να το ενεργοποιήσετε, μεταβείτε στις Ρυθμίσεις -> Πειραματικό και επιλέξτε μία από τις επιλογές εμφάνισης: Light, Dark, Σύστημα."
  },
  "notifications12Title": {
    "message": "Θέλετε dark mode; Τώρα έχετε dark mode! 🕶️🦊"
  },
  "notifications13ActionText": {
    "message": "Προβολή λίστας προσαρμοσμένων δικτύων"
  },
  "notifications13Description": {
    "message": "Τώρα μπορείτε να προσθέσετε εύκολα τα ακόλουθα δημοφιλή προσαρμοσμένα δίκτυα: Arbitrum, Avalanche, Binance Smart Chain, Fantom, Harmony, Optimism, Palm and Polygon! Για να ενεργοποιήσετε αυτήν τη λειτουργία, πηγαίνετε στις Ρυθμίσεις -> Πειραματικό και ενεργοποιήστε το «Προβολή λίστας προσαρμοσμένων δικτύων»!",
    "description": "Description of a notification in the 'See What's New' popup. Describes popular network feature."
  },
  "notifications13Title": {
    "message": "Προσθήκη Δημοφιλών Δικτύων"
  },
  "notifications14ActionText": {
    "message": "Εμφάνιση ρυθμίσεων αντιγράφων ασφαλείας"
  },
  "notifications14Description": {
    "message": "Θα καταργήσουμε τη λειτουργία δεδομένων στο 3Box στις αρχές Οκτωβρίου. Για να δημιουργήσετε αντίγραφα ασφαλείας και να επαναφέρετε το πορτοφόλι σας χειροκίνητα, χρησιμοποιήστε το κουμπί «Δημιουργία Αντιγράφων Ασφαλείας τώρα» στις Ρυθμίσεις για Προχωρημένους.",
    "description": "Description of a notification in the 'See What's New' popup. Describes 3box deprecation."
  },
  "notifications14Title": {
    "message": "Κατάργηση του 3Box"
  },
  "notifications15Description": {
    "message": "Δεν απαιτείται καμία ενέργεια εκ μέρους σας, οπότε συνεχίστε να χρησιμοποιείτε το πορτοφόλι σας ως συνήθως. Να προσέχετε για πιθανές απάτες κατά την Συγχώνευση.",
    "description": "Description of a notification in the 'See What's New' popup. Advises users about the ethereum merge (https://ethereum.org/en/upgrades/merge/#main-content) and potential scams."
  },
  "notifications15Title": {
    "message": "Η συγχώνευση στο Ethereum είναι εδώ!"
  },
<<<<<<< HEAD
  "notifications16ActionText": {
    "message": "Δοκιμάστε το εδώ"
  },
  "notifications16Description": {
    "message": "Επανασχεδιάσαμε την επιβεβαίωση χορήγησης tokens για να σας βοηθήσουμε να λάβετε πιο συνειδητές αποφάσεις."
  },
  "notifications16Title": {
    "message": "Βελτιωμένη εμπειρία χορήγησης tokens"
  },
=======
>>>>>>> 7e97ff2b
  "notifications17ActionText": {
    "message": "Εμφάνιση ρυθμίσεων Ασφάλειας & Απορρήτου"
  },
  "notifications17Description": {
    "message": "Αυτή η ενημέρωση παρέχει περισσότερες επιλογές ώστε να μπορείτε να ελέγχετε καλύτερα το απόρρητό σας. Προσθέσαμε μεγαλύτερη διαφάνεια σχετικά με τον τρόπο συλλογής δεδομένων και πιο σαφείς επιλογές για την κοινοποίησή τους. Αλλάξτε τις προτιμήσεις σας ή διαγράψτε τα δεδομένα χρήσης της επέκτασης μέσω των ρυθμίσεων Ασφάλειας & Απορρήτου."
  },
  "notifications17Title": {
    "message": "Ρυθμίσεις Ασφάλειας & Απορρήτου"
  },
  "notifications1Description": {
    "message": "Οι χρήστες του MetaMask Mobile μπορούν τώρα να ανταλλάξουν tokens μέσα στο κινητό τους πορτοφόλι. Σαρώστε τον κωδικό QR για να πάρετε την εφαρμογή για κινητά και να αρχίσετε να ανταλλάζετε.",
    "description": "Description of a notification in the 'See What's New' popup. Describes the swapping on mobile feature."
  },
  "notifications1Title": {
    "message": "Η ανταλλαγή στο κινητό είναι εδώ!",
    "description": "Title for a notification in the 'See What's New' popup. Tells users that they can now use MetaMask Swaps on Mobile."
  },
  "notifications3ActionText": {
    "message": "Μάθε περισσότερα",
    "description": "The 'call to action' on the button, or link, of the 'Stay secure' notification. Upon clicking, users will be taken to a page about security on the metamask support website."
  },
  "notifications3Description": {
    "message": "Μείνετε ενημερωμένοι για τις βέλτιστες πρακτικές ασφάλειας MetaMask και λάβετε τις τελευταίες συμβουλές ασφαλείας από την επίσημη υποστήριξη MetaMask.",
    "description": "Description of a notification in the 'See What's New' popup. Describes the information they can get on security from the linked support page."
  },
  "notifications3Title": {
    "message": "Μείνετε ασφαλείς",
    "description": "Title for a notification in the 'See What's New' popup. Encourages users to consider security."
  },
  "notifications4ActionText": {
    "message": "Έναρξη ανταλλαγής",
    "description": "The 'call to action' on the button, or link, of the 'Swap on Binance Smart Chain!' notification. Upon clicking, users will be taken to a page where then can swap tokens on Binance Smart Chain."
  },
  "notifications4Description": {
    "message": "Λάβετε τις καλύτερες τιμές για swaps token ακριβώς μέσα στο πορτοφόλι σας. Το MetaMask τώρα σας συνδέει με πολλαπλούς αποκεντρωμένα ανταλλακτήρια συναλλάγματος και επαγγελματίες διαμορφωτές της αγοράς για έξυπνη αλυσίδα Binance.",
    "description": "Description of a notification in the 'See What's New' popup."
  },
  "notifications4Title": {
    "message": "Εναλλαγή σε έξυπνη αλυσίδα Binance",
    "description": "Title for a notification in the 'See What's New' popup. Encourages users to do swaps on Binance Smart Chain."
  },
  "notifications5Description": {
    "message": "Η φράση \"Seed Phrase\" σας ονομάζεται τώρα \"Μυστική Φράση Επαναφοράς\"",
    "description": "Description of a notification in the 'See What's New' popup. Describes the seed phrase wording update."
  },
  "notifications6DescriptionOne": {
    "message": "Από την έκδοση 91, το API που ενεργοποίησε την υποστήριξη Ledger (U2F) δεν υποστηρίζει πλέον πορτοφόλια υλικού. Η MetaMask έχει υλοποιήσει μια νέα υποστήριξη Ledger Live που σας επιτρέπει να συνεχίσετε να συνδέεστε με τη συσκευή Ledger μέσω της εφαρμογής επιφάνειας εργασίας Ledger Live.",
    "description": "Description of a notification in the 'See What's New' popup. Describes the Ledger support update."
  },
  "notifications6DescriptionThree": {
    "message": "Όταν αλληλεπιδράτε με τον λογαριασμό σας Ledger στο MetaMask, θα ανοίξει μια νέα καρτέλα και θα σας ζητηθεί να ανοίξετε την εφαρμογή Ledger Live. Μόλις ανοίξει η εφαρμογή, θα σας ζητηθεί να επιτρέψετε μια σύνδεση WebSocket στον λογαριασμό σας MetaMask. Αυτό ήταν όλο!",
    "description": "Description of a notification in the 'See What's New' popup. Describes the Ledger support update."
  },
  "notifications6DescriptionTwo": {
    "message": "Μπορείτε να ενεργοποιήσετε την υποστήριξη Ledger Live κάνοντας κλικ στις Ρυθμίσεις > Για προχωρημένους > Χρήση Ledger Live.",
    "description": "Description of a notification in the 'See What's New' popup. Describes the Ledger support update."
  },
  "notifications6Title": {
    "message": "Ενημέρωση υποστήριξης Ledger για χρήστες του Chrome",
    "description": "Title for a notification in the 'See What's New' popup. Lets users know about the Ledger support update"
  },
  "notifications7DescriptionOne": {
    "message": "Το MetaMask v10.1.0 περιελάμβανε νέα υποστήριξη για συναλλαγές EIP-1559 όταν χρησιμοποιούσε συσκευές Ledger.",
    "description": "Description of a notification in the 'See What's New' popup. Describes changes for ledger and EIP1559 in v10.1.0"
  },
  "notifications7DescriptionTwo": {
    "message": "Για να ολοκληρώσετε τις συναλλαγές στο Ethereum Mainnet, βεβαιωθείτε ότι η συσκευή Ledger έχει το πιο πρόσφατο υλισμικό.",
    "description": "Description of a notification in the 'See What's New' popup. Describes the need to update ledger firmware."
  },
  "notifications7Title": {
    "message": "Ενημέρωση υλισμικού Ledger",
    "description": "Title for a notification in the 'See What's New' popup. Notifies ledger users of the need to update firmware."
  },
  "notifications8ActionText": {
    "message": "Μεταβείτε στις Ρυθμίσεις > Για Προχωρημένους",
    "description": "Description on an action button that appears in the What's New popup. Tells the user that if they click it, they will go to our Advanced settings page."
  },
  "notifications8DescriptionOne": {
    "message": "Από τη MetaMask v10.4.0 και μετά, δεν χρειάζεστε πλέον το Ledger Live για να συνδέσετε τη συσκευή Ledger με το MetaMask.",
    "description": "Description of a notification in the 'See What's New' popup. Describes changes for how Ledger Live is no longer needed to connect the device."
  },
  "notifications8DescriptionTwo": {
    "message": "Για μια ευκολότερη και πιο σταθερή εμπειρία ledger μεταβείτε στην καρτέλα Ρυθμίσεις για Προχωρημένους και αλλάξτε το 'Προτιμώμενος Τύπος Σύνδεσης Ledger' στο 'WebHID'.",
    "description": "Description of a notification in the 'See What's New' popup. Describes how the user can turn off the Ledger Live setting."
  },
  "notifications8Title": {
    "message": "Βελτίωση σύνδεσης Ledger",
    "description": "Title for a notification in the 'See What's New' popup. Notifies ledger users that there is an improvement in how they can connect their device."
  },
  "notifications9DescriptionOne": {
    "message": "Τώρα σας παρέχουμε περισσότερες πληροφορίες σχετικά με την καρτέλα 'Δεδομένα' όταν επιβεβαιώνετε τις συναλλαγές έξυπνων συμβολαίων."
  },
  "notifications9DescriptionTwo": {
    "message": "Μπορείτε τώρα να κατανοήσετε καλύτερα τα στοιχεία της συναλλαγής σας πριν την επιβεβαίωση, και είναι πιο εύκολο να προσθέσετε διευθύνσεις συναλλαγών στο βιβλίο διευθύνσεών σας, βοηθώντας σας να λάβετε ασφαλείς και ενημερωμένες αποφάσεις."
  },
  "notifications9Title": {
    "message": "👓 Κάνουμε τις συναλλαγές ευκολότερες στο διάβασμα."
  },
  "notificationsEmptyText": {
    "message": "Δεν υπάρχει κάτι να δείτε εδώ."
  },
  "notificationsHeader": {
    "message": "Ειδοποιήσεις"
  },
  "notificationsInfos": {
    "message": "$1 από $2",
    "description": "$1 is the date at which the notification has been dispatched and $2 is the link to the snap that dispatched the notification."
  },
  "notificationsMarkAllAsRead": {
    "message": "Επισήμανση όλων ως αναγνωσμένων"
  },
  "numberOfNewTokensDetectedPlural": {
    "message": "$1 νέα token βρέθηκαν σε αυτόν τον λογαριασμό",
    "description": "$1 is the number of new tokens detected"
  },
  "numberOfNewTokensDetectedSingular": {
    "message": "1 νέο token βρέθηκε σε αυτόν τον λογαριασμό"
  },
  "ofTextNofM": {
    "message": "από"
  },
  "off": {
    "message": "Ανενεργό"
  },
  "offlineForMaintenance": {
    "message": "Εκτός σύνδεσης για συντήρηση"
  },
  "ok": {
    "message": "Εντάξει"
  },
  "on": {
    "message": "Ενεργό"
  },
  "onboardingAdvancedPrivacyIPFSDescription": {
    "message": "Η πύλη IPFS επιτρέπει την πρόσβαση και την προβολή δεδομένων που φιλοξενούνται από τρίτους. Μπορείτε να προσθέσετε μια προσαρμοσμένη πύλη IPFS ή να συνεχίσετε να χρησιμοποιείτε την προεπιλεγμένη."
  },
  "onboardingAdvancedPrivacyIPFSInvalid": {
    "message": "Παρακαλώ εισάγετε μια έγκυρη διεύθυνση URL"
  },
  "onboardingAdvancedPrivacyIPFSTitle": {
    "message": "Προσθήκη προσαρμοσμένης πύλης IPFS"
  },
  "onboardingAdvancedPrivacyIPFSValid": {
    "message": "Η διεύθυνση URL της πύλης IPFS είναι έγκυρη"
  },
  "onboardingAdvancedPrivacyNetworkButton": {
    "message": "Προσθήκη προσαρμοσμένου δικτύου"
  },
  "onboardingAdvancedPrivacyNetworkDescription": {
    "message": "Χρησιμοποιούμε την Infura ως την υπηρεσία κλήσης απομακρυσμένης διαδικασίας (RPC) για να προσφέρουμε την πιο αξιόπιστη και ιδιωτική πρόσβαση στα δεδομένα του Ethereum που μπορούμε. Μπορείτε να επιλέξετε τη δική σας RPC, αλλά να θυμάστε ότι οποιαδήποτε RPC θα λαμβάνει τη διεύθυνση IP και το πορτοφόλι σας στο Ethereum για να πραγματοποιεί συναλλαγές. Διαβάστε το $1 για να μάθετε περισσότερα σχετικά με τον τρόπο με τον οποίο η Infura χειρίζεται τα δεδομένα."
  },
  "onboardingAdvancedPrivacyNetworkTitle": {
    "message": "Επιλέξτε το δίκτυό σας"
  },
  "onboardingCreateWallet": {
    "message": "Δημιουργήστε ένα νέο πορτοφόλι"
  },
  "onboardingImportWallet": {
    "message": "Εισαγωγή υπάρχοντος πορτοφολιού"
  },
  "onboardingMetametricsAgree": {
    "message": "Συμφωνώ"
  },
  "onboardingMetametricsAllowOptOut": {
    "message": "Σας επιτρέπεται πάντα να εξαιρεθείτε μέσω των Ρυθμίσεων"
  },
  "onboardingMetametricsDataTerms": {
    "message": "Τα δεδομένα αυτά είναι συγκεντρωτικά και συνεπώς ανώνυμα για τους σκοπούς του Γενικού Κανονισμού για την Προστασία Δεδομένων (ΕΕ) 2016/679."
  },
  "onboardingMetametricsDescription": {
    "message": "Το MetaMask θα ήθελε να συλλέγει δεδομένα χρήσης για να κατανοήσει καλύτερα τον τρόπο με τον οποίο οι χρήστες μας αλληλεπιδρούν με το MetaMask. Τα δεδομένα αυτά θα χρησιμοποιηθούν για την παροχή της υπηρεσίας, η οποία περιλαμβάνει τη βελτίωση της υπηρεσίας με βάση τη χρήση σας."
  },
  "onboardingMetametricsDescription2": {
    "message": "Το MetaMask θα..."
  },
  "onboardingMetametricsDisagree": {
    "message": "Όχι, ευχαριστώ"
  },
  "onboardingMetametricsInfuraTerms": {
    "message": "* Όταν χρησιμοποιείτε την Infura ως τον προεπιλεγμένο πάροχο RPC στο MetaMask, η Infura θα συλλέγει τη διεύθυνση IP σας και τη διεύθυνση του πορτοφολιού σας στο Ethereum όταν αποστέλλετε μια συναλλαγή. Δεν αποθηκεύουμε αυτές τις πληροφορίες με τρόπο που να επιτρέπει στα συστήματά μας να συσχετίζουν αυτά τα δύο δεδομένα. Για περισσότερες πληροφορίες σχετικά με τον τρόπο με τον οποίο αλληλεπιδρούν το MetaMask και η Infura από την πλευρά της συλλογής δεδομένων, δείτε την ενημέρωσή μας $1. Για περισσότερες πληροφορίες σχετικά με τις πρακτικές απορρήτου μας γενικά, δείτε την ενημέρωσή μας $2.",
    "description": "$1 represents `onboardingMetametricsInfuraTermsPolicyLink`, $2 represents `onboardingMetametricsInfuraTermsPolicy`"
  },
  "onboardingMetametricsInfuraTermsPolicy": {
    "message": "Πολιτική Απορρήτου εδώ"
  },
  "onboardingMetametricsInfuraTermsPolicyLink": {
    "message": "εδώ"
  },
  "onboardingMetametricsModalTitle": {
    "message": "Προσθήκη προσαρμοσμένου δικτύου"
  },
  "onboardingMetametricsNeverCollect": {
    "message": "$1 συλλέγει πληροφορίες που δεν χρειαζόμαστε για την παροχή της υπηρεσίας (όπως κλειδιά, διευθύνσεις, αναλύσεις συναλλαγών ή υπόλοιπα)",
    "description": "$1 represents `onboardingMetametricsNeverEmphasis`"
  },
  "onboardingMetametricsNeverCollectIP": {
    "message": "$1 συλλέγει την πλήρη διεύθυνση IP σας*",
    "description": "$1 represents `onboardingMetametricsNeverEmphasis`"
  },
  "onboardingMetametricsNeverEmphasis": {
    "message": "Ποτέ"
  },
  "onboardingMetametricsNeverSellData": {
    "message": "$1 πουλάει δεδομένα.  Ποτέ!",
    "description": "$1 represents `onboardingMetametricsNeverEmphasis`"
  },
  "onboardingMetametricsSendAnonymize": {
    "message": "Αποστολή ανώνυμων συμβάντων κλικ και προβολής ιστοσελίδων"
  },
  "onboardingMetametricsTitle": {
    "message": "Βοηθήστε μας να βελτιώσουμε το MetaMask"
  },
  "onboardingPinExtensionBillboardAccess": {
    "message": "Πλήρης Πρόσβαση"
  },
  "onboardingPinExtensionBillboardDescription": {
    "message": "Αυτές οι επεκτάσεις μπορούν να δουν και να αλλάξουν πληροφορίες"
  },
  "onboardingPinExtensionBillboardDescription2": {
    "message": "σε αυτή την ιστοσελίδα."
  },
  "onboardingPinExtensionBillboardTitle": {
    "message": "Επεκτάσεις"
  },
  "onboardingPinExtensionChrome": {
    "message": "Κάντε κλικ στο εικονίδιο επέκτασης προγράμματος περιήγησης"
  },
  "onboardingPinExtensionDescription": {
    "message": "Καρφίτσωμα του MetaMask στο πρόγραμμα περιήγησής σας ώστε να είναι προσβάσιμες και εύκολα ορατές επιβεβαιώσεις συναλλαγών."
  },
  "onboardingPinExtensionDescription2": {
    "message": "Μπορείτε να ανοίξετε το MetaMask κάνοντας κλικ στην επέκταση και να αποκτήσετε πρόσβαση στο πορτοφόλι σας με 1 κλικ."
  },
  "onboardingPinExtensionDescription3": {
    "message": "Κάντε κλικ στο εικονίδιο επέκτασης προγράμματος περιήγησης για άμεση πρόσβαση"
  },
  "onboardingPinExtensionLabel": {
    "message": "Καρφίτσωμα MetaMask"
  },
  "onboardingPinExtensionStep1": {
    "message": "1"
  },
  "onboardingPinExtensionStep2": {
    "message": "2"
  },
  "onboardingPinExtensionTitle": {
    "message": "Η εγκατάσταση του MetaMask ολοκληρώθηκε!"
  },
  "onboardingShowIncomingTransactionsDescription": {
    "message": "Η εμφάνιση των εισερχόμενων συναλλαγών στο πορτοφόλι σας βασίζεται σε επικοινωνία με το $1. Το Etherscan θα έχει πρόσβαση στη διεύθυνση Ethereum σας και τη διεύθυνση IP σας. Δείτε $2.",
    "description": "$1 is a clickable link with text defined by the 'etherscan' key. $2 is a clickable link with text defined by the 'privacyMsg' key."
  },
  "onboardingUsePhishingDetectionDescription": {
    "message": "Οι ειδοποιήσεις ανίχνευσης Απάτης Ηλεκτρονικού Ψαρέματος βασίζονται στην επικοινωνία με το $1. Το jsDeliver θα έχει πρόσβαση στη διεύθυνση IP σας. Δείτε $2.",
    "description": "The $1 is the word 'jsDeliver', from key 'jsDeliver' and $2 is the words Privacy Policy from key 'privacyMsg', both separated here so that it can be wrapped as a link"
  },
  "onlyAddTrustedNetworks": {
    "message": "Ένας κακόβουλος πάροχος δικτύου μπορεί να πει ψέμματα για την κατάσταση του blockchain και να καταγράψει τη δραστηριότητα του δικτύου σας. Να προσθέτετε μόνο προσαρμοσμένα δίκτυα που εμπιστεύεστε."
  },
  "onlyConnectTrust": {
    "message": "Συνδεθείτε μόνο με ιστότοπους που εμπιστεύεστε."
  },
  "openFullScreenForLedgerWebHid": {
    "message": "Ανοίξτε το MetaMask σε πλήρη οθόνη για να συνδέσετε το ledger σας μέσω WebHID.",
    "description": "Shown to the user on the confirm screen when they are viewing MetaMask in a popup window but need to connect their ledger via webhid."
  },
  "openInBlockExplorer": {
    "message": "Προβολή στον εξερευνητή μπλοκ"
  },
  "optional": {
    "message": "Προαιρετικό"
  },
  "optionalWithParanthesis": {
    "message": "(Προαιρετικό)"
  },
  "or": {
    "message": "ή"
  },
  "origin": {
    "message": "Προέλευση"
  },
  "osTheme": {
    "message": "Σύστημα"
  },
  "otherSnaps": {
    "message": "άλλα στιγμιότυπα",
    "description": "Used in the 'permission_rpc' message."
  },
  "padlock": {
    "message": "Padlock"
  },
  "parameters": {
    "message": "Παράμετροι"
  },
  "participateInMetaMetrics": {
    "message": "Συμμετάσχετε στο MetaMetrics"
  },
  "participateInMetaMetricsDescription": {
    "message": "Συμμετέχετε στο MetaMetrics για να μας βοηθήσετε να βελτιώσουμε το MetaMask"
  },
  "password": {
    "message": "Κωδικός πρόσβασης"
  },
  "passwordNotLongEnough": {
    "message": "Ο Κωδικός Πρόσβασης δεν είναι αρκετά μεγάλος"
  },
  "passwordSetupDetails": {
    "message": "Αυτός ο κωδικός πρόσβασης θα ξεκλειδώσει το πορτοφόλι σας MetaMask μόνο σε αυτήν τη συσκευή. Το MetaMask δεν μπορεί να ανακτήσει αυτόν τον κωδικό πρόσβασης."
  },
  "passwordStrength": {
    "message": "Ισχύς κωδικού πρόσβασης: $1",
    "description": "Return password strength to the user when user wants to create password."
  },
  "passwordStrengthDescription": {
    "message": "Ένας ισχυρός κωδικός πρόσβασης μπορεί να βελτιώσει την ασφάλεια του πορτοφολιού σας εάν η συσκευή σας κλαπεί ή παραβιαστεί."
  },
  "passwordTermsWarning": {
    "message": "Καταλαβαίνω ότι το MetaMask δεν μπορεί να ανακτήσει αυτόν τον κωδικό πρόσβασης για μένα. $1"
  },
  "passwordsDontMatch": {
    "message": "Οι κωδικοί πρόσβασης δεν ταιριάζουν"
  },
  "pastePrivateKey": {
    "message": "Επικολλήστε τη συμβολοσειρά ιδιωτικού κλειδιού εδώ:",
    "description": "For importing an account from a private key"
  },
  "pending": {
    "message": "Σε εκκρεμότητα"
  },
  "pendingTransactionInfo": {
    "message": "Αυτή η συναλλαγή δεν θα επεξεργαστεί μέχρι να ολοκληρωθεί αυτή η συναλλαγή."
  },
  "pendingTransactionMultiple": {
    "message": "Έχετε ($1) εκκρεμείς συναλλαγές."
  },
  "pendingTransactionSingle": {
    "message": "Έχετε (1) εκκρεμή συναλλαγή.",
    "description": "$1 is count of pending transactions"
  },
  "permissionRequest": {
    "message": "Αίτημα άδειας"
  },
  "permissionRequestCapitalized": {
    "message": "Αίτημα άδειας"
  },
  "permissionRequested": {
    "message": "Ζητήθηκε τώρα"
  },
  "permissionRevoked": {
    "message": "Ανακλήθηκε σε αυτήν την ενημέρωση"
  },
  "permission_accessNetwork": {
    "message": "Πρόσβαση στο Διαδίκτυο.",
    "description": "The description of the `endowment:network-access` permission."
  },
  "permission_accessSnap": {
    "message": "Συνδεθείτε στο Snap $1.",
    "description": "The description for the `wallet_snap_*` permission. $1 is the name of the Snap."
  },
  "permission_cronjob": {
    "message": "Προγραμματισμός και εκτέλεση περιοδικών ενεργειών.",
    "description": "The description for the `snap_cronjob` permission"
  },
  "permission_customConfirmation": {
    "message": "Εμφάνιση επιβεβαίωσης στο MetaMask.",
    "description": "The description for the `snap_confirm` permission"
  },
  "permission_dialog": {
    "message": "Εμφάνιση παραθύρων διαλόγου στο MetaMask.",
    "description": "The description for the `snap_dialog` permission"
  },
  "permission_ethereumAccounts": {
    "message": "Βλέπε διεύθυνση, υπόλοιπο λογαριασμού, δραστηριότητα και έναρξη συναλλαγών",
    "description": "The description for the `eth_accounts` permission"
  },
  "permission_ethereumProvider": {
    "message": "Πρόσβαση στον πάροχο του Ethereum.",
    "description": "The description for the `endowment:ethereum-provider` permission"
  },
  "permission_getEntropy": {
    "message": "Δημιουργία τυχαίων κλειδιών μοναδικών σε αυτό το στιγμιότυπο.",
    "description": "The description for the `snap_getEntropy` permission"
  },
  "permission_longRunning": {
    "message": "Εκτέλεση επ' αόριστον.",
    "description": "The description for the `endowment:long-running` permission"
  },
  "permission_manageBip32Keys": {
    "message": "Ελέγξτε τους λογαριασμούς και τα περιουσιακά σας στοιχεία στο $1 ($2).",
    "description": "The description for the `snap_getBip32Entropy` permission. $1 is a derivation path, e.g. 'm/44'/0'/0''. $2 is the elliptic curve name, e.g. 'secp256k1'."
  },
  "permission_manageBip44Keys": {
    "message": "Ελέγξτε τους λογαριασμούς και τα περιουσιακά σας στοιχεία σας στο \"$1\".",
    "description": "The description for the `snap_getBip44Entropy` permission. $1 is the name of a protocol, e.g. 'Filecoin'."
  },
  "permission_manageState": {
    "message": "Αποθηκεύστε και διαχειριστείτε τα δεδομένα του στη συσκευή σας.",
    "description": "The description for the `snap_manageState` permission"
  },
  "permission_notifications": {
    "message": "Εμφάνιση ειδοποιήσεων.",
    "description": "The description for the `snap_notify` permission"
  },
  "permission_rpc": {
    "message": "Επιτρέψτε στο $1 να επικοινωνήσει απευθείας με αυτό το στιγμιότυπο.",
    "description": "The description for the `endowment:rpc` permission. $1 is 'other snaps' or 'websites'."
  },
  "permission_transactionInsight": {
    "message": "Λήψη και εμφάνιση πληροφοριών σχετικά με τις συναλλαγές.",
    "description": "The description for the `endowment:transaction-insight` permission"
  },
  "permission_transactionInsightOrigin": {
    "message": "Δείτε την προέλευση των ιστότοπων που προτείνουν συναλλαγές",
    "description": "The description for the `transactionOrigin` caveat, to be used with the `endowment:transaction-insight` permission"
  },
  "permission_unknown": {
    "message": "Άγνωστη άδεια: $1",
    "description": "$1 is the name of a requested permission that is not recognized."
  },
  "permission_viewBip32PublicKeys": {
    "message": "Δείτε το δημόσιο κλειδί σας για το $1 ($2).",
    "description": "The description for the `snap_getBip32PublicKey` permission. $1 is a derivation path, e.g. 'm/44'/0'/0''. $2 is the elliptic curve name, e.g. 'secp256k1'."
  },
  "permissions": {
    "message": "Άδειες"
  },
  "personalAddressDetected": {
    "message": "Η προσωπική διεύθυνση εντοπίστηκε. Καταχωρίστε τη διεύθυνση συμβολαίου διακριτικού."
  },
  "pleaseConfirm": {
    "message": "Επιβεβαιώστε"
  },
  "plusXMore": {
    "message": "+ $1 ακόμη",
    "description": "$1 is a number of additional but unshown items in a list- this message will be shown in place of those items"
  },
  "popularCustomNetworks": {
    "message": "Δημοφιλή προσαρμοσμένα δίκτυα"
  },
  "portfolioSite": {
    "message": "Ιστότοπος χαρτοφυλακίου"
  },
  "preferredLedgerConnectionType": {
    "message": "Προτιμώμενος Τύπος Σύνδεσης Ledger",
    "description": "A header for a dropdown in Settings > Advanced. Appears above the ledgerConnectionPreferenceDescription message"
  },
  "preparingSwap": {
    "message": "Προετοιμασία ανταλλαγής..."
  },
  "prev": {
    "message": "Προηγούμενο"
  },
  "primaryCurrencySetting": {
    "message": "Κύριο Νόμισμα"
  },
  "primaryCurrencySettingDescription": {
    "message": "Επιλέξτε ενδογενές για να δώσετε προτεραιότητα στην προβολή τιμών στο φυσικό νόμισμα της αλυσίδας (π.χ. ETH). Επιλέξτε Παραστατικό για να δώσετε προτεραιότητα στην προβολή τιμών στο επιλεγμένο παραστατικό νόμισμα."
  },
  "priorityFee": {
    "message": "Τέλη προτεραιότητας"
  },
  "priorityFeeProperCase": {
    "message": "Τέλη Προτεραιότητας"
  },
  "privacy": {
    "message": "Απόρρητο"
  },
  "privacyMsg": {
    "message": "Πολιτική Απορρήτου"
  },
  "privateKey": {
    "message": "Ιδιωτικό Κλειδί",
    "description": "select this type of file to use to import an account"
  },
  "privateKeyWarning": {
    "message": "Προειδοποίηση: Μην αποκαλύπτετε ποτέ αυτό το κλειδί. Οποιοσδήποτε έχει τα ιδιωτικά κλειδιά σας μπορεί να κλέψει όλα τα περιουσιακά στοιχεία του λογαριασμού σας."
  },
  "privateNetwork": {
    "message": "Ιδιωτικό Δίκτυο"
  },
  "proceedWithTransaction": {
    "message": "Θέλω να προχωρήσω ούτως ή άλλως"
  },
  "proposedApprovalLimit": {
    "message": "Προτεινόμενο Όριο Έγκρισης"
  },
  "provide": {
    "message": "Παροχή"
  },
  "publicAddress": {
    "message": "Δημόσια Διεύθυνση"
  },
  "queue": {
    "message": "Ουρά"
  },
  "queued": {
    "message": "Σε Αναμονή"
  },
  "reAddAccounts": {
    "message": "προσθέστε εκ νέου τυχόν άλλους λογαριασμούς"
  },
  "reAdded": {
    "message": "προστέθηκαν εκ νέου"
  },
  "readdToken": {
    "message": "Μπορείτε να προσθέσετε ξανά αυτό το διακριτικό στο μέλλον μεταβαίνοντας στο \"Πρόσθεση διακριτικού\" στο μενού επιλογών των λογαριασμών σας."
  },
  "receive": {
    "message": "Λήψη"
  },
  "recents": {
    "message": "Πρόσφατα"
  },
  "recipientAddressPlaceholder": {
    "message": "Αναζήτηση, δημόσια διεύθυνση (0x) ή ENS"
  },
  "recommendedGasLabel": {
    "message": "Προτεινόμενο"
  },
  "recoveryPhraseReminderBackupStart": {
    "message": "Ξεκινήστε εδώ"
  },
  "recoveryPhraseReminderConfirm": {
    "message": "Το κατάλαβα"
  },
  "recoveryPhraseReminderHasBackedUp": {
    "message": "Κρατάτε πάντα τη Μυστική Φράση Ανάκτηση σε ασφαλές και μυστικό μέρος"
  },
  "recoveryPhraseReminderHasNotBackedUp": {
    "message": "Χρειάζεστε να δημιουργήσετε αντίγραφα ασφαλείας της Μυστική Φράση Ανάκτησης ξανά;"
  },
  "recoveryPhraseReminderItemOne": {
    "message": "Ποτέ μην μοιράζεστε τη Μυστική Φράση Ανάκτησης με κανέναν"
  },
  "recoveryPhraseReminderItemTwo": {
    "message": "Η ομάδα MetaMask δεν θα ζητήσει ποτέ τη Μυστική Φράση Ανάκτησης σας"
  },
  "recoveryPhraseReminderSubText": {
    "message": "Η Μυστική Φράση Ανάκτησης σας ελέγχει όλους τους λογαριασμούς σας."
  },
  "recoveryPhraseReminderTitle": {
    "message": "Προστατέψτε τα χρήματά σας"
  },
  "refreshList": {
    "message": "Ανανέωση λίστας"
  },
  "reject": {
    "message": "Απόρριψη"
  },
  "rejectAll": {
    "message": "Απόρριψη Όλων"
  },
  "rejectRequestsDescription": {
    "message": "Πρόκειται να απορρίψετε μαζικά $1 αιτήματα."
  },
  "rejectRequestsN": {
    "message": "Απορρίψτε $1 αιτήματα"
  },
  "rejectTxsDescription": {
    "message": "Πρόκειται να απορρίψετε μαζικά $1 συναλλαγές."
  },
  "rejectTxsN": {
    "message": "Απορρίψτε τις συναλλαγές του $1"
  },
  "rejected": {
    "message": "Απορρίφθηκε"
  },
  "remember": {
    "message": "Θυμηθείτε:"
  },
  "remove": {
    "message": "Κατάργηση"
  },
  "removeAccount": {
    "message": "Κατάργηση λογαριασμού"
  },
  "removeAccountDescription": {
    "message": "Αυτός ο λογαριασμός θα καταργηθεί από το πορτοφόλι σας. Παρακαλούμε βεβαιωθείτε ότι έχετε την αρχική φράση επαναφοράς ή ιδιωτικό κλειδί για αυτόν τον εισαγόμενο λογαριασμό πριν συνεχίσετε. Μπορείτε να εισαγάγετε ή να δημιουργήσετε ξανά λογαριασμούς από το αναπτυσσόμενο μενού του λογαριασμού. "
  },
  "removeNFT": {
    "message": "Αφαίρεση NFT"
  },
  "removeSnap": {
    "message": "Αφαίρεση Snap"
  },
  "removeSnapConfirmation": {
    "message": "Επιθυμείτε σίγουρα να αφαιρέσετε το $1;",
    "description": "$1 represents the name of the snap"
  },
  "removeSnapDescription": {
    "message": "Αυτή η ενέργεια θα διαγράψει το snap, τα δεδομένα του και θα ανακαλέσει τις άδειες που έχετε παραχωρήσει."
  },
  "replace": {
    "message": "αντικατάσταση"
  },
  "requestsAwaitingAcknowledgement": {
    "message": "αιτήματα τα οποία αναμένουν να αναγνωριστούν"
  },
  "required": {
    "message": "Απαιτείται"
  },
  "reset": {
    "message": "Επαναφορά"
  },
  "resetAccount": {
    "message": "Επαναφορά Λογαριασμού"
  },
  "resetAccountDescription": {
    "message": "Με την επαναφορά του λογαριασμού σας εκκαθαρίζεται το ιστορικό των συναλλαγών σας."
  },
  "resetWallet": {
    "message": "Επαναφορά Πορτοφολιού"
  },
  "resetWalletSubHeader": {
    "message": "Το MetaMask δεν διατηρεί αντίγραφο του κωδικού πρόσβασής σας. Εάν αντιμετωπίζετε κάποιο πρόβλημα με το ξεκλείδωμα του λογαριασμού σας, θα χρειαστεί να πραγματοποιήσετε επαναφορά του πορτοφολιού σας. Μπορείτε να το κάνετε μέσω της Μυστικής Φράσης Ανάκτησης που χρησιμοποιήσατε όταν δημιουργήσατε το πορτοφόλι σας."
  },
  "resetWalletUsingSRP": {
    "message": "Αυτή η ενέργεια θα διαγράψει το τρέχον πορτοφόλι σας και την Μυστική Φράση Ανάκτησής σας από αυτή τη συσκευή, μαζί με τη λίστα λογαριασμών που χειρίζεστε. Αφού κάνετε επαναφορά με την Μυστική Φράση Ανάκτησής σας, θα δείτε μια λίστα με λογαριασμούς με βάση τη Μυστική Φράση Ανάκτησης που χρησιμοποιήσατε για την επαναφορά. Αυτή η νέα λίστα θα περιλαμβάνει αυτόματα λογαριασμούς που έχουν κάποιο υπόλοιπο. Θα μπορείτε επίσης να $1 που δημιουργήθηκε προηγουμένως. Οι προσαρμοσμένοι λογαριασμοί που έχετε εισαγάγει θα χρειαστεί να είναι $2 και κάθε προσαρμοσμένο token που προσθέσατε στον λογαριασμό θα πρέπει επίσης να $3."
  },
  "resetWalletWarning": {
    "message": "Βεβαιωθείτε ότι χρησιμοποιείτε τη σωστή Μυστική Φράση Ανάκτησης πριν συνεχίσετε. Αυτή η ενέργεια είναι μη αναστρέψιμη."
  },
  "restartMetamask": {
    "message": "Επανεκκίνηση MetaMask"
  },
  "restore": {
    "message": "Επαναφορά"
  },
  "restoreFailed": {
    "message": "Δεν είναι δυνατή η επαναφορά των δεδομένων σας από το αρχείο που δόθηκε"
  },
  "restoreSuccessful": {
    "message": "Επιτυχής επαναφορά των δεδομένων σας"
  },
  "restoreUserData": {
    "message": "Επαναφορά δεδομένων χρήστη"
  },
  "restoreUserDataDescription": {
    "message": "Μπορείτε να επαναφέρετε τις ρυθμίσεις χρήστη που περιλαμβάνουν τις προτιμήσεις και τις διευθύνσεις λογαριασμών από ένα αρχείο JSON για το οποίο έχει δημιουργηθεί στο παρελθόν αντίγραφο ασφαλείας."
  },
  "retryTransaction": {
    "message": "Επανάληψη Συναλλαγής"
  },
  "reusedTokenNameWarning": {
    "message": "Ένα token εδώ επαναχρησιμοποιεί ένα σύμβολο από ένα άλλο token που παρακολουθείτε, αυτό μπορεί να προκαλέσει σύγχυση ή να είναι παραπλανητικό."
  },
  "revealSeedWords": {
    "message": "Αποκάλυψη Λέξεων Μυστικής Φράσης Ανάκτησης"
  },
  "revealSeedWordsDescription": {
    "message": "Εάν αλλάξετε ποτέ προγράμματα περιήγησης ή μετακινήσετε υπολογιστές, θα χρειαστείτε αυτήν τη Μυστική Φράση Ανάκτησης για να αποκτήσετε πρόσβαση στους λογαριασμούς σας. Αποθηκεύστε την κάπου με ασφάλεια και μυστικότητα."
  },
  "revealSeedWordsWarning": {
    "message": "Αυτές οι λέξεις μπορούν να χρησιμοποιηθούν για να κλαπούν όλοι οι λογαριασμοί σας."
  },
  "revealSeedWordsWarningTitle": {
    "message": "ΜΗΝ ΜΟΙΡΑΣΤΕΙΤΕ αυτήν τη φράση με κανέναν!"
  },
  "revealTheSeedPhrase": {
    "message": "Αποκάλυψη φράσης ανάκτησης"
  },
  "reviewSpendingCap": {
    "message": "Επανεξετάστε το όριο δαπανών σας"
  },
  "revokeAllTokensTitle": {
    "message": "Ανάκληση άδειας πρόσβασης σε όλα σας τα $1;",
    "description": "$1 is the symbol of the token for which the user is revoking approval"
  },
  "revokeApproveForAllDescription": {
    "message": "Με την ανάκληση της άδειας, το ακόλουθο $1 δεν θα έχει πλέον πρόσβαση στο $2 σας",
    "description": "$1 is either a string or link of a given token symbol or name"
  },
  "revokeSpendingCap": {
    "message": "Ανάκληση του ανώτατου ορίου δαπανών για το $1",
    "description": "$1 is a token symbol"
  },
  "revokeSpendingCap": {
    "message": "Ανάκληση του ανώτατου ορίου δαπανών για το $1",
    "description": "$1 is a token symbol"
  },
  "revokeSpendingCapTooltipText": {
    "message": "Αυτός ο συμβαλλόμενος δεν θα μπορεί να ξοδέψει άλλα από τα τρέχοντα ή μελλοντικά σας tokens."
  },
  "rpcUrl": {
    "message": "Νέο RPC URL"
  },
  "safeTransferFrom": {
    "message": "Ασφαλής μεταφορά από"
  },
  "save": {
    "message": "Αποθήκευση"
  },
  "saveAsCsvFile": {
    "message": "Αποθηκεύστε ως Αρχείο CSV"
  },
  "scanInstructions": {
    "message": "Τοποθετήστε τον κώδικα QR μπροστά από την κάμερά σας"
  },
  "scanQrCode": {
    "message": "Σάρωση Κωδικού QR"
  },
  "scrollDown": {
    "message": "Κύλιση κάτω"
  },
  "search": {
    "message": "Αναζήτηση"
  },
  "searchAccounts": {
    "message": "Αναζήτηση Λογαριασμών"
  },
  "searchResults": {
    "message": "Αποτελέσματα Αναζήτησης"
  },
  "searchSettings": {
    "message": "Αναζήτηση στις Ρυθμίσεις"
  },
  "searchTokens": {
    "message": "Αναζήτηση Tokens"
  },
  "secretRecoveryPhrase": {
    "message": "Μυστική Φράση Ανάκτησης"
  },
  "secureWallet": {
    "message": "Ασφαλές Πορτοφόλι"
  },
  "security": {
    "message": "Ασφάλεια"
  },
  "securityAndPrivacy": {
    "message": "Ασφάλεια και Απόρρητο"
  },
  "seedPhraseConfirm": {
    "message": "Επιβεβαίωση Μυστικής Φράσης Ανάκτησης"
  },
  "seedPhraseEnterMissingWords": {
    "message": "Επιβεβαίωση Μυστικής Φράσης Ανάκτησης"
  },
  "seedPhraseIntroNotRecommendedButtonCopy": {
    "message": "Υπενθύμιση αργότερα (δεν συνιστάται)"
  },
  "seedPhraseIntroRecommendedButtonCopy": {
    "message": "Ασφαλίστε το πορτοφόλι μου (συνιστάται)"
  },
  "seedPhraseIntroSidebarBulletFour": {
    "message": "Γράψτε και αποθηκεύστε σε πολλές κρυψώνες."
  },
  "seedPhraseIntroSidebarBulletOne": {
    "message": "Αποθήκευση σε ένα διαχειριστή κωδικών πρόσβασης"
  },
  "seedPhraseIntroSidebarBulletThree": {
    "message": "Να φυλάσσεται σε χρηματοκιβώτιο."
  },
  "seedPhraseIntroSidebarCopyOne": {
    "message": "Η Μυστική Φράση Ανάκτησης είναι μια φράση 12 λέξεων που είναι το «κύριο κλειδί» στο πορτοφόλι σας και τα χρήματά σας"
  },
  "seedPhraseIntroSidebarCopyThree": {
    "message": "Αν κάποιος ζητήσει τη φράση ανάκτησης σας είναι πιθανό να προσπαθεί να σας εξαπατήσει και να κλέψει τα χρήματα του πορτοφολιού σας"
  },
  "seedPhraseIntroSidebarCopyTwo": {
    "message": "Ποτέ μα ποτέ μην μοιραστείτε ποτέ Μυστική Φράση Αποκατάστασης σας, ούτε καν με το MetaMask!"
  },
  "seedPhraseIntroSidebarTitleOne": {
    "message": "Τι είναι μια Μυστική Φράση Ανάκτησης;"
  },
  "seedPhraseIntroSidebarTitleThree": {
    "message": "Θα πρέπει να μοιραστώ τη Μυστική Φράση Ανάκτησης μου;"
  },
  "seedPhraseIntroSidebarTitleTwo": {
    "message": "Πώς μπορώ να αποθηκεύσω τη Μυστική Φράση Ανάκτησης μου;"
  },
  "seedPhraseIntroTitle": {
    "message": "Ασφαλίστε το πορτοφόλι σας"
  },
  "seedPhraseIntroTitleCopy": {
    "message": "Πριν ξεκινήσετε, παρακολουθήστε αυτό το σύντομο βίντεο για να μάθετε για τη Μυστική Φράση Ανάκτησης σας και πώς να κρατήσετε το πορτοφόλι σας ασφαλές."
  },
  "seedPhraseReq": {
    "message": "Οι Μυστικές Φράσεις Ανάκτησης έχουν μήκος 12 λέξεων"
  },
  "seedPhraseWriteDownDetails": {
    "message": "Γράψτε αυτή τη Μυστική Φράση Ανάκτησης 12 λέξεων και αποθηκεύστε τη σε ένα μέρος που εμπιστεύεστε και όπου μόνο εσείς μπορείτε να έχετε πρόσβαση."
  },
  "seedPhraseWriteDownHeader": {
    "message": "Γράψτε τη Μυστική Φράση Ανάκτησης σας"
  },
  "selectAccounts": {
    "message": "Επιλέξτε τον/τους λογαριασμό(ούς) που θα χρησιμοποιήσετε σε αυτόν τον ιστότοπο"
  },
  "selectAll": {
    "message": "Επιλογή όλων"
  },
  "selectAnAccount": {
    "message": "Επιλέξτε Λογαριασμό"
  },
  "selectAnAccountAlreadyConnected": {
    "message": "Αυτός ο λογαριασμός έχει ήδη συνδεθεί με το MetaMask"
  },
  "selectHdPath": {
    "message": "Επιλέξτε Διαδρομή HD"
  },
  "selectNFTPrivacyPreference": {
    "message": "Ενεργοποιήστε την ανίχνευση NFT στις Ρυθμίσεις"
  },
  "selectPathHelp": {
    "message": "Εάν δεν βλέπετε τους αναμενόμενους λογαριασμούς, προσπαθήστε να αλλάξετε το μονοπάτι HD."
  },
  "selectType": {
    "message": "Επιλέξτε Τύπο"
  },
  "selectingAllWillAllow": {
    "message": "Επιλέγοντας τα όλα θα επιτρέψετε σε αυτόν τον ιστότοπο να δει όλους τους τρεχούμενους λογαριασμούς σας. Βεβαιωθείτε ότι εμπιστεύεστε αυτόν τον ιστότοπο."
  },
  "send": {
    "message": "Αποστολή"
  },
  "sendBugReport": {
    "message": "Στείλτε μας μια αναφορά σφάλματος."
  },
  "sendSpecifiedTokens": {
    "message": "Αποστολή $1",
    "description": "Symbol of the specified token"
  },
  "sendTo": {
    "message": "Αποστολή σε"
  },
  "sendTokens": {
    "message": "Στείλτε Tokens"
  },
  "sendingDisabled": {
    "message": "Η αποστολή περιουσιακών στοιχείων ERC-1155 NFT δεν υποστηρίζεται ακόμη."
  },
  "sendingNativeAsset": {
    "message": "Αποστολή $1",
    "description": "$1 represents the native currency symbol for the current network (e.g. ETH or BNB)"
  },
  "sendingToTokenContractWarning": {
    "message": "Προειδοποίηση: πρόκειται να στείλετε ένα συμβόλαιο token το οποίο ίσως καταλήξει σε απώλεια χρημάτων. $1",
    "description": "$1 is a clickable link with text defined by the 'learnMoreUpperCase' key. The link will open to a support article regarding the known contract address warning"
  },
  "sepolia": {
    "message": "Δίκτυο δοκιμών Sepolia"
  },
  "setAdvancedPrivacySettingsDetails": {
    "message": "Το MetaMask χρησιμοποιεί αυτές τις αξιόπιστες υπηρεσίες τρίτων για να ενισχύσει τη χρηστικότητα και την ασφάλεια των προϊόντων."
  },
  "setApprovalForAll": {
    "message": "Ρύθμιση Έγκρισης Όλων"
  },
  "setApprovalForAllTitle": {
    "message": "Έγκριση $1 χωρίς όριο δαπανών",
    "description": "The token symbol that is being approved"
  },
  "setSpendingCap": {
    "message": "Ορίστε ένα ανώτατο όριο δαπανών για το $1",
    "description": "$1 is a token symbol"
  },
  "settings": {
    "message": "Ρυθμίσεις"
  },
  "settingsSearchMatchingNotFound": {
    "message": "Δε βρέθηκαν αποτελέσματα που να ταιριάζουν."
  },
  "shorthandVersion": {
    "message": "v$1",
    "description": "$1 is replaced by a version string (e.g. 1.2.3)"
  },
  "show": {
    "message": "Εμφάνιση"
  },
  "showAdvancedGasInline": {
    "message": "Προωθημένος έλεγχος gas"
  },
  "showAdvancedGasInlineDescription": {
    "message": "Επιλέξτε αυτό για να εμφανίσετε τις τιμές αερίου και να περιορίσετε τα στοιχεία ελέγχου απευθείας στις οθόνες αποστολής και επιβεβαίωσης."
  },
  "showFiatConversionInTestnets": {
    "message": "Εμφάνιση Μετατροπής σε Δοκιμαστικά Δίκτυα"
  },
  "showFiatConversionInTestnetsDescription": {
    "message": "Επιλέξτε αυτό για εμφάνιση της μετατροπής παραστατικού χρήματος στο Testnets"
  },
  "showHexData": {
    "message": "Εμφάνιση Δεκαεξαδικών Δεδομένων"
  },
  "showHexDataDescription": {
    "message": "Επιλέξτε αυτό για να εμφανίσετε το πεδίο hex δεδομένων στην οθόνη αποστολής"
  },
  "showHide": {
    "message": "Εμφάνιση/απόκρυψη"
  },
  "showIncomingTransactions": {
    "message": "Εμφάνιση Εισερχομένων Συναλλαγών"
  },
  "showIncomingTransactionsDescription": {
    "message": "Επιλέξτε αυτό για να χρησιμοποιήσετε Etherscan για να εμφανίσετε τις εισερχόμενες συναλλαγές στη λίστα συναλλαγών",
    "description": "$1 is the link to etherscan url and $2 is the link to the privacy policy of consensys APIs"
  },
  "showPermissions": {
    "message": "Εμφάνιση δικαιωμάτων"
  },
  "showPrivateKeys": {
    "message": "Εμφάνιση Ιδιωτικών Κλειδιών"
  },
  "showTestnetNetworks": {
    "message": "Εμφάνιση δοκιμαστικών δικτύων"
  },
  "showTestnetNetworksDescription": {
    "message": "Επιλέξτε αυτό για να εμφανίζονται τα δοκιμαστικά δίκτυα στη λίστα δικτύων"
  },
  "sigRequest": {
    "message": "Αίτημα Υπογραφής"
  },
  "sign": {
    "message": "Υπογραφή"
  },
  "signatureRequest": {
    "message": "Αίτημα Υπογραφής"
  },
  "signatureRequestGuidance": {
    "message": "Υπογράψτε αυτό το μήνυμα μόνο εάν κατανοείτε πλήρως το περιεχόμενο και εμπιστεύεστε τον ιστότοπο που το ζητάει."
  },
  "signatureRequestWarning": {
    "message": "Η υπογραφή αυτού του μηνύματος μπορεί να είναι επικίνδυνη. Μπορεί να δώσετε τον πλήρη έλεγχο του λογαριασμού και των περιουσιακών σας στοιχείων στο άτομο που βρίσκεται στην άλλη άκρη αυτού του μηνύματος. Αυτό σημαίνει ότι μπορεί να αδειάσει τον λογαριασμό σας ανά πάσα στιγμή. Προχωρήστε με προσοχή. $1."
  },
  "signed": {
    "message": "Συνδεδεμένος"
  },
  "signin": {
    "message": "Σύνδεση"
  },
  "simulationErrorMessageV2": {
    "message": "Δεν ήμασταν σε θέση να εκτιμήσουμε το τέλος συναλλαγής. Μπορεί να υπάρχει σφάλμα στο συμβόλαιο και αυτή η συναλλαγή μπορεί να αποτύχει."
  },
  "skip": {
    "message": "Παράλειψη"
  },
  "skipAccountSecurity": {
    "message": "Παράλειψη Ασφάλειας Λογαριασμού;"
  },
  "skipAccountSecurityDetails": {
    "message": "Καταλαβαίνω ότι μέχρι να δημιουργήσω αντίγραφα ασφαλείας για τη Μυστική Φράση Ανάκτησής μου, μπορεί να χάσω τους λογαριασμούς μου και όλα τα περιουσιακά στοιχεία τους."
  },
  "smartTransaction": {
    "message": "Έξυπνη Συναλλαγή"
  },
  "snapAccess": {
    "message": "Το snap $1 έχει πρόσβαση σε:",
    "description": "$1 represents the name of the snap"
  },
  "snapAdded": {
    "message": "Προστέθηκε στις $1 από $2",
    "description": "$1 represents the date the snap was installed, $2 represents which origin installed the snap."
  },
  "snapContent": {
    "message": "Αυτό το περιεχόμενο προέρχεται από το $1",
    "description": "This is shown when a snap shows transaction insight information in the confirmation UI. $1 is a link to the snap's settings page with the link text being the name of the snap."
  },
  "snapError": {
    "message": "Σφάλμα Snap: '$1'. Κωδικός Σφάλματος: '$2'",
    "description": "This is shown when a snap encounters an error. $1 is the error message from the snap, and $2 is the error code."
  },
  "snapInstall": {
    "message": "Εγκατάσταση Snap"
  },
  "snapInstallWarningCheck": {
    "message": "Για να επιβεβαιώσετε ότι καταλαβαίνετε, επιλέξτε όλα τα πλαίσια ελέγχου."
  },
  "snapInstallWarningCheckPlural": {
    "message": "Για να επιβεβαιώσετε ότι καταλαβαίνετε, επιλέξτε όλα τα κουτάκια."
  },
  "snapInstallWarningKeyAccess": {
    "message": "Εκχωρείτε στο $2 βασική πρόσβαση στο snap \"$1\". Αυτό είναι αμετάκλητο και παρέχει στο \"$1\" τον έλεγχο των λογαριασμών και των περιουσιακών σας στοιχείων $2. Βεβαιωθείτε ότι εμπιστεύεστε το \"$1\" προτού συνεχίσετε.",
    "description": "The first parameter is the name of the snap and the second one is the protocol"
  },
  "snapRequestsPermission": {
    "message": "Αυτό το snap αιτείται τις παρακάτω άδειες:"
  },
  "snapUpdate": {
    "message": "Ενημέρωση Snap"
  },
  "snapUpdateExplanation": {
    "message": "Το $1 χρειάζεται μια νεότερη έκδοση του snap σας.",
    "description": "$1 is the dapp that is requesting an update to the snap."
  },
  "snaps": {
    "message": "Snaps"
  },
  "snapsInsightError": {
    "message": "Παρουσιάστηκε ένα σφάλμα με $1: $2",
    "description": "This is shown when the insight snap throws an error. $1 is the snap name, $2 is the error message."
  },
  "snapsInsightLoading": {
    "message": "Φόρτωση πληροφοριών συναλλαγών..."
  },
  "snapsNoInsight": {
    "message": "Η ενέργεια δεν επέστρεψε καμία πληροφορία"
  },
  "snapsSettingsDescription": {
    "message": "Διαχειριστείτε τα Snaps σας"
  },
  "snapsStatus": {
    "message": "Η κατάσταση του Snap εξαρτάται από τη δραστηριότητα."
  },
  "snapsToggle": {
    "message": "Ένα snap θα εκτελεστεί μόνο εάν είναι ενεργοποιημένο"
  },
  "snapsUIError": {
    "message": "Η Διεπαφή Χρήστη (UI) που καθορίζεται από το στιγμιότυπο δεν είναι έγκυρη."
  },
  "someNetworksMayPoseSecurity": {
    "message": "Ορισμένα δίκτυα ενδέχεται να ενέχουν κινδύνους για την ασφάλεια ή/και το απόρρητο. Ενημερωθείτε για τους κινδύνους πριν προσθέσετε και χρησιμοποιήσετε ένα δίκτυο."
  },
  "somethingIsWrong": {
    "message": "Κάτι πήγε στραβά. Δοκιμάστε να φορτώσετε ξανά τη σελίδα."
  },
  "somethingWentWrong": {
    "message": "Ουπς! Κάτι πήγε στραβά."
  },
  "source": {
    "message": "Πηγή"
  },
  "speedUp": {
    "message": "Επιτάχυνση"
  },
  "speedUpCancellation": {
    "message": "Επιτάχυνση αυτής της ακύρωσης"
  },
  "speedUpExplanation": {
    "message": "Έχουμε ενημερώσει το τέλος συναλλαγής με βάση τις τρέχουσες συνθήκες δικτύου και το έχουμε αυξήσει κατά τουλάχιστον 10% (απαιτείται από το δίκτυο)."
  },
  "speedUpPopoverTitle": {
    "message": "Επιτάχυνση αυτής της συναλλαγής"
  },
  "speedUpTooltipText": {
    "message": "Νέο τέλος συναλλαγής"
  },
  "speedUpTransaction": {
    "message": "Επιτάχυνση αυτής της συναλλαγής"
  },
  "spendLimitInsufficient": {
    "message": "Ανεπαρκές όριο δαπανών"
  },
  "spendLimitInvalid": {
    "message": "Όριο δαπανών μη έγκυρο. Πρέπει να είναι θετικός αριθμός"
  },
  "spendLimitPermission": {
    "message": "Άδεια χρήσης ορίου δαπανών"
  },
  "spendLimitRequestedBy": {
    "message": "Το όριο δαπανών ζητήθηκε από το $1",
    "description": "Origin of the site requesting the spend limit"
  },
  "spendLimitTooLarge": {
    "message": "Πολύ μεγάλο όριο δαπανών"
  },
  "spendingCapError": {
    "message": "Σφάλμα: Εισάγετε μόνο αριθμούς"
  },
  "spendingCapErrorDescription": {
    "message": "Εισαγάγετε μόνο έναν αριθμό στον οποίο αισθάνεστε άνετα με το $1 να έχει πρόσβαση τώρα ή στο μέλλον. Μπορείτε πάντα να αυξήσετε το όριο token αργότερα.",
    "description": "$1 is origin of the site requesting the token limit"
  },
  "srpInputNumberOfWords": {
    "message": "Έχω μια φράση $1 λέξεων",
    "description": "This is the text for each option in the dropdown where a user selects how many words their secret recovery phrase has during import. The $1 is the number of words (either 12, 15, 18, 21, or 24)."
  },
  "srpPasteFailedTooManyWords": {
    "message": "Η επικόλληση απέτυχε επειδή περιείχε περισσότερες από 24 λέξεις. Μια μυστική φράση ανάκτησης μπορεί να αποτελείται από το πολύ 24 λέξεις.",
    "description": "Description of SRP paste erorr when the pasted content has too many words"
  },
  "srpPasteTip": {
    "message": "Μπορείτε να επικολλήσετε ολόκληρη τη μυστική φράση ανάκτησής σας σε οποιοδήποτε πεδίο",
    "description": "Our secret recovery phrase input is split into one field per word. This message explains to users that they can paste their entire secrete recovery phrase into any field, and we will handle it correctly."
  },
  "srpToggleShow": {
    "message": "Εμφάνιση/Απόκρυψη αυτής της λέξης από τη μυστική φράση ανάκτησης",
    "description": "Describes a toggle that is used to show or hide a single word of the secret recovery phrase"
  },
  "srpWordHidden": {
    "message": "Αυτή η λέξη είναι κρυμμένη",
    "description": "Explains that a word in the secret recovery phrase is hidden"
  },
  "srpWordShown": {
    "message": "Αυτή η λέξη εμφανίζεται",
    "description": "Explains that a word in the secret recovery phrase is being shown"
  },
  "stable": {
    "message": "Σταθερό"
  },
  "stableLowercase": {
    "message": "σταθερό"
  },
  "stateLogError": {
    "message": "Σφάλμα κατά την ανάκτηση αρχείων καταγραφής κατάστασης."
  },
  "stateLogFileName": {
    "message": "Καταγραφές Κατάστασης MetaMask"
  },
  "stateLogs": {
    "message": "Αρχεία Καταγραφής Κατάστασης"
  },
  "stateLogsDescription": {
    "message": "Τα αρχεία καταγραφής κατάστασης περιέχουν τις διευθύνσεις του δημόσιου λογαριασμού σας και τις συναλλαγές οι οποίες έχουν αποσταλεί."
  },
  "status": {
    "message": "Κατάσταση"
  },
  "statusConnected": {
    "message": "Συνδεδεμένο"
  },
  "statusNotConnected": {
    "message": "Δεν έχει συνδεθεί"
  },
  "step1LatticeWallet": {
    "message": "Συνδέστε το Lattice1 σας"
  },
  "step1LatticeWalletMsg": {
    "message": "Μπορείτε να συνδέσετε το MetaMask με τη συσκευή Lattice1 σας μόλις εγκατασταθεί και είναι συνδεδεμένο στο ίντερνετ. Ξεκλειδώστε τη συσκευή σας και να έχετε το Αναγνωριστικό της Συσκευής σας έτοιμο. Για περισσότερα σχετικά με τη χρήση υλικού πορτοφολιού, $1",
    "description": "$1 represents the `hardwareWalletSupportLinkConversion` localization key"
  },
  "step1LedgerWallet": {
    "message": "Λήψη εφαρμογής Ledger"
  },
  "step1LedgerWalletMsg": {
    "message": "Κατεβάστε, ρυθμίστε και εισάγετε τον κωδικό πρόσβασής σας για να ξεκλειδώσετε το $1.",
    "description": "$1 represents the `ledgerLiveApp` localization value"
  },
  "step1TrezorWallet": {
    "message": "Συνδέστε το πορτοφόλι Trezor"
  },
  "step1TrezorWalletMsg": {
    "message": "Συνδέστε το πορτοφόλι σας απευθείας στον υπολογιστή σας. Σιγουρευτείτε ότι χρησιμοποιείτε τη σωστή φράση κλειδί.",
    "description": "$1 represents the `hardwareWalletSupportLinkConversion` localization key"
  },
  "step2LedgerWallet": {
    "message": "Συνδέστε το πορτοφόλι Ledger σας"
  },
  "step2LedgerWalletMsg": {
    "message": "Συνδέστε το πορτοφόλι σας απευθείας στον υπολογιστή σας. Ξεκλειδώστε το Ledger και ανοίξτε την εφαρμογή Ethereum.",
    "description": "$1 represents the `hardwareWalletSupportLinkConversion` localization key"
  },
  "stillGettingMessage": {
    "message": "Λαμβάνετε ακόμα αυτό το μήνυμα;"
  },
  "strong": {
    "message": "Ισχυρός"
  },
  "stxAreHere": {
    "message": "Οι Έξυπνες Συναλλαγές είναι εδώ!"
  },
  "stxBenefit1": {
    "message": "Ελαχιστοποίηση του κόστους συναλλαγής"
  },
  "stxBenefit2": {
    "message": "Μείωση των αποτυχιών συναλλαγών"
  },
  "stxBenefit3": {
    "message": "Εξάλειψη των συναλλαγών που κολλούν"
  },
  "stxBenefit4": {
    "message": "Αποτροπή προπορευόμενων συναλλαγών (front-running)"
  },
  "stxCancelled": {
    "message": "Η ανταλλαγή θα είχε αποτύχει"
  },
  "stxCancelledDescription": {
    "message": "Η συναλλαγή σας θα είχε αποτύχει και ακυρώθηκε για να προστατευτείτε από την πληρωμή περιττών τελών συναλλαγής."
  },
  "stxCancelledSubDescription": {
    "message": "Προσπαθήστε ξανά να κάνετε ανταλλαγή. Θα είμαστε εδώ για να σας προστατεύσουμε από παρόμοιους κινδύνους και την επόμενη φορά."
  },
  "stxDescription": {
    "message": "Οι Ανταλλαγές MetaMask μόλις έγιναν πολύ πιο έξυπνες! Η ενεργοποίηση των Έξυπνων Συναλλαγών θα επιτρέψει στο MetaMask να βελτιώσει προγραμματικά τις Ανταλλαγές σας ώστε να απολαμβάνετε:"
  },
  "stxErrorNotEnoughFunds": {
    "message": "Δεν υπάρχουν αρκετοί πόροι για αυτή την έξυπνη συναλλαγή."
  },
  "stxErrorUnavailable": {
    "message": "Οι Έξυπνες Συναλλαγές είναι προσωρινά μη διαθέσιμες."
  },
  "stxFailure": {
    "message": "Η Ανταλλαγή απέτυχε"
  },
  "stxFailureDescription": {
    "message": "Οι ξαφνικές μεταβολές της αγοράς ενδέχεται να προκαλέσουν αποτυχίες. Εάν το πρόβλημα επιμένει, παρακαλούμε επικοινωνήστε με το $1.",
    "description": "This message is shown to a user if their swap fails. The $1 will be replaced by support.metamask.io"
  },
  "stxPendingPrivatelySubmittingSwap": {
    "message": "Ιδιωτική υποβολή της Ανταλλαγής σας..."
  },
  "stxPendingPubliclySubmittingSwap": {
    "message": "Δημόσια υποβολή της Ανταλλαγής σας..."
  },
  "stxSubDescription": {
    "message": "* Οι Έξυπνες Συναλλαγές θα προσπαθήσουν να υποβάλουν τη συναλλαγή σας ιδιωτικά, πολλές φορές. Εάν όλες οι προσπάθειες αποτύχουν, η συναλλαγή θα μεταδοθεί δημόσια για να διασφαλιστεί η επιτυχής πραγματοποίηση της ανταλλαγής σας."
  },
  "stxSuccess": {
    "message": "Η ανταλλαγή ολοκληρώθηκε!"
  },
  "stxSuccessDescription": {
    "message": "Τα $1 σας είναι πλέον διαθέσιμα.",
    "description": "$1 is a token symbol, e.g. ETH"
  },
  "stxSwapCompleteIn": {
    "message": "Η Ανταλλαγή θα ολοκληρωθεί σε <",
    "description": "'<' means 'less than', e.g. Swap will complete in < 2:59"
  },
  "stxTooltip": {
    "message": "Προσομοίωση συναλλαγών πριν από την υποβολή για μείωση του κόστους συναλλαγής και των αποτυχιών."
  },
  "stxTryingToCancel": {
    "message": "Γίνεται προσπάθεια ακύρωσης της συναλλαγής σας..."
  },
  "stxUnknown": {
    "message": "Άγνωστη κατάσταση"
  },
  "stxUnknownDescription": {
    "message": "Μια συναλλαγή ήταν επιτυχής, αλλά δε γνωρίζουμε σίγουρα τι είναι. Αυτό μπορεί να οφείλεται στην υποβολή άλλης συναλλαγής κατά τη διάρκεια επεξεργασίας αυτής της ανταλλαγής."
  },
  "stxUserCancelled": {
    "message": "Η ανταλλαγή ακυρώθηκε"
  },
  "stxUserCancelledDescription": {
    "message": "Η συναλλαγή σας ακυρώθηκε και δεν πληρώσατε περιττά τέλη συναλλαγής."
  },
  "stxYouCanOptOut": {
    "message": "Μπορείτε να επιλέξετε να μη συμμετέχετε ανά πάσα στιγμή, από τις ρυθμίσεις για προχωρημένους."
  },
  "submit": {
    "message": "Υποβολή"
  },
  "submitted": {
    "message": "Υποβλήθηκε"
  },
  "support": {
    "message": "Υποστήριξη"
  },
  "supportCenter": {
    "message": "Επισκεφθείτε το Κέντρο Υποστήριξής μας"
  },
  "swap": {
    "message": "Ανταλλαγή"
  },
  "swapAggregator": {
    "message": "Aggregator Ανταλλακτηρίων"
  },
  "swapAllowSwappingOf": {
    "message": "Επιτρέψτε ανταλλαγή $1",
    "description": "Shows a user that they need to allow a token for swapping on their hardware wallet"
  },
  "swapAmountReceived": {
    "message": "Εγγυημένο ποσό"
  },
  "swapAmountReceivedInfo": {
    "message": "Αυτό είναι το ελάχιστο ποσό που θα λάβετε. Μπορεί να λάβετε περισσότερα ανάλογα με την ολίσθηση."
  },
  "swapApproval": {
    "message": "Έγκριση $1 για swaps",
    "description": "Used in the transaction display list to describe a transaction that is an approve call on a token that is to be swapped.. $1 is the symbol of a token that has been approved."
  },
  "swapApproveNeedMoreTokens": {
    "message": "Χρειάζεστε $1 περισσότερα $2 για να ολοκληρώσετε αυτήν την ανταλλαγή",
    "description": "Tells the user how many more of a given token they need for a specific swap. $1 is an amount of tokens and $2 is the token symbol."
  },
  "swapBestOfNQuotes": {
    "message": "Το καλύτερο από $1 προσφορές.",
    "description": "$1 is the number of quotes that the user can select from when opening the list of quotes on the 'view quote' screen"
  },
  "swapBuildQuotePlaceHolderText": {
    "message": "Δεν υπάρχουν διαθέσιμα tokens που να ταιριάζουν σε $1",
    "description": "Tells the user that a given search string does not match any tokens in our token lists. $1 can be any string of text"
  },
  "swapConfirmWithHwWallet": {
    "message": "Επιβεβαιώστε με το υλικό πορτοφόλι σας"
  },
  "swapContractDataDisabledErrorDescription": {
    "message": "Στην εφαρμογή Ethereum στο Ledger, μεταβείτε στις \"Ρυθμίσεις\" και επιτρέψτε τα δεδομένα συμβολαίου. Στη συνέχεια, δοκιμάστε ξανά την ανταλλαγή σας."
  },
  "swapContractDataDisabledErrorTitle": {
    "message": "Τα δεδομένα συμβολαίου δεν είναι ενεργοποιημένα στο Ledger σας"
  },
  "swapCustom": {
    "message": "προσαρμοσμένο"
  },
  "swapDecentralizedExchange": {
    "message": "Αποκεντρωμένη ανταλλαγή"
  },
  "swapDirectContract": {
    "message": "Άμεσο συμβόλαιο"
  },
  "swapEditLimit": {
    "message": "Επεξεργασία ορίου"
  },
  "swapEnableDescription": {
    "message": "Αυτό απαιτείται και δίνει άδεια στο MetaMask για να ανταλλάξετε το $1 σας.",
    "description": "Gives the user info about the required approval transaction for swaps. $1 will be the symbol of a token being approved for swaps."
  },
  "swapEnableTokenForSwapping": {
    "message": "Αυτό θα $1 για ανταλλαγή",
    "description": "$1 is for the 'enableToken' key, e.g. 'enable ETH'"
  },
  "swapEstimatedNetworkFees": {
    "message": "Εκτιμώμενα τέλη δικτύου"
  },
  "swapEstimatedNetworkFeesInfo": {
    "message": "Αυτή είναι μια εκτίμηση των τελών δικτύου που θα χρησιμοποιηθούν για την ολοκλήρωση της ανταλλαγής σας. Το πραγματικό ποσό μπορεί να αλλάξει ανάλογα με τις συνθήκες δικτύου."
  },
  "swapFailedErrorDescriptionWithSupportLink": {
    "message": "Αποτυχίες συναλλαγών συμβαίνουν και είμαστε εδώ για να βοηθήσουμε. Εάν αυτό το ζήτημα επιμείνει, μπορείτε να επικοινωνήσετε με την υποστήριξη πελατών μας στο $1 για περαιτέρω βοήθεια.",
    "description": "This message is shown to a user if their swap fails. The $1 will be replaced by support.metamask.io"
  },
  "swapFailedErrorTitle": {
    "message": "Η αλλαγή απέτυχε"
  },
  "swapFetchingQuoteNofN": {
    "message": "Λήψη προσφοράς $1 από $2",
    "description": "A count of possible quotes shown to the user while they are waiting for quotes to be fetched. $1 is the number of quotes already loaded, and $2 is the total number of resources that we check for quotes. Keep in mind that not all resources will have a quote for a particular swap."
  },
  "swapFetchingQuotes": {
    "message": "Λήψη προσφορών"
  },
  "swapFetchingQuotesErrorDescription": {
    "message": "Χμμμ... κάτι πήγε στραβά. Δοκιμάστε ξανά, ή αν τα σφάλματα επιμένουν, επικοινωνήστε με την υποστήριξη πελατών."
  },
  "swapFetchingQuotesErrorTitle": {
    "message": "Σφάλμα κατά τη λήψη παραθέσεων"
  },
  "swapFetchingTokens": {
    "message": "Λήψη tokens..."
  },
  "swapFromTo": {
    "message": "Η ανταλλαγή από $1 έως $2",
    "description": "Tells a user that they need to confirm on their hardware wallet a swap of 2 tokens. $1 is a source token and $2 is a destination token"
  },
  "swapGasFeesDetails": {
    "message": "Τα τέλη συναλλαγών εκτιμώνται και θα αυξάνονται ανάλογα με την κυκλοφορία του δικτύου και την πολυπλοκότητα των συναλλαγών."
  },
  "swapGasFeesLearnMore": {
    "message": "Μάθετε περισσότερα σχετικά με τα τέλη συναλλαγών"
  },
  "swapGasFeesSplit": {
    "message": "Τα τέλη συναλλαγών στην προηγούμενη οθόνη μοιράζονται μεταξύ αυτών των δύο συναλλαγών."
  },
  "swapGasFeesSummary": {
    "message": "Τα τέλη συναλλαγών καταβάλλονται σε κρυπτο-miners που επεξεργάζονται συναλλαγές στο δίκτυο $1. Το MetaMask δεν επωφελείται από τα τέλη συναλλαγών.",
    "description": "$1 is the selected network, e.g. Ethereum or BSC"
  },
  "swapHighSlippageWarning": {
    "message": "Το ποσό ολίσθησης είναι πολύ υψηλό."
  },
  "swapIncludesMMFee": {
    "message": "Περιλαμβάνει $1% τέλος MetaMask.",
    "description": "Provides information about the fee that metamask takes for swaps. $1 is a decimal number."
  },
  "swapLowSlippageError": {
    "message": "Η συναλλαγή ενδέχεται να αποτύχει, η μέγιστη ολίσθηση είναι πολύ χαμηλή."
  },
  "swapMaxSlippage": {
    "message": "Μέγιστη ολίσθηση"
  },
  "swapMetaMaskFee": {
    "message": "Τέλος MetaMask"
  },
  "swapMetaMaskFeeDescription": {
    "message": "Βρίσκουμε την καλύτερη τιμή από τις κορυφαίες πηγές ρευστότητας, κάθε φορά. Μια αμοιβή $1% λαμβάνεται αυτόματα υπόψη σε αυτή την προσφορά.",
    "description": "Provides information about the fee that metamask takes for swaps. $1 is a decimal number."
  },
  "swapNQuotesWithDot": {
    "message": "$1 προσφορές.",
    "description": "$1 is the number of quotes that the user can select from when opening the list of quotes on the 'view quote' screen"
  },
  "swapNewQuoteIn": {
    "message": "Νέες προσφορές σε $1",
    "description": "Tells the user the amount of time until the currently displayed quotes are update. $1 is a time that is counting down from 1:00 to 0:00"
  },
  "swapOnceTransactionHasProcess": {
    "message": "Το $1 σας θα προστεθεί στον λογαριασμό σας μόλις ολοκληρωθεί αυτή η συναλλαγή.",
    "description": "This message communicates the token that is being transferred. It is shown on the awaiting swap screen. The $1 will be a token symbol."
  },
  "swapPriceDifference": {
    "message": "Πρόκειται να ανταλλάξετε $1 $2 (~$3) για $4 $5 (~$6).",
    "description": "This message represents the price slippage for the swap.  $1 and $4 are a number (ex: 2.89), $2 and $5 are symbols (ex: ETH), and $3 and $6 are fiat currency amounts."
  },
  "swapPriceDifferenceTitle": {
    "message": "Διαφορά τιμής του ~$1%",
    "description": "$1 is a number (ex: 1.23) that represents the price difference."
  },
  "swapPriceImpactTooltip": {
    "message": "Ο αντίκτυπος στην τιμή είναι η διαφορά μεταξύ της τρέχουσας τιμής αγοράς και του ποσού που ελήφθη κατά την εκτέλεση της συναλλαγής. Ο αντίκτυπος της τιμής είναι μια συνάρτηση του μεγέθους της συναλλαγής σας σε σχέση με το μέγεθος της δεξαμενής ρευστότητας."
  },
  "swapPriceUnavailableDescription": {
    "message": "Ο αντίκτυπος στην τιμή δεν ήταν δυνατόν να προσδιοριστεί λόγω έλλειψης στοιχείων για τις τιμές της αγοράς. Παρακαλώ επιβεβαιώστε ότι είστε εντάξει με το ποσό των νομισμάτων που πρόκειται να λάβετε πριν από την ανταλλαγή."
  },
  "swapPriceUnavailableTitle": {
    "message": "Ελέγξτε το ποσοστό σας πριν προχωρήσετε"
  },
  "swapProcessing": {
    "message": "Επεξεργασία"
  },
  "swapQuoteDetails": {
    "message": "Λεπτομέρειες προσφοράς"
  },
  "swapQuoteSource": {
    "message": "Πηγή προσφοράς"
  },
  "swapQuotesExpiredErrorDescription": {
    "message": "Παρακαλούμε ζητήστε νέες προσφορές για να πάρετε τις τελευταίες τιμές."
  },
  "swapQuotesExpiredErrorTitle": {
    "message": "Έληξε το χρονικό όριο προσφοράς"
  },
  "swapQuotesNotAvailableErrorDescription": {
    "message": "Δοκιμάστε να προσαρμόσετε το ποσό ή τις ρυθμίσεις ολίσθησης και δοκιμάστε ξανά."
  },
  "swapQuotesNotAvailableErrorTitle": {
    "message": "Καμία διαθέσιμη προσφορά"
  },
  "swapRate": {
    "message": "Ποσοστό"
  },
  "swapReceiving": {
    "message": "Λήψη"
  },
  "swapReceivingInfoTooltip": {
    "message": "Αυτή είναι μια εκτίμηση. Το ακριβές ποσό εξαρτάται από την ολίσθηση."
  },
  "swapRequestForQuotation": {
    "message": "Αίτηση για προσφορά"
  },
  "swapReviewSwap": {
    "message": "Επανεξέταση Ανταλλαγής"
  },
  "swapSearchNameOrAddress": {
    "message": "Αναζήτηση ονόματος ή επικόλληση διεύθυνσης"
  },
  "swapSelect": {
    "message": "Επιλογή"
  },
  "swapSelectAQuote": {
    "message": "Επιλέξτε μια προσφορά"
  },
  "swapSelectAToken": {
    "message": "Επιλέξτε ένα token"
  },
  "swapSelectQuotePopoverDescription": {
    "message": "Παρακάτω είναι όλες οι προσφορές που συγκεντρώθηκαν από πολλαπλές πηγές ρευστότητας."
  },
  "swapSlippageNegative": {
    "message": "Η ολίσθηση πρέπει να είναι μεγαλύτερη ή ίση με το μηδέν"
  },
  "swapSlippagePercent": {
    "message": "$1%",
    "description": "$1 is the amount of % for slippage"
  },
  "swapSlippageTooltip": {
    "message": "Εάν η τιμή αλλάξει μεταξύ της ώρας που η εντολή αγοράς σας υποβάλλεται και επιβεβαιώνεται, αυτό ονομάζεται «ολίσθηση». Η συναλλαγή θα ακυρωθεί αυτόματα εάν η ολίσθηση υπερβαίνει τη ρύθμιση «ανοχή ολίσθησης»."
  },
  "swapSource": {
    "message": "Πηγή ρευστότητας"
  },
  "swapSourceInfo": {
    "message": "Αναζητούμε σε πολλαπλές πηγές ρευστότητας (ανταλλαγές, ανταλλακτήρια και επαγγελματίες διαπραγματευτές της αγοράς) για να βρούμε τις καλύτερες τιμές και τα χαμηλότερα τέλη δικτύου."
  },
  "swapSuggested": {
    "message": "Προτεινόμενη ανταλλαγή"
  },
  "swapSuggestedGasSettingToolTipMessage": {
    "message": "Οι ανταλλαγές είναι πολύπλοκες και ευαίσθητες στον χρόνο συναλλαγές. Συνιστούμε αυτό το τέλος συναλλαγής για μια καλή ισορροπία μεταξύ κόστους και εμπιστοσύνης μιας επιτυχημένης Ανταλλαγής."
  },
  "swapSwapFrom": {
    "message": "Ανταλλαγή από"
  },
  "swapSwapSwitch": {
    "message": "Αλλαγή από και προς tokens"
  },
  "swapSwapTo": {
    "message": "Εναλλαγή σε"
  },
  "swapToConfirmWithHwWallet": {
    "message": "για επιβεβαίωση με το υλικό πορτοφόλι σας"
  },
  "swapTokenAvailable": {
    "message": "Το $1 σας έχει προστεθεί στον λογαριασμό σας.",
    "description": "This message is shown after a swap is successful and communicates the exact amount of tokens the user has received for a swap. The $1 is a decimal number of tokens followed by the token symbol."
  },
  "swapTokenBalanceUnavailable": {
    "message": "Δεν μπορέσαμε να ανακτήσουμε το υπόλοιπο $1 σας",
    "description": "This message communicates to the user that their balance of a given token is currently unavailable. $1 will be replaced by a token symbol"
  },
  "swapTokenToToken": {
    "message": "Ανταλλαγή $1 έως $2",
    "description": "Used in the transaction display list to describe a swap. $1 and $2 are the symbols of tokens in involved in a swap."
  },
  "swapTokenVerificationAddedManually": {
    "message": "Αυτό το token έχει προστεθεί χειροκίνητα."
  },
  "swapTokenVerificationMessage": {
    "message": "Πάντα να επιβεβαιώνετε τη διεύθυνση token στο $1.",
    "description": "Points the user to Etherscan as a place they can verify information about a token. $1 is replaced with the translation for \"Etherscan\" followed by an info icon that shows more info on hover."
  },
  "swapTokenVerificationOnlyOneSource": {
    "message": "Επαληθεύεται μόνο σε 1 πηγή."
  },
  "swapTokenVerificationSources": {
    "message": "Επαληθευμένο σε $1 πηγές.",
    "description": "Indicates the number of token information sources that recognize the symbol + address. $1 is a decimal number."
  },
  "swapTooManyDecimalsError": {
    "message": "Το $1 επιτρέπει έως και $2 δεκαδικά ψηφία",
    "description": "$1 is a token symbol and $2 is the max. number of decimals allowed for the token"
  },
  "swapTransactionComplete": {
    "message": "Η συναλλαγή ολοκληρώθηκε"
  },
  "swapTwoTransactions": {
    "message": "2 συναλλαγές"
  },
  "swapUnknown": {
    "message": "Άγνωστο"
  },
  "swapVerifyTokenExplanation": {
    "message": "Πολλαπλά tokens μπορούν να χρησιμοποιήσουν το ίδιο όνομα και σύμβολο. Ελέγξτε το $1 για να επιβεβαιώσετε ότι αυτό είναι το token που ψάχνετε.",
    "description": "This appears in a tooltip next to the verifyThisTokenOn message. It gives the user more information about why they should check the token on a block explorer. $1 will be the name or url of the block explorer, which will be the translation of 'etherscan' or a block explorer url specified for a custom network."
  },
  "swapYourTokenBalance": {
    "message": "$1 $2 διαθέσιμο για ανταλλαγή",
    "description": "Tells the user how much of a token they have in their balance. $1 is a decimal number amount of tokens, and $2 is a token symbol"
  },
  "swapZeroSlippage": {
    "message": "0% Ολίσθηση"
  },
  "swapsAdvancedOptions": {
    "message": "Σύνθετες Επιλογές"
  },
  "swapsExcessiveSlippageWarning": {
    "message": "Το ποσό ολίσθησης είναι πολύ υψηλό και θα έχει ως αποτέλεσμα κακό ποσοστό. Παρακαλούμε μειώστε την ανοχή ολίσθησης σε τιμή κάτω από 15%."
  },
  "swapsMaxSlippage": {
    "message": "Ανοχή Ολίσθησης"
  },
  "swapsNotEnoughForTx": {
    "message": "Δεν υπάρχουν αρκετά $1 για να ολοκληρωθεί αυτή η συναλλαγή",
    "description": "Tells the user that they don't have enough of a token for a proposed swap. $1 is a token symbol"
  },
  "swapsViewInActivity": {
    "message": "Προβολή σε δραστηριότητα"
  },
  "switchEthereumChainConfirmationDescription": {
    "message": "Αυτό θα αλλάξει το επιλεγμένο δίκτυο στο MetaMask σε ένα δίκτυο που έχει προστεθεί προηγουμένως:"
  },
  "switchEthereumChainConfirmationTitle": {
    "message": "Επιτρέπετε σε αυτόν τον ιστότοπο να αλλάξει το δίκτυο;"
  },
  "switchNetwork": {
    "message": "Εναλλαγή δικτύου"
  },
  "switchNetworks": {
    "message": "Αλλαγή Δικτύων"
  },
  "switchToNetwork": {
    "message": "Εναλλαγή σε $1",
    "description": "$1 represents the custom network that has previously been added"
  },
  "switchToThisAccount": {
    "message": "Εναλλαγή σε αυτόν τον λογαριασμό"
  },
  "switchedTo": {
    "message": "Έχετε αλλάξει σε"
  },
  "switchingNetworksCancelsPendingConfirmations": {
    "message": "Η εναλλαγή δικτύων θα ακυρώσει όλες τις εκκρεμείς επιβεβαιώσεις"
  },
  "symbol": {
    "message": "Σύμβολο"
  },
  "symbolBetweenZeroTwelve": {
    "message": "Το σύμβολο πρέπει να είναι τουλάχιστον 11 χαρακτήρες."
  },
  "syncFailed": {
    "message": "Ο συγχρονισμός απέτυχε"
  },
  "syncInProgress": {
    "message": "Συγχρονισμός σε εξέλιξη"
  },
  "syncWithMobile": {
    "message": "Συγχρονισμός με κινητό"
  },
  "syncWithMobileBeCareful": {
    "message": "Σιγουρευτείτε ότι κανένας δεν κοιτάζει στην οθόνη σας όταν κάνετε σάρωση αυτού του κωδικού"
  },
  "syncWithMobileComplete": {
    "message": "Τα δεδομένα σας έχουν συγχρονιστεί με επιτυχία. Απολαύστε την εφαρμογή MetaMask για κινητά!"
  },
  "syncWithMobileDesc": {
    "message": "Μπορείτε να συγχρονίσετε τους λογαριασμούς και τις πληροφορίες σας με την κινητή συσκευή σας. Ανοίξτε την εφαρμογή MetaMask για κινητά, μεταβείτε στην ενότητα \"Ρυθμίσεις\" και πατήστε \"Συγχρονισμός από Επέκταση Προγράμματος Περιήγησης\""
  },
  "syncWithMobileDescNewUsers": {
    "message": "Εάν απλά ανοίξετε την εφαρμογή MetaMask Mobile για πρώτη φορά, απλώς ακολουθήστε τα βήματα στο τηλέφωνό σας."
  },
  "syncWithMobileScanThisCode": {
    "message": "Σαρώστε αυτόν τον κώδικα με την εφαρμογή MetaMask για κινητά"
  },
  "syncWithMobileTitle": {
    "message": "Συγχρονισμός με κινητό"
  },
  "tenPercentIncreased": {
    "message": "10% αύξηση"
  },
  "terms": {
    "message": "Όροι Χρήσης"
  },
  "termsOfService": {
    "message": "Όροι παροχής υπηρεσιών"
  },
  "testFaucet": {
    "message": "Έλεγχος Βαλβίδας"
  },
  "testNetworks": {
    "message": "Δοκιμαστικά δίκτυα"
  },
  "theme": {
    "message": "Θέμα"
  },
  "themeDescription": {
    "message": "Επιλέξτε το προτιμώμενο θέμα σας για το MetaMask."
  },
  "thingsToKeep": {
    "message": "Πράγματα που πρέπει να έχετε υπόψη σας:"
  },
  "time": {
    "message": "Ώρα"
  },
  "tips": {
    "message": "Συμβουλές"
  },
  "to": {
    "message": "Προς"
  },
  "toAddress": {
    "message": "Προς: $1",
    "description": "$1 is the address to include in the To label. It is typically shortened first using shortenAddress"
  },
  "toggleTestNetworks": {
    "message": "$1 δοκιμαστικά δίκτυα",
    "description": "$1 is a clickable link with text defined by the 'showHide' key. The link will open Settings > Advanced where users can enable the display of test networks in the network dropdown."
  },
  "token": {
    "message": "Διακριτικό"
  },
  "tokenAddress": {
    "message": "Διεύθυνση token"
  },
  "tokenAlreadyAdded": {
    "message": "Το διακριτικό έχει ήδη προστεθεί."
  },
  "tokenContractAddress": {
    "message": "Διεύθυνση Συμβολαίου Token"
  },
  "tokenDecimalFetchFailed": {
    "message": "Απαιτείται δεκαδικό Token."
  },
  "tokenDecimalTitle": {
    "message": "Δεκαδικά Ψηφία Ακριβείας token:"
  },
  "tokenDetails": {
    "message": "Λεπτομέρειες token"
  },
  "tokenFoundTitle": {
    "message": "Βρέθηκε $1 νέο token"
  },
  "tokenId": {
    "message": "Αναγνωριστικό token"
  },
  "tokenList": {
    "message": "Λίστες token:"
  },
  "tokenNftAutoDetection": {
    "message": "Αυτόματη ανίχνευση token και NFT"
  },
  "tokenScamSecurityRisk": {
    "message": "απάτες token και κίνδυνοι για την ασφάλεια"
  },
  "tokenShowUp": {
    "message": "Τα tokens σας ενδέχεται να μην εμφανιστούν αυτόματα στο πορτοφόλι σας."
  },
  "tokenSymbol": {
    "message": "Σύμβολο Token"
  },
  "tokensFoundTitle": {
    "message": "Βρέθηκαν $1 νέα tokens",
    "description": "$1 is the number of new tokens detected"
  },
  "tooltipApproveButton": {
    "message": "Καταλαβαίνω"
  },
  "total": {
    "message": "Σύνολο"
  },
  "transaction": {
    "message": "συναλλαγή"
  },
  "transactionCancelAttempted": {
    "message": "Έγινε προσπάθεια ακύρωσης συναλλαγής με τέλος gas του $1 σε $2"
  },
  "transactionCancelSuccess": {
    "message": "Η συναλλαγή ακυρώθηκε με επιτυχία στα $2"
  },
  "transactionConfirmed": {
    "message": "Η συναλλαγή επιβεβαιώθηκε στο $2."
  },
  "transactionCreated": {
    "message": "Η συναλλαγή δημιουργήθηκε με τιμή $1 στο $2."
  },
  "transactionData": {
    "message": "Δεδομένα συναλλαγής"
  },
  "transactionDecodingAccreditationDecoded": {
    "message": "Αποκωδικοποιήθηκε από Truffle"
  },
  "transactionDecodingAccreditationVerified": {
    "message": "Επαληθευμένο συμβόλαιο σε $1"
  },
  "transactionDecodingUnsupportedNetworkError": {
    "message": "Η αποκωδικοποίηση συναλλαγών δεν είναι διαθέσιμη για chainId $1"
  },
  "transactionDetailDappGasMoreInfo": {
    "message": "Προτεινόμενο από την ιστοσελίδα"
  },
  "transactionDetailDappGasTooltip": {
    "message": "Επεξεργαστείτε για να χρησιμοποιήσετε το προτεινόμενο τέλος συναλλαγής του MetaMask με βάση το τελευταίο μπλοκ."
  },
  "transactionDetailGasHeading": {
    "message": "Εκτιμώμενο τέλος συναλλαγής"
  },
  "transactionDetailGasInfoV2": {
    "message": "εκτιμώμενο"
  },
  "transactionDetailGasTooltipConversion": {
    "message": "Μάθετε περισσότερα σχετικά με τα τέλη συναλλαγών"
  },
  "transactionDetailGasTooltipExplanation": {
    "message": "Τα τέλη συναλλαγών καθορίζονται από το δίκτυο και θα αυξάνονται ανάλογα με την κυκλοφορία του δικτύου και την πολυπλοκότητα των συναλλαγών."
  },
  "transactionDetailGasTooltipIntro": {
    "message": "Τα τέλη συναλλαγών καταβάλλονται σε κρυπτο-miners που επεξεργάζονται συναλλαγές στο δίκτυο $1. Το MetaMask δεν επωφελείται από τα τέλη συναλλαγών."
  },
  "transactionDetailGasTotalSubtitle": {
    "message": "Ποσό + τέλος συναλλαγής"
  },
  "transactionDetailLayer2GasHeading": {
    "message": "Τέλος συναλλαγής Επιπέδου 2"
  },
  "transactionDetailMultiLayerTotalSubtitle": {
    "message": "Ποσά + τέλη"
  },
  "transactionDropped": {
    "message": "Η συναλλαγή υποχώρησε στα $2."
  },
  "transactionError": {
    "message": "Σφάλμα συναλλαγής. Βρέθηκε εξαίρεση στον κωδικό του συμβολαίου."
  },
  "transactionErrorNoContract": {
    "message": "Προσπάθεια κλήσης λειτουργίας σε διεύθυνση μη συμβολαίου."
  },
  "transactionErrored": {
    "message": "Η συναλλαγή αντιμετώπισε ένα σφάλμα."
  },
  "transactionFee": {
    "message": "Χρέωση Συναλλαγής"
  },
  "transactionHistoryBaseFee": {
    "message": "Βασικό Τέλος συναλλαγής (GWEI)"
  },
  "transactionHistoryL1GasLabel": {
    "message": "Σύνολο Τέλους Συναλλαγής L1"
  },
  "transactionHistoryL2GasLimitLabel": {
    "message": "L2 Όριο Τέλους Συναλλαγής"
  },
  "transactionHistoryL2GasPriceLabel": {
    "message": "L2 Τιμή Τέλους Συναλλαγής"
  },
  "transactionHistoryMaxFeePerGas": {
    "message": "Μέγιστη Χρέωση Ανά Τέλος Συναλλαγής"
  },
  "transactionHistoryPriorityFee": {
    "message": "Τέλος Προτεραιότητας (GWEI)"
  },
  "transactionHistoryTotalGasFee": {
    "message": "Σύνολο Τέλους Συναλλαγής"
  },
  "transactionResubmitted": {
    "message": "Η συναλλαγή υποβλήθηκε ξανά με το τέλος gas να έχει αυξηθεί για $1 σε $2"
  },
  "transactionSecurityCheck": {
    "message": "Έλεγχος ασφάλειας συναλλαγών"
  },
  "transactionSecurityCheckDescription": {
    "message": "Ενεργοποιήστε το για να επιτρέψετε σε ένα τρίτο μέρος (OpenSea) να ελέγχει όλες τις συναλλαγές και τα αιτήματα υπογραφής σας και να σας προειδοποιεί για γνωστά κακόβουλα αιτήματα."
  },
  "transactionSubmitted": {
    "message": "Η συναλλαγή στάλθηκε με τέλος gas του $1 σε $2."
  },
  "transactionUpdated": {
    "message": "Η συναλλαγή ενημερώθηκε σε $2."
  },
  "transactions": {
    "message": "Συναλλαγές"
  },
  "transfer": {
    "message": "Μεταφορά"
  },
  "transferBetweenAccounts": {
    "message": "Μεταφορά μεταξύ λογαριασμών μου"
  },
  "transferFrom": {
    "message": "Μεταφορά Από"
  },
  "troubleConnectingToWallet": {
    "message": "Είχαμε πρόβλημα να συνδεθούμε με το $1 σας, δοκιμάστε να ξαναδείτε το $2 και προσπαθήστε ξανά.",
    "description": "$1 is the wallet device name; $2 is a link to wallet connection guide"
  },
  "troubleStarting": {
    "message": "Το MetaMask αντιμετώπισε πρόβλημα κατά την εκκίνηση. Αυτό το σφάλμα μπορεί να είναι τυχαίο, γι' αυτό προσπαθήστε να επανεκκινήσετε την επέκταση."
  },
  "troubleTokenBalances": {
    "message": "Είχαμε πρόβλημα να φορτώσουμε τα υπόλοιπα του διακριτικού σας. Μπορείτε να τα δείτε ",
    "description": "Followed by a link (here) to view token balances"
  },
  "trustSiteApprovePermission": {
    "message": "Χορηγώντας άδεια, επιτρέπετε στα ακόλουθα $1 να έχουν πρόσβαση στα χρήματά σας"
  },
  "tryAgain": {
    "message": "Δοκιμάστε ξανά"
  },
  "tryOur": {
    "message": "Δοκιμάστε το"
  },
  "turnOnTokenDetection": {
    "message": "Ενεργοποιήστε την ενισχυμένη ανίχνευση token"
  },
  "tutorial": {
    "message": "Εκμάθηση"
  },
  "twelveHrTitle": {
    "message": "12ώρες:"
  },
  "txInsightsNotSupported": {
    "message": "Οι αναλύσεις συναλλαγών εις βάθος δεν υποστηρίζονται για αυτό το συμβόλαιο αυτή τη στιγμή."
  },
  "typePassword": {
    "message": "Πληκτρολογήστε τον κωδικό πρόσβασής σας MetaMask"
  },
  "typeYourSRP": {
    "message": "Πληκτρολογήστε τη Μυστική σας Φράση Ανάκτησης"
  },
  "u2f": {
    "message": "U2F",
    "description": "A name on an API for the browser to interact with devices that support the U2F protocol. On some browsers we use it to connect MetaMask to Ledger devices."
  },
  "unapproved": {
    "message": "Μη εγκεκριμένο"
  },
  "units": {
    "message": "μονάδες"
  },
  "unknown": {
    "message": "Άγνωστη"
  },
  "unknownCameraError": {
    "message": "Παρουσιάστηκε σφάλμα κατά την προσπάθεια πρόσβασης στην κάμερά σας. Παρακαλούμε προσπαθήστε πάλι..."
  },
  "unknownCameraErrorTitle": {
    "message": "Ουπς! Κάτι πήγε στραβά...."
  },
  "unknownCollection": {
    "message": "Ανώνυμη συλλογή"
  },
  "unknownNetwork": {
    "message": "Άγνωστο Ιδιωτικό Δίκτυο"
  },
  "unknownQrCode": {
    "message": "Σφάλμα: Δεν μπορέσαμε να προσδιορίσουμε αυτόν τον κώδικα QR"
  },
  "unlimited": {
    "message": "Απεριόριστο"
  },
  "unlock": {
    "message": "Ξεκλείδωμα"
  },
  "unlockMessage": {
    "message": "Ο αποκεντρωμένος ιστός περιμένει"
  },
  "unrecognizedChain": {
    "message": "Αυτό το προσαρμοσμένο δίκτυο δεν αναγνωρίζεται",
    "description": "$1 is a clickable link with text defined by the 'unrecognizedChanLinkText' key. The link will open to instructions for users to validate custom network details."
  },
  "unrecognizedProtocol": {
    "message": "$1 (Μη αναγνωρισμένο πρωτόκολλο)",
    "description": "Shown when the protocol is unknown by the extension. $1 is the protocol code."
  },
  "unsendableAsset": {
    "message": "Η αποστολή συλλεκτικών (ERC-721) δεν υποστηρίζεται προς το παρόν",
    "description": "This is an error message we show the user if they attempt to send a collectible asset type, for which currently don't support sending"
  },
  "unverifiedContractAddressMessage": {
    "message": "Δεν μπορούμε να επαληθεύσουμε αυτή τη σύμβαση. Βεβαιωθείτε ότι εμπιστεύεστε αυτήν τη διεύθυνση."
  },
  "upArrow": {
    "message": "πάνω βέλος"
  },
  "updatedWithDate": {
    "message": "Ενημερώθηκε το $1"
  },
  "urlErrorMsg": {
    "message": "Τα URI απαιτούν το κατάλληλο πρόθεμα HTTP/HTTPS."
  },
  "urlExistsErrorMsg": {
    "message": "Αυτό το URL χρησιμοποιείται επί του παρόντος από το δίκτυο $1."
  },
  "useCollectibleDetection": {
    "message": "Αυτόματη Ανίχνευση NFT"
  },
  "useCollectibleDetectionDescription": {
    "message": "Η εμφάνιση πολυμέσων και δεδομένων NFT μπορεί να εκθέσει τη διεύθυνση IP σας σε κεντρικούς διακομιστές. Τα API τρίτων (όπως το OpenSea) χρησιμοποιούνται για την ανίχνευση NFT στο πορτοφόλι σας. Αυτό εκθέτει τη διεύθυνση του λογαριασμού σας με αυτές τις υπηρεσίες. Αφήστε το απενεργοποιημένο αν δεν θέλετε η εφαρμογή να τραβήξει δεδομένα από αυτές τις υπηρεσίες."
  },
  "useCollectibleDetectionDescriptionLine2": {
    "message": "Επιπλέον, λάβετε υπόψη ότι:"
  },
  "useCollectibleDetectionDescriptionLine3": {
    "message": "Τα μεταδεδομένα των NFT ενδέχεται να περιέχουν συνδέσμους προς ιστοσελίδες απάτης ή ηλεκτρονικού «ψαρέματος»."
  },
  "useCollectibleDetectionDescriptionLine4": {
    "message": "Οποιοσδήποτε μπορεί να στείλει NFT στον λογαριασμό σας. Αυτό μπορεί να περιλαμβάνει προσβλητικό περιεχόμενο που μπορεί να εμφανίζεται αυτόματα στο πορτοφόλι σας."
  },
  "useDefault": {
    "message": "Χρήση προκαθορισμένου"
  },
  "useMultiAccountBalanceChecker": {
    "message": "Μαζικά αιτήματα υπολοίπου λογαριασμού"
  },
  "useMultiAccountBalanceCheckerDescription": {
    "message": "Συγκεντρώνουμε τους λογαριασμούς και ζητάμε από την Infura να εμφανίσει το υπόλοιπό σας. Αν το απενεργοποιήσετε αυτό, θα ζητηθούν μόνο οι ενεργοί λογαριασμοί. Ορισμένες αποκεντρωμένες εφαρμογές δεν θα λειτουργούν αν δεν συνδέσετε το πορτοφόλι σας."
  },
  "usePhishingDetection": {
    "message": "Χρήση Ανίχνευσης Απάτης Ηλεκτρονικού Ψαρέματος"
  },
  "usePhishingDetectionDescription": {
    "message": "Εμφάνιση μιας προειδοποίησης για τομείς Απάτης Ηλεκτρονικού Ψαρέματος που στοχεύουν χρήστες του Ethereum"
  },
  "useTokenDetectionPrivacyDesc": {
    "message": "Η αυτόματη εμφάνιση των token που αποστέλλονται στον λογαριασμό σας συνεπάγεται επικοινωνία με διακομιστές τρίτων για τη λήψη εικόνων των token. Αυτοί οι διακομιστές θα έχουν πρόσβαση στη διεύθυνση IP σας."
  },
  "usedByClients": {
    "message": "Χρησιμοποιείται από μια ποικιλία διαφορετικών πελατών"
  },
  "userName": {
    "message": "Όνομα χρήστη"
  },
  "verifyContractDetails": {
    "message": "Επιβεβαίωση στοιχείων συμβαλλομένου"
  },
  "verifyThisTokenDecimalOn": {
    "message": "Το δεκαδικό token μπορεί να βρεθεί σε $1",
    "description": "Points the user to etherscan as a place they can verify information about a token. $1 is replaced with the translation for \"etherscan\""
  },
  "verifyThisTokenOn": {
    "message": "Επαλήθευση αυτού του token στο $1",
    "description": "Points the user to etherscan as a place they can verify information about a token. $1 is replaced with the translation for \"etherscan\""
  },
  "verifyThisUnconfirmedTokenOn": {
    "message": "Επαληθεύστε αυτό το token για $1 και βεβαιωθείτε ότι αυτό είναι το token που θέλετε να κάνετε συναλλαγές.",
    "description": "Points the user to etherscan as a place they can verify information about a token. $1 is replaced with the translation for \"etherscan\""
  },
  "view": {
    "message": "Προβολή"
  },
  "viewAccount": {
    "message": "Προβολή λογαριασμού"
  },
  "viewAllDetails": {
    "message": "Προβολή όλων των λεπτομερειών"
  },
  "viewContact": {
    "message": "Εμφάνιση Επαφής"
  },
  "viewDetails": {
    "message": "Προβολή λεπτομερειών"
  },
  "viewFullTransactionDetails": {
    "message": "Δείτε όλες τις λεπτομέρειες της συναλλαγής"
  },
  "viewMore": {
    "message": "Δείτε Περισσότερα"
  },
  "viewOnBlockExplorer": {
    "message": "Προβολή στον εξερευνητή μπλοκ"
  },
  "viewOnCustomBlockExplorer": {
    "message": "Προβολή $1 στο $2",
    "description": "$1 is the action type. e.g (Account, Transaction, Swap) and $2 is the Custom Block Exporer URL"
  },
  "viewOnEtherscan": {
    "message": "Προβολή $1 στην Etherscan",
    "description": "$1 is the action type. e.g (Account, Transaction, Swap)"
  },
  "viewOnOpensea": {
    "message": "Προβολή στο Opensea"
  },
  "viewinExplorer": {
    "message": "Προβολή $1 στον Εξερευνητή",
    "description": "$1 is the action type. e.g (Account, Transaction, Swap)"
  },
  "visitWebSite": {
    "message": "Επισκεφθείτε τον ιστότοπό μας"
  },
  "walletConnectionGuide": {
    "message": "ο οδηγός μας σύνδεσης υλικού πορτοφολιού"
  },
  "walletCreationSuccessDetail": {
    "message": "Προστατεύσατε με επιτυχία το πορτοφόλι σας. Κρατήστε τη Μυστική Φράση Ανάκτησης σας ασφαλή και μυστική -- είναι δική σας ευθύνη!"
  },
  "walletCreationSuccessReminder1": {
    "message": "Το MetaMask δεν μπορεί να ανακτήσει τη Μυστική Φράση Ανάκτησής σας."
  },
  "walletCreationSuccessReminder2": {
    "message": "Το MetaMask δεν θα σας ζητήσει ποτέ τη Μυστική Φράση Ανάκτησής σας."
  },
  "walletCreationSuccessReminder3": {
    "message": "$1 με οποιονδήποτε ή να διακινδυνεύστε τα χρήματά σας να κλαπούν",
    "description": "$1 is separated as walletCreationSuccessReminder3BoldSection so that we can bold it"
  },
  "walletCreationSuccessReminder3BoldSection": {
    "message": "Ποτέ μην μοιράζεστε τη Μυστική Φράση Ανάκτησης σας",
    "description": "This string is localized separately from walletCreationSuccessReminder3 so that we can bold it"
  },
  "walletCreationSuccessTitle": {
    "message": "Επιτυχής δημιουργία πορτοφολιού"
  },
  "wantToAddThisNetwork": {
    "message": "Θέλετε να προσθέσετε αυτό το δίκτυο;"
  },
  "warning": {
    "message": "Προειδοποίηση"
  },
  "warningTooltipText": {
    "message": "$1 Ο συμβαλλόμενος μπορεί να ξοδέψει ολόκληρο το υπόλοιπο των tokens σας χωρίς περαιτέρω ειδοποίηση ή συγκατάθεση. Προστατέψτε τον εαυτό σας προσαρμόζοντας ένα χαμηλότερο όριο δαπανών.",
    "description": "$1 is a fa-exclamation-circle icon with text 'Be careful' in 'warning' colour"
  },
  "weak": {
    "message": "Αδύναμος"
  },
  "web3ShimUsageNotification": {
    "message": "Παρατηρήσαμε ότι η τρέχουσα ιστοσελίδα προσπάθησε να χρησιμοποιήσει το αφαιρεθέν window.web3 API. Αν η ιστοσελίδα φαίνεται να έχει παραβιαστεί, κάντε κλικ στο $1 για περισσότερες πληροφορίες.",
    "description": "$1 is a clickable link."
  },
  "webhid": {
    "message": "WebHID",
    "description": "Refers to a interface for connecting external devices to the browser. Used for connecting ledger to the browser. Read more here https://developer.mozilla.org/en-US/docs/Web/API/WebHID_API"
  },
  "websites": {
    "message": "ιστότοποι",
    "description": "Used in the 'permission_rpc' message."
<<<<<<< HEAD
  },
  "welcome": {
    "message": "Καλώς ήλθατε στο MetaMask"
=======
>>>>>>> 7e97ff2b
  },
  "welcomeBack": {
    "message": "Καλώς Ήλθατε και Πάλι!"
  },
  "welcomeExploreDescription": {
    "message": "Αποθηκεύστε, στείλτε και ξοδέψτε νομίσματα και περιουσιακά στοιχεία κρυπτονομισμάτων."
  },
  "welcomeExploreTitle": {
    "message": "Εξερεύνηση αποκεντρωμένων εφαρμογών"
  },
  "welcomeLoginDescription": {
    "message": "Χρησιμοποιήστε το MetaMask σας για να συνδεθείτε σε αποκεντρωμένες εφαρμογές - δεν απαιτείται εγγραφή."
  },
  "welcomeLoginTitle": {
    "message": "Πείτε γεια στο πορτοφόλι σας"
  },
  "welcomeToMetaMask": {
    "message": "Ας ξεκινήσουμε"
  },
  "welcomeToMetaMaskIntro": {
    "message": "Αξιόπιστο για εκατομμύρια, το MetaMask είναι ένα ασφαλές πορτοφόλι που καθιστά τον κόσμο του web3 προσβάσιμο σε όλους."
  },
  "whatsNew": {
    "message": "Τι νέο υπάρχει",
    "description": "This is the title of a popup that gives users notifications about new features and updates to MetaMask."
  },
  "whatsThis": {
    "message": "Τι είναι αυτό;"
  },
  "xOfY": {
    "message": "$1 από $2",
    "description": "$1 and $2 are intended to be two numbers, where $2 is a total, and $1 is a count towards that total"
  },
  "xOfYPending": {
    "message": "$1 από $2 σε εκκρεμότητα",
    "description": "$1 and $2 are intended to be two numbers, where $2 is a total number of pending confirmations, and $1 is a count towards that total"
  },
  "yes": {
    "message": "Ναι"
  },
  "yesLetsTry": {
    "message": "Ναι, ας δοκιμάσουμε"
  },
  "youHaveAddedAll": {
    "message": "Προσθέσατε όλα τα δημοφιλή δίκτυα. Μπορείτε να ανακαλύψετε περισσότερα δίκτυα $1 Ή μπορείτε να \n $2",
    "description": "$1 is a link with the text 'here' and $2 is a button with the text 'add more networks manually'"
  },
  "youNeedToAllowCameraAccess": {
    "message": "Πρέπει να επιτρέψετε πρόσβαση στην κάμερα για να χρησιμοποιήσετε αυτήν τη λειτουργία."
  },
  "youSign": {
    "message": "Υπογράφετε"
  },
  "yourFundsMayBeAtRisk": {
    "message": "Τα κεφάλαιά σας μπορεί να κινδυνεύουν"
  },
  "yourNFTmayBeAtRisk": {
    "message": "Τα NFT μπορεί να κινδυνεύουν"
  },
  "yourPrivateSeedPhrase": {
    "message": "Η προσωπική σας Μυστική Φράση Ανάκτησης"
  },
  "zeroGasPriceOnSpeedUpError": {
    "message": "Μηδενική τιμή καυσίμου κατά την επιτάχυνση"
  }
}<|MERGE_RESOLUTION|>--- conflicted
+++ resolved
@@ -377,13 +377,6 @@
     "message": "Επιτρέπετε την πρόσβαση και τη μεταφορά του $1;",
     "description": "$1 is the symbol of the token for which the user is granting approval"
   },
-  "approveTokenDescription": {
-    "message": "Αυτό επιτρέπει σε τρίτα μέρη να έχουν πρόσβαση και να μεταφέρουν τα ακόλουθα NFT χωρίς περαιτέρω ειδοποίηση μέχρι να ανακαλέσετε την πρόσβασή τους."
-  },
-  "approveTokenTitle": {
-    "message": "Επιτρέπετε την πρόσβαση και τη μεταφορά του $1;",
-    "description": "$1 is the symbol of the token for which the user is granting approval"
-  },
   "approved": {
     "message": "Εγκρίθηκε"
   },
@@ -481,38 +474,11 @@
   },
   "beta": {
     "message": "Δοκιμαστική έκδοση"
-<<<<<<< HEAD
   },
   "betaHeaderText": {
     "message": "Αυτή είναι μια δοκιμαστική έκδοση. Παρακαλώ αναφέρετε σφάλματα $1",
     "description": "$1 represents the word 'here' in a hyperlink"
   },
-  "betaMetamaskDescription": {
-    "message": "Αξιόπιστο για εκατομμύρια, το MetaMask είναι ένα ασφαλές πορτοφόλι που καθιστά τον κόσμο του web3 προσβάσιμο σε όλους."
-  },
-  "betaMetamaskDescriptionDisclaimerHeading": {
-    "message": "Αποποίηση ευθυνών για τη δοκιμαστική έκδοση"
-  },
-  "betaMetamaskDescriptionExplanation": {
-    "message": "Αυτή η έκδοση σας επιτρέπει να δοκιμάσετε τις επερχόμενες λειτουργίες πριν από την κυκλοφορία τους κάτι το οποίο κάνει το MetaMask ακόμα καλύτερο. Όπως και με όλες τις δοκιμαστικές εκδόσεις, μπορεί να υπάρχει αυξημένος κίνδυνος σφαλμάτων. Το Δοκιμαστικό MetaMask υπόκειται στα $1 και στα $2 μας.",
-    "description": "$1 represents localization item betaMetamaskDescriptionExplanationTermsLinkText.  $2 represents localization item betaMetamaskDescriptionExplanationBetaTermsLinkText"
-  },
-  "betaMetamaskDescriptionExplanation2": {
-    "message": "Συνεχίζοντας, αποδέχεστε και αναγνωρίζετε αυτούς τους κινδύνους, $1 και $2.",
-    "description": "$1 represents localization item betaMetamaskDescriptionExplanationTermsLinkText.  $2 represents localization item betaMetamaskDescriptionExplanation2BetaTermsLinkText"
-  },
-  "betaMetamaskDescriptionExplanation2BetaTermsLinkText": {
-    "message": "Όροι της Δοκιμαστικής Έκδοσης"
-  },
-  "betaMetamaskDescriptionExplanationBetaTermsLinkText": {
-    "message": "Συμπληρωματικοί Όροι Δοκιμαστικής Έκδοσης"
-=======
->>>>>>> 7e97ff2b
-  },
-  "betaHeaderText": {
-    "message": "Αυτή είναι μια δοκιμαστική έκδοση. Παρακαλώ αναφέρετε σφάλματα $1",
-    "description": "$1 represents the word 'here' in a hyperlink"
-  },
   "betaMetamaskVersion": {
     "message": "Δοκιμαστική έκδοση MetaMask"
   },
@@ -527,12 +493,6 @@
   },
   "betaWalletCreationSuccessReminder2": {
     "message": "Η δοκιμαστική έκδοση του MetaMask δεν θα σας ζητήσει ποτέ τη Μυστική Φράση Ανάκτησής σας."
-<<<<<<< HEAD
-  },
-  "betaWelcome": {
-    "message": "Καλώς ήλθατε στη Δοκιμαστική Έκδοση MetaMask"
-=======
->>>>>>> 7e97ff2b
   },
   "blockExplorerAccountAction": {
     "message": "Λογαριασμός",
@@ -1089,12 +1049,6 @@
   },
   "downloadNow": {
     "message": "Λήψη Τώρα"
-<<<<<<< HEAD
-  },
-  "downloadSecretBackup": {
-    "message": "Κατεβάστε αυτήν τη Μυστική Φράση Αντιγράφου Ασφαλείας και κρατήστε την αποθηκευμένη με ασφάλεια σε έναν εξωτερικό κρυπτογραφημένο σκληρό δίσκο ή μέσο αποθήκευσης."
-=======
->>>>>>> 7e97ff2b
   },
   "downloadStateLogs": {
     "message": "Λήψη Αρχείων Καταγραφής Κατάστασης"
@@ -1657,12 +1611,6 @@
     "message": "Έγινε εισαγωγή",
     "description": "status showing that an account has been fully loaded into the keyring"
   },
-  "improvedTokenAllowance": {
-    "message": "Βελτιωμένη εμπειρία χορήγησης tokens"
-  },
-  "improvedTokenAllowanceDescription": {
-    "message": "Ενεργοποιήστε το για να μεταβείτε στη βελτιωμένη εμπειρία χορήγησης tokens κάθε φορά που μια αποκεντρωμένη εφαρμογή ζητά έγκριση ERC20"
-  },
   "inYourSettings": {
     "message": "στις Ρυθμίσεις σας"
   },
@@ -2331,18 +2279,6 @@
   "notifications15Title": {
     "message": "Η συγχώνευση στο Ethereum είναι εδώ!"
   },
-<<<<<<< HEAD
-  "notifications16ActionText": {
-    "message": "Δοκιμάστε το εδώ"
-  },
-  "notifications16Description": {
-    "message": "Επανασχεδιάσαμε την επιβεβαίωση χορήγησης tokens για να σας βοηθήσουμε να λάβετε πιο συνειδητές αποφάσεις."
-  },
-  "notifications16Title": {
-    "message": "Βελτιωμένη εμπειρία χορήγησης tokens"
-  },
-=======
->>>>>>> 7e97ff2b
   "notifications17ActionText": {
     "message": "Εμφάνιση ρυθμίσεων Ασφάλειας & Απορρήτου"
   },
@@ -3019,10 +2955,6 @@
     "message": "Ανάκληση του ανώτατου ορίου δαπανών για το $1",
     "description": "$1 is a token symbol"
   },
-  "revokeSpendingCap": {
-    "message": "Ανάκληση του ανώτατου ορίου δαπανών για το $1",
-    "description": "$1 is a token symbol"
-  },
   "revokeSpendingCapTooltipText": {
     "message": "Αυτός ο συμβαλλόμενος δεν θα μπορεί να ξοδέψει άλλα από τα τρέχοντα ή μελλοντικά σας tokens."
   },
@@ -4019,9 +3951,6 @@
   "tokenList": {
     "message": "Λίστες token:"
   },
-  "tokenNftAutoDetection": {
-    "message": "Αυτόματη ανίχνευση token και NFT"
-  },
   "tokenScamSecurityRisk": {
     "message": "απάτες token και κίνδυνοι για την ασφάλεια"
   },
@@ -4406,12 +4335,6 @@
   "websites": {
     "message": "ιστότοποι",
     "description": "Used in the 'permission_rpc' message."
-<<<<<<< HEAD
-  },
-  "welcome": {
-    "message": "Καλώς ήλθατε στο MetaMask"
-=======
->>>>>>> 7e97ff2b
   },
   "welcomeBack": {
     "message": "Καλώς Ήλθατε και Πάλι!"
